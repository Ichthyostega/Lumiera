--- conflicted
+++ resolved
@@ -119,13 +119,6 @@
             cout << "calling a non-static method on the Singleton-" 
                  << t1.identify() << "\n"
                  << string (t1)   << "\n";
-<<<<<<< HEAD
-            
-#ifdef DEBUG
-            /////////////////////////////////////////////////////////////////////////////////////////////TODO: better way of detecting debug builds
-            verify_error_detection ();
-#endif
-=======
   
 ///////////////////////////////////////////////////////////////////////////////TODO: find a way to configure NoBug to throw in case of assertion            
 ///////////////////////////////////////////////////////////////////////////////TODO: just for the proc tests. Also find a better way to configure
@@ -133,7 +126,6 @@
 //#ifdef DEBUG
 //            verify_error_detection ();
 //#endif
->>>>>>> 46905659
           } 
         
         
