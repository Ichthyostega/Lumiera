/*
  test-threads.c  -  test thread management

  Copyright (C)         Lumiera.org
    2008,               Christian Thaeter <ct@pipapo.org>

  This program is free software; you can redistribute it and/or
  modify it under the terms of the GNU General Public License as
  published by the Free Software Foundation; either version 2 of the
  License, or (at your option) any later version.

  This program is distributed in the hope that it will be useful,
  but WITHOUT ANY WARRANTY; without even the implied warranty of
  MERCHANTABILITY or FITNESS FOR A PARTICULAR PURPOSE.  See the
  GNU General Public License for more details.

  You should have received a copy of the GNU General Public License
  along with this program; if not, write to the Free Software
  Foundation, Inc., 675 Mass Ave, Cambridge, MA 02139, USA.
*/

//#include <stdio.h>
//#include <string.h>

#include "common/config.h"

#include "include/logging.h"
#include "lib/mutex.h"
#include "backend/threads.h"
#include "tests/test.h"

#include <unistd.h>
#include <errno.h>
#include <time.h>

void threadfn(void* blah)
{
  (void) blah;
  struct timespec wait = {0,300000000};

  fprintf (stderr, "thread running %s\n", NOBUG_THREAD_ID_GET);
  nanosleep (&wait, NULL);
  fprintf (stderr, "thread done %s\n", NOBUG_THREAD_ID_GET);
}


void threadsyncfn(void* blah)
{
  struct timespec wait = {0,200000000};
  LumieraCondition sync = (LumieraCondition) blah;

  ECHO ("thread starting up %s", NOBUG_THREAD_ID_GET);
  LUMIERA_CONDITION_SECTION(cond_sync, sync)
    {
      ECHO ("send startup signal %s", NOBUG_THREAD_ID_GET);
      LUMIERA_CONDITION_SIGNAL;
      ECHO ("wait for trigger %s", NOBUG_THREAD_ID_GET);
      LUMIERA_CONDITION_WAIT(1);
    }

  ECHO ("thread running %s", NOBUG_THREAD_ID_GET);
  nanosleep (&wait, NULL);
  ECHO ("thread done %s", NOBUG_THREAD_ID_GET);
}



lumiera_mutex testmutex;

void mutexfn(void* blah)
{
  (void) blah;
  struct timespec wait = {0,300000000};

  LUMIERA_MUTEX_SECTION (NOBUG_ON, &testmutex)
    {
      fprintf (stderr, "mutex thread running %s\n", NOBUG_THREAD_ID_GET);
      nanosleep (&wait, NULL);
      fprintf (stderr, "thread done %s\n", NOBUG_THREAD_ID_GET);
    }
}



TESTS_BEGIN

TEST ("simple_thread")
{
  fprintf (stderr, "main before thread %s\n", NOBUG_THREAD_ID_GET);

  lumiera_thread_run (LUMIERA_THREADCLASS_WORKER,
                      threadfn,
                      NULL,
                      argv[1],
                      NULL);

  struct timespec wait = {0,600000000};
  nanosleep (&wait, NULL);
  fprintf (stderr, "main after thread %s\n", NOBUG_THREAD_ID_GET);
}

TEST ("thread_synced")
{
<<<<<<< HEAD
  lumiera_condition cnd;
  lumiera_condition_init (&cnd, "threadsync", &NOBUG_FLAG(NOBUG_ON));
=======
  lumiera_reccondition cnd;
  lumiera_reccondition_init (&cnd, "threadsync", &NOBUG_FLAG(NOBUG_ON), NOBUG_CONTEXT);
>>>>>>> c15f2247

  LUMIERA_CONDITION_SECTION(cond_sync, &cnd)
    {
      ECHO ("main before thread %s", NOBUG_THREAD_ID_GET);

      lumiera_thread_run (LUMIERA_THREADCLASS_WORKER,
                          threadsyncfn,
                          &cnd,
                          argv[1],
                          NULL);

      ECHO ("main wait for thread being ready %s", NOBUG_THREAD_ID_GET);
      LUMIERA_CONDITION_WAIT(1);

      ECHO ("main trigger thread %s", NOBUG_THREAD_ID_GET);
      LUMIERA_CONDITION_SIGNAL;

      ECHO ("wait for thread end %s", NOBUG_THREAD_ID_GET);
      LUMIERA_CONDITION_WAIT(1);
      ECHO ("thread ended %s", NOBUG_THREAD_ID_GET);
    }

<<<<<<< HEAD
  lumiera_condition_destroy (&cnd, &NOBUG_FLAG(NOBUG_ON));
=======
  lumiera_reccondition_destroy (&cnd, &NOBUG_FLAG(NOBUG_ON), NOBUG_CONTEXT);
>>>>>>> c15f2247
}



TEST ("mutex_thread")
{
  lumiera_mutex_init (&testmutex, "test", &NOBUG_FLAG(NOBUG_ON), NOBUG_CONTEXT);

  LUMIERA_MUTEX_SECTION (NOBUG_ON, &testmutex)
    {
      fprintf (stderr, "main before thread %s\n", NOBUG_THREAD_ID_GET);

      lumiera_thread_run (LUMIERA_THREADCLASS_WORKER,
                          mutexfn,
                          NULL,
                          argv[1],
                          NULL);

      struct timespec wait = {0,600000000};
      nanosleep (&wait, NULL);
      fprintf (stderr, "main after thread %s\n", NOBUG_THREAD_ID_GET);
    }

  lumiera_mutex_destroy (&testmutex, &NOBUG_FLAG(NOBUG_ON), NOBUG_CONTEXT);
}


TESTS_END<|MERGE_RESOLUTION|>--- conflicted
+++ resolved
@@ -101,13 +101,8 @@
 
 TEST ("thread_synced")
 {
-<<<<<<< HEAD
   lumiera_condition cnd;
-  lumiera_condition_init (&cnd, "threadsync", &NOBUG_FLAG(NOBUG_ON));
-=======
-  lumiera_reccondition cnd;
-  lumiera_reccondition_init (&cnd, "threadsync", &NOBUG_FLAG(NOBUG_ON), NOBUG_CONTEXT);
->>>>>>> c15f2247
+  lumiera_condition_init (&cnd, "threadsync", &NOBUG_FLAG(NOBUG_ON), NOBUG_CONTEXT);
 
   LUMIERA_CONDITION_SECTION(cond_sync, &cnd)
     {
@@ -130,11 +125,7 @@
       ECHO ("thread ended %s", NOBUG_THREAD_ID_GET);
     }
 
-<<<<<<< HEAD
-  lumiera_condition_destroy (&cnd, &NOBUG_FLAG(NOBUG_ON));
-=======
-  lumiera_reccondition_destroy (&cnd, &NOBUG_FLAG(NOBUG_ON), NOBUG_CONTEXT);
->>>>>>> c15f2247
+  lumiera_condition_destroy (&cnd, &NOBUG_FLAG(NOBUG_ON), NOBUG_CONTEXT);
 }
 
 
