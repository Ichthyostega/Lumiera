--- conflicted
+++ resolved
@@ -178,8 +178,6 @@
   lumiera_config_destroy ();
 }
 
-<<<<<<< HEAD
-=======
 TEST ("configitem_simple_ctor_dtor")
 {
   REQUIRE (argv[2]);
@@ -189,8 +187,6 @@
 
   item = lumiera_configitem_new (argv[2]);
 
-  lumiera_configitem_delete (item);
-
   lumiera_config_destroy ();
 }
 
@@ -205,26 +201,22 @@
 
   if ( item->line )
     {
-      printf("item->line = \'%s\'\n", item->line);
+      printf("item->line = '%s'\n", item->line);
     }
   if ( item->key_size )
     {
-      printf("item->key_size = \'%i\'\n", item->key_size);
+      printf("item->key_size = '%zi'\n", item->key_size);
     }
   if ( item->key )
     {
-      printf("item->key = \'%s\'\n", item->key);
+      printf("item->key = '%s'\n", item->key);
     }
   if ( item->delim )
     {
-      printf("item->delim = \'%s\'\n", item->delim);
-    }
-
-  lumiera_configitem_delete (item);
-
-  lumiera_config_destroy ();
-}
-
-
->>>>>>> 700a7e96
+      printf("item->delim = '%s'\n", item->delim);
+    }
+
+  lumiera_config_destroy ();
+}
+
 TESTS_END