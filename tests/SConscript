# -*- python -*-
##
## SConscript  -  SCons buildscript for the Testsuite (called by SConstruct)
##

import os
from os import path
from Buildhelper import srcSubtree
from Buildhelper import scanSubtree
from Buildhelper import globRootdirs
from Buildhelper import createPlugins

Import('env','envPlu','artifacts','core')

# temp fix to add test.h  -- wouldn't it be better to put this header be into src/lib ?  
env = env.Clone()
env.Append(CPPPATH='#/.')  # add Rootdir to Includepath, so test/test.h is found
envPlu = envPlu.Clone()
envPlu.Append(CPPPATH='#/.')
# temp fix------------- 

def testExecutable(env,tree, exeName=None, obj=None):
    """ declare all targets needed to create a standalone
        Test executable of the given Sub-tree. Note that
        each subdir is built in its own Environment.
    """
    env = env.Clone()
    env.Append(CPPPATH=tree) # add Subdir to Includepath 
    tree = env.subst(tree)  # expand Construction Vars
    if obj:
        obj = [path.join(tree,name) for name in obj]
    else:
        obj = srcSubtree(env,tree, isShared=False) # use all sourcefiles found in subtree
    if not exeName:
        exeName = 'test-%s' % tree
    return env.Program('#$BINDIR/'+exeName, obj + core)


def testCollection(env,dir):
    """ treat a Directory containing a collection of standalone tests.
        Link each of them into an independent executable
    """
    srcpatt = ['test-*.c']
    exeName = lambda p: path.basename(path.splitext(p)[0])
    buildIt = lambda p: env.Program("#$BINDIR/"+exeName(p), [p] + core)
    return [buildIt(f) for f in scanSubtree(dir,srcpatt)] 





# but have to treat some subdirs individually.
specials = ['plugin','lib','components']
moduledirs = globRootdirs('*')



<<<<<<< HEAD
artifacts['testsuite'] = ts = ( [ testExecutable(env, dir) for dir in moduledirs if not dir in specials] 
#                             + treatPluginTestcase(env)
#                             + testCollection(env, 'library')
#                             + testCollection(env, 'backend')
#                             + testCollection(env, 'lumiera')
=======
artifacts['testsuite'] = ts = ( [ testExecutable(env, dir) for dir in ['lib','components'] ] 
                              + [ testCollection(env, dir) for dir in moduledirs if not dir in specials]
                              + createPlugins(envPlu, 'plugin')
>>>>>>> f93d2249
                              ) 
                              





#
# actually run the Testsuite
#
#  - the product of running the Testsuite is the ",testlog"
#  - it depends on all artifacts defined as "ts" above
#  - if not set via options switch, the environment variable TESTSUITES
#    is explicitly propagated to test.sh
#
testEnv = env.Clone()

valgrind = os.environ.get('VALGRINDFLAGS', '') # unset if not defined
if not valgrind and not env['VALGRIND']:
    valgrind = 'DISABLE'

testEnv.Append(ENV = { 'VALGRINDFLAGS' : valgrind
                     , 'LUMIERA_CONFIG_PATH' : './' 
                     })
    
testsuites = env['TESTSUITES'] or os.environ.get('TESTSUITES')
if testsuites:
    testEnv['ENV']['TESTSUITES'] = testsuites 
    
pluginpath = os.environ.get('LUMIERA_PLUGIN_PATH')
if testsuites:
    testEnv['ENV']['LUMIERA_PLUGIN_PATH'] = pluginpath 
 
testDir = env.Dir('#$BINDIR')
runTest = env.File("test.sh").abspath

runTs = testEnv.Command(',testlog', ts, runTest,  chdir=testDir)



#
# define Phony targets
#  - 'scons testcode' triggers building of the Testsuite
#  - 'scons check' triggers building and running
#
env.Alias('testcode', ts )
env.Alias('check', runTs )

# allow tempfiles of test.sh to be cleaned  
env.Clean ('check', [',testlog.pre',',expect_stdout',',stdout',',stderr',',testtmp','.libs']) <|MERGE_RESOLUTION|>--- conflicted
+++ resolved
@@ -55,17 +55,9 @@
 
 
 
-<<<<<<< HEAD
-artifacts['testsuite'] = ts = ( [ testExecutable(env, dir) for dir in moduledirs if not dir in specials] 
-#                             + treatPluginTestcase(env)
-#                             + testCollection(env, 'library')
-#                             + testCollection(env, 'backend')
-#                             + testCollection(env, 'lumiera')
-=======
 artifacts['testsuite'] = ts = ( [ testExecutable(env, dir) for dir in ['lib','components'] ] 
                               + [ testCollection(env, dir) for dir in moduledirs if not dir in specials]
                               + createPlugins(envPlu, 'plugin')
->>>>>>> f93d2249
                               ) 
                               
 
