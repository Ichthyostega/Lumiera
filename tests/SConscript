# -*- python -*-
##
## SConscript  -  SCons buildscript for the Testsuite (called by SConstruct)
##

import os
from os import path
from glob import glob

from Buildhelper import srcSubtree
from Buildhelper import scanSubtree
from Buildhelper import globRootdirs
from Buildhelper import createPlugins

Import('env','artifacts','core')

# temp fix to add test.h  -- wouldn't it be better to put this header be into src/lib ?  
env = env.Clone()
env.Append(CPPPATH='#/.')  # add Rootdir to Includepath, so test/test.h is found
# temp fix------------- 

def testExecutable(env,tree, exeName=None, obj=None):
    """ declare all targets needed to create a standalone
        Test executable of the given Sub-tree.
        @note this tree uses separate Environment/Includepath
    """
    env = env.Clone()
    env.Append(CPPPATH=tree) # add Subdir to Includepath 
    tree = env.subst(tree)  # expand Construction Vars
    if obj:
        obj = [path.join(tree,name) for name in obj]
    else:
        obj = srcSubtree(env,tree, isShared=False) # use all sourcefiles found in subtree
    if not exeName:
        exeName = 'test-%s' % tree
    return env.Program(exeName, obj + core)


def testCollection(env,dir):
    """ treat a Directory containing a collection of standalone tests.
        Link each of them into an independent executable
    """
    srcpatt = ['test-*.c']
    exeName = lambda p: path.basename(path.splitext(p)[0])
    buildIt = lambda p: env.Program(exeName(p), [p] + core)
    return [buildIt(f) for f in scanSubtree(dir,srcpatt)] 





# but have to treat some subdirs individually.
specials = ['plugin','lib','components']
moduledirs = globRootdirs('*')



<<<<<<< HEAD
artifacts['testsuite'] = ts = ( [ testExecutable(env, dir) for dir in ['lib','components'] ]
                              + [ testCollection(env, dir) for dir in moduledirs if not dir in specials]
                              + createPlugins(envPlu, 'plugin')
=======
artifacts['testsuite'] = ts = ( [ testExecutable(env, dir) for dir in ['bugs'] ]                # was: ['lib','components'] 
                              + [ testCollection(env, dir) for dir in moduledirs if not dir in specials]
                              + createPlugins(env, 'plugin')
>>>>>>> 0ac01491
                              + env.File(glob('*.tests'))     # depending on the test definition files for test.sh
                              )




# for creating a Valgrind-Suppression file
vgsuppr = env.Program('vgsuppression','tool/vgsuppression.c', LIBS=core)   ## for suppressing false valgrind alarms
artifacts['tools'] += [vgsuppr]
Depends(ts,vgsuppr)


#
# actually run the Testsuite
#
#  - the product of running the Testsuite is the ",testlog"
#  - it depends on all artifacts defined as "ts" above
#  - including the tests/*.tests (suite definition files)
#  - if not set via options switch, the environment variables
#    TESTSUITES and VALGRINDFLAGS are explicitly propagated to test.sh
#
testEnv = env.Clone()

valgrind = os.environ.get('VALGRINDFLAGS', '') # unset if not defined
if not valgrind and not env['VALGRIND']:
    valgrind = 'DISABLE'

testEnv.Append(ENV = { 'VALGRINDFLAGS' : valgrind
                     , 'LUMIERA_CONFIG_PATH' : './'
                     })

testsuites = env['TESTSUITES'] or os.environ.get('TESTSUITES')
if testsuites:
    testEnv['ENV']['TESTSUITES'] = testsuites
    
pluginpath = os.environ.get('LUMIERA_PLUGIN_PATH')
if testsuites:
    testEnv['ENV']['LUMIERA_PLUGIN_PATH'] = pluginpath

# specify path to test.conf
testEnv['ENV']['TEST_CONF'] = env.File("test.conf").abspath


<<<<<<< HEAD
testDir = env.Dir('#$BINDIR')
runTest = env.File("test.sh").abspath

runTs = testEnv.Command('#$BINDIR/,testlog', ts, runTest,  chdir=testDir)
=======
testDir = env.Dir('#$TARGDIR')
runTest = env.File("test.sh").abspath

runTs = testEnv.Command('#$TARGDIR/,testlog', ts, runTest,  chdir=testDir)
>>>>>>> 0ac01491



#
# define Phony targets
#  - 'scons testcode' triggers building of the Testsuite
#  - 'scons check' triggers building and running
#
env.Alias('testcode', ts )
env.Alias('check', runTs )

# allow tempfiles of test.sh to be cleaned  
env.Clean ('check', [',testlog',',testlog.pre',',expect_stdout',',stdout',',stderr',',testtmp','.libs'])<|MERGE_RESOLUTION|>--- conflicted
+++ resolved
@@ -55,15 +55,9 @@
 
 
 
-<<<<<<< HEAD
 artifacts['testsuite'] = ts = ( [ testExecutable(env, dir) for dir in ['lib','components'] ]
                               + [ testCollection(env, dir) for dir in moduledirs if not dir in specials]
-                              + createPlugins(envPlu, 'plugin')
-=======
-artifacts['testsuite'] = ts = ( [ testExecutable(env, dir) for dir in ['bugs'] ]                # was: ['lib','components'] 
-                              + [ testCollection(env, dir) for dir in moduledirs if not dir in specials]
                               + createPlugins(env, 'plugin')
->>>>>>> 0ac01491
                               + env.File(glob('*.tests'))     # depending on the test definition files for test.sh
                               )
 
@@ -107,17 +101,10 @@
 testEnv['ENV']['TEST_CONF'] = env.File("test.conf").abspath
 
 
-<<<<<<< HEAD
-testDir = env.Dir('#$BINDIR')
-runTest = env.File("test.sh").abspath
-
-runTs = testEnv.Command('#$BINDIR/,testlog', ts, runTest,  chdir=testDir)
-=======
 testDir = env.Dir('#$TARGDIR')
 runTest = env.File("test.sh").abspath
 
 runTs = testEnv.Command('#$TARGDIR/,testlog', ts, runTest,  chdir=testDir)
->>>>>>> 0ac01491
 
 
 
