--- conflicted
+++ resolved
@@ -20,35 +20,23 @@
 
 check_PROGRAMS += test-common
 test_common_CPPFLAGS = $(AM_CPPFLAGS) -Wall -I$(testcommon_srcdir)
-<<<<<<< HEAD
-test_common_LDADD =						 \
-	liblumiprocmobjectbuilder.a					\
-	liblumiprocmobjectsession.a					\
-	liblumiprocmobject.a						\
+test_common_LDADD =							\
+	liblumiprocmobjectbuilder.a				\
+	liblumiprocmobjectsession.a				\
+	liblumiprocmobject.a					\
 	liblumiprocengine.a						\
-	liblumiproccontrol.a						\
+	liblumiproccontrol.a					\
 	liblumiproc.a							\
 	liblumiprocasset.a						\
-=======
-test_common_LDADD =								\
-	liblumiproc.a								\
-	liblumiprocengine.a							\
-	liblumiprocmobjectbuilder.a						\
-	liblumiprocmobjectsession.a						\
-	liblumiprocasset.a							\
-	liblumiprocmobject.a							\
-	liblumiera.a								\
-	liblumicommon.a								\
->>>>>>> 58bcc59a
-	liblumibackend.a							\
+	liblumibackend.a						\
 	liblumicommon.a							\
 	liblumiera.a							\
 	$(NOBUGMT_LUMIERA_LIBS) -ldl -lboost_program_options-mt -lboost_regex-mt
 
-test_common_SOURCES =						 \
-	$(testcommon_srcdir)/allocationclustertest.cpp		\
+test_common_SOURCES =						\
+	$(testcommon_srcdir)/allocationclustertest.cpp	\
 	$(testcommon_srcdir)/appconfigtest.cpp			\
-	$(testcommon_srcdir)/customsharedptrtest.cpp		\
+	$(testcommon_srcdir)/customsharedptrtest.cpp	\
 	$(testcommon_srcdir)/exceptionerrortest.cpp		\
 	$(testcommon_srcdir)/factoryspecialtest.cpp		\
 	$(testcommon_srcdir)/factorytest.cpp			\
@@ -56,27 +44,27 @@
 	$(testcommon_srcdir)/lifecycletest.cpp			\
 	$(testcommon_srcdir)/mainsuite.cpp				\
 	$(testcommon_srcdir)/meta/typelisttest.cpp         	\
-	$(testcommon_srcdir)/meta/typelistmaniptest.cpp     	\
+	$(testcommon_srcdir)/meta/typelistmaniptest.cpp     \
 	$(testcommon_srcdir)/meta/generatortest.cpp        	\
 	$(testcommon_srcdir)/meta/configflagstest.cpp      	\
 	$(testcommon_srcdir)/query/queryutilstest.cpp		\
-	$(testcommon_srcdir)/removefromsettest.cpp		\
+	$(testcommon_srcdir)/removefromsettest.cpp			\
 	$(testcommon_srcdir)/sanitizedidentifiertest.cpp	\
 	$(testcommon_srcdir)/scopedholdertest.cpp			\
 	$(testcommon_srcdir)/scopedholdertransfertest.cpp	\
 	$(testcommon_srcdir)/singletonsubclasstest.cpp		\
-	$(testcommon_srcdir)/singletontest.cpp			\
+	$(testcommon_srcdir)/singletontest.cpp				\
 	$(testcommon_srcdir)/singletontestmocktest.cpp		\
 	$(testcommon_srcdir)/streamtypebasicstest.cpp		\
 	$(testcommon_srcdir)/streamtypelifecycletest.cpp	\
 	$(testcommon_srcdir)/test/cmdlinewrappertest.cpp	\
 	$(testcommon_srcdir)/test/testoptiontest.cpp		\
-	$(testcommon_srcdir)/vectortransfertest.cpp		\
+	$(testcommon_srcdir)/vectortransfertest.cpp			\
 	$(testcommon_srcdir)/visitingtoolconcept.cpp		\
 	$(testcommon_srcdir)/visitingtoolextendedtest.cpp	\
 	$(testcommon_srcdir)/visitingtooltest.cpp
 
 noinst_HEADERS +=					\
 	$(testcommon_srcdir)/query/querydiagnostics.hpp	\
-	$(testcommon_srcdir)/testdummy.hpp 			\
+	$(testcommon_srcdir)/testdummy.hpp 				\
 	$(testcommon_srcdir)/testtargetobj.hpp