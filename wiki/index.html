--- conflicted
+++ resolved
@@ -808,13 +808,8 @@
 Wiki works. It is simple to use and just flexible enough to handle the task. I don't go to install any other software for such tasks on my server. While the design progresses I'd propose to move our work into git repositories and eventually phase this wiki pages out anyways. I'd rather like to start out distributed/git right away .. but git gives us only a fine storage layer, for a design process we need some good presentation layer (later when using git and starting the implementation everyones favorite editor serves for that) I have no better ideas yet to solve the presentation problem other than using this wiki (or maybe Bouml).
 </pre>
 </div>
-<<<<<<< HEAD
 <div title="Cinelerra3Wiki" modifier="Ichthyostega" modified="200708170218" created="200706172308" tags="portal" changecount="29">
 <pre>This is the entry point to several [[TiddlyWiki]]-Pages containing the developer and design documentation for Cinelrra-3.
-=======
-<div title="Cinelerra3Wiki" modifier="CehTeh" modified="200708131455" created="200706172308" tags="portal" changecount="24">
-<pre>This 'index.html' becomes the entry point of some tiddlywikis managed under git. There is a 'empty.html' in the same folder serving as template for generating new wikis. Please refrain from editing it.
->>>>>>> d36a38a5
 
 * Cehteh started GitNotes where we will collect some information about git, howto and special setups
 * since we prefer gpg signed tags in git and not each developer knows gpg well here is a Micro-GPG-HowTo 
@@ -3477,43 +3472,11 @@
 &lt;!--}}}--&gt;
 </pre>
 </div>
-<<<<<<< HEAD
-<div title="TestFacility" modifier="Ichthyostega" modified="200708120257" created="200708120134" tags="buildsys organization howto" changecount="3">
-<pre>We use a very simple test facility written by Cehteh as a bash script {{{tests/test.sh}}}
-Basically the target __tests__ of the build system uses the test code found in the tree below {{{./tests}}} to build some test binaries (btw scripts could be used too),
-and then runs {{{test.sh}}} with the testsuite definitions. 
-
-''Test definitions'' are defined in files {{{000foo.test, 010bar.test, ...}}}.
-Syntax is as following //(note that this are just bash scripts)//
-{{{
-TESTING &quot;label for sometestprogram&quot; ./sometestprogram
-
-TEST &quot;unique annotatinon&quot; --command --line --options &lt;&lt;END
-expected
-output
-here
-END
-}}}
-The {{{TESTING}}} function defines {{{$TESTBIN}}} for the subsequent tests.
-the {{{TEST}}} function will run {{{&quot;$TESTBIN --command --line --options&quot;}}} probably under Valgrind supervision and diff its output against expected output literally specified in the test definition (e.g. {{{&quot;expected\noutput\nhere&quot;}}}). Note that Valgrind (used in quiet mode) produces bug reports which will make the test fail, as any other unexpected output will do.
-
-------
-how to organize the actual Tests into various Test collections &amp;rarr; see [[TestSuite]]
-</pre>
-</div>
-<div title="TestSuite" modifier="Ichthyostega" modified="200708120257" created="200708120254" tags="buildsys organization testsuite" changecount="2">
-<pre>For running the automatic Tests, we use Cehteh's simple [[test.sh|TestFacility]].
-
-This page is a proposal (by Ichthyo) how the various tests could be organized.
-* individual Tests are classes, doing whatsoever and however they see fit.
-* it is up to the individual test classes to take care / handle / isolate themself form any dependencies (similar to the [[philosophy of TestNG|http://www.beust.com/weblog/archives/000082.html]])
-* for each Testsuite (=distinct collection of tests) we build an executable linked against the test class objects
-* when we get several Testsuites at some point in the future, we may consider building a shared lib of the test objects.
-* the Testsuite executable should provide some command line magic to select individual tests
-=======
-<div title="TestSh" modifier="CehTeh" modified="200708131521" created="200708131509" changecount="5">
+<div title="TestSh" modifier="Ichthyostega" modified="200708170336" created="200708131509" tags="buildsys organization testsuite" changecount="7">
 <pre>! The Test Script
-There is a simple test script in tests which will be used to drive various tests. All tests are run under valgrind control if available unless {{{VALGRINDFLAGS=DISABLE}}} is defined. This test script is integrated in the automake build and will be used when {{{make check}}} is called.
+To drive the various tests, we use the script {{{tests/test.sh}}}. All tests are run under valgrind control if available unless {{{VALGRINDFLAGS=DISABLE}}} is defined. 
+* The SCons buildsystem will build and run the testcode when executing the target {{{scons tests}}}.
+* This test script is integrated in the automake build and will be used when {{{make check}}} is called.
 
 ! Options for running the Test Suite
 One may define {{{TESTMODE}}} containing any one of the following strings:
@@ -3544,7 +3507,20 @@
 
 If no {{{out:}}} or {{{err:}}} is given, stdout and stderr are not considered as part of the test. If no {{{return:}}} is given, then 0 is expected.
 
->>>>>>> d36a38a5
+</pre>
+</div>
+<div title="TestSuite" modifier="Ichthyostega" modified="200708170345" created="200708120254" tags="buildsys organization testsuite" changecount="8">
+<pre>For running the automatic Tests, we use Cehteh's simple [[test.sh|TestSh]].
+
+This page is a proposal (by Ichthyo) how the various tests could be organized.
+* individual Testcases are classes, doing whatsoever and however they see fit.
+* it is up to the individual test classes to take care / handle / isolate themself form any dependencies (similar to the [[philosophy of TestNG|http://www.beust.com/weblog/archives/000082.html]])
+* Testcases are grouped together into thematic (Sub)-Testsuites. Each Testcase has an unique ID and can be tagged with several groupIDs
+* for each Testsuite (=distinct collection of tests) we build an executable linked against the test class objects.
+* moreover, for simple Tests, we can build separate stelf-contained executables or even use other scripts.
+* when we get several Testsuites at some point in the future, we may consider building a shared lib of the test objects.
+* the Testsuite executable should provide some command line magic to select individual tests.
+* Top-level Testsuites or ~Test-Collections for [[test.sh|TestSh]] contain calls to the different (sub)-Suites, together with the expected results/output
 </pre>
 </div>
 <div title="TextAreaPlugin" modifier="Jeremy" created="200601261745" tags="systemConfig" server.type="file" server.host="file:///home/ct/.homepage/home.html" server.page.revision="200601261745">
