<!DOCTYPE html PUBLIC "-//W3C//DTD XHTML 1.0 Strict//EN" "http://www.w3.org/TR/xhtml1/DTD/xhtml1-strict.dtd">
<html xmlns="http://www.w3.org/1999/xhtml" xml:lang="en" lang="en">
<head>
<script type="text/javascript">
//<![CDATA[
var version = {title: "TiddlyWiki", major: 2, minor: 2, revision: 3, date: new Date("Jun 17, 2007"), extensions: {}};
//]]>
</script>
<!--
TiddlyWiki created by Jeremy Ruston, (jeremy [at] osmosoft [dot] com)

Copyright (c) UnaMesa Association 2004-2007

Redistribution and use in source and binary forms, with or without modification,
are permitted provided that the following conditions are met:

Redistributions of source code must retain the above copyright notice, this
list of conditions and the following disclaimer.

Redistributions in binary form must reproduce the above copyright notice, this
list of conditions and the following disclaimer in the documentation and/or other
materials provided with the distribution.

Neither the name of the UnaMesa Association nor the names of its contributors may be
used to endorse or promote products derived from this software without specific
prior written permission.

THIS SOFTWARE IS PROVIDED BY THE COPYRIGHT HOLDERS AND CONTRIBUTORS "AS IS" AND ANY
EXPRESS OR IMPLIED WARRANTIES, INCLUDING, BUT NOT LIMITED TO, THE IMPLIED WARRANTIES
OF MERCHANTABILITY AND FITNESS FOR A PARTICULAR PURPOSE ARE DISCLAIMED. IN NO EVENT
SHALL THE COPYRIGHT OWNER OR CONTRIBUTORS BE LIABLE FOR ANY DIRECT, INDIRECT,
INCIDENTAL, SPECIAL, EXEMPLARY, OR CONSEQUENTIAL DAMAGES (INCLUDING, BUT NOT LIMITED
TO, PROCUREMENT OF SUBSTITUTE GOODS OR SERVICES; LOSS OF USE, DATA, OR PROFITS; OR
BUSINESS INTERRUPTION) HOWEVER CAUSED AND ON ANY THEORY OF LIABILITY, WHETHER IN
CONTRACT, STRICT LIABILITY, OR TORT (INCLUDING NEGLIGENCE OR OTHERWISE) ARISING IN
ANY WAY OUT OF THE USE OF THIS SOFTWARE, EVEN IF ADVISED OF THE POSSIBILITY OF SUCH
DAMAGE.
-->
<meta http-equiv="Content-Type" content="text/html;charset=utf-8"/>
<!--PRE-HEAD-START-->
<!--{{{-->
<link rel='alternate' type='application/rss+xml' title='RSS' href='index.xml'/>
<!--}}}-->

<style type="text/css">#contentWrapper {display:none;}</style><div id="SplashScreen" style="border: 3px solid #ccc; display: block; text-align: center; width: 320px; margin: 100px auto; padding: 50px; color:#000; font-size: 28px; font-family:Tahoma; background-color:#eee;"><b>My TiddlyWiki</b> is loading<blink> ...</blink><br><br><span style="font-size: 14px; color:red;">Requires Javascript.</span></div>
<!--PRE-HEAD-END-->
<title> Data Backend - design draft </title>
<style type="text/css">
#saveTest {display:none;}
#messageArea {display:none;}
#copyright {display:none;}
#storeArea {display:none;}
#storeArea div {padding:0.5em; margin:1em 0em 0em 0em; border-color:#fff #666 #444 #ddd; border-style:solid; border-width:2px; overflow:auto;}
#shadowArea {display:none;}
#javascriptWarning {width:100%; text-align:center; font-weight:bold; background-color:#dd1100; color:#fff; padding:1em 0em;}
</style>
<!--POST-HEAD-START-->

<!--POST-HEAD-END-->
</head>
<body onload="main();" onunload="if(window.checkUnsavedChanges) checkUnsavedChanges(); if(window.scrubNodes) scrubNodes(document.body);">
<!--PRE-BODY-START-->

<!--PRE-BODY-END-->
<div id="copyright">
Welcome to TiddlyWiki created by Jeremy Ruston, Copyright &copy; 2007 UnaMesa Association
</div>
<noscript>
	<div id="javascriptWarning">This page requires JavaScript to function properly.<br /><br />If you are using Microsoft Internet Explorer you may need to click on the yellow bar above and select 'Allow Blocked Content'. You must then click 'Yes' on the following security warning.</div>
</noscript>
<div id="saveTest"></div>
<div id="backstageCloak"></div>
<div id="backstageButton"></div>
<div id="backstageArea"><div id="backstageToolbar"></div></div>
<div id="backstage">
	<div id="backstagePanel"></div>
</div>
<div id="contentWrapper"></div>
<div id="contentStash"></div>
<div id="shadowArea">
<div title="ColorPalette">
<pre>Background: #fff
Foreground: #000
PrimaryPale: #8cf
PrimaryLight: #18f
PrimaryMid: #04b
PrimaryDark: #014
SecondaryPale: #ffc
SecondaryLight: #fe8
SecondaryMid: #db4
SecondaryDark: #841
TertiaryPale: #eee
TertiaryLight: #ccc
TertiaryMid: #999
TertiaryDark: #666
Error: #f88</pre>
</div>
<div title="StyleSheetColors">
<pre>/*{{{*/
body {background:[[ColorPalette::Background]]; color:[[ColorPalette::Foreground]];}

a {color:[[ColorPalette::PrimaryMid]];}
a:hover {background-color:[[ColorPalette::PrimaryMid]]; color:[[ColorPalette::Background]];}
a img {border:0;}

h1,h2,h3,h4,h5,h6 {color:[[ColorPalette::SecondaryDark]]; background:transparent;}
h1 {border-bottom:2px solid [[ColorPalette::TertiaryLight]];}
h2,h3 {border-bottom:1px solid [[ColorPalette::TertiaryLight]];}

.button {color:[[ColorPalette::PrimaryDark]]; border:1px solid [[ColorPalette::Background]];}
.button:hover {color:[[ColorPalette::PrimaryDark]]; background:[[ColorPalette::SecondaryLight]]; border-color:[[ColorPalette::SecondaryMid]];}
.button:active {color:[[ColorPalette::Background]]; background:[[ColorPalette::SecondaryMid]]; border:1px solid [[ColorPalette::SecondaryDark]];}

.header {background:[[ColorPalette::PrimaryMid]];}
.headerShadow {color:[[ColorPalette::Foreground]];}
.headerShadow a {font-weight:normal; color:[[ColorPalette::Foreground]];}
.headerForeground {color:[[ColorPalette::Background]];}
.headerForeground a {font-weight:normal; color:[[ColorPalette::PrimaryPale]];}

.tabSelected{color:[[ColorPalette::PrimaryDark]];
	background:[[ColorPalette::TertiaryPale]];
	border-left:1px solid [[ColorPalette::TertiaryLight]];
	border-top:1px solid [[ColorPalette::TertiaryLight]];
	border-right:1px solid [[ColorPalette::TertiaryLight]];
}
.tabUnselected {color:[[ColorPalette::Background]]; background:[[ColorPalette::TertiaryMid]];}
.tabContents {color:[[ColorPalette::PrimaryDark]]; background:[[ColorPalette::TertiaryPale]]; border:1px solid [[ColorPalette::TertiaryLight]];}
.tabContents .button {border:0;}

#sidebar {}
#sidebarOptions input {border:1px solid [[ColorPalette::PrimaryMid]];}
#sidebarOptions .sliderPanel {background:[[ColorPalette::PrimaryPale]];}
#sidebarOptions .sliderPanel a {border:none;color:[[ColorPalette::PrimaryMid]];}
#sidebarOptions .sliderPanel a:hover {color:[[ColorPalette::Background]]; background:[[ColorPalette::PrimaryMid]];}
#sidebarOptions .sliderPanel a:active {color:[[ColorPalette::PrimaryMid]]; background:[[ColorPalette::Background]];}

.wizard {background:[[ColorPalette::PrimaryPale]]; border:1px solid [[ColorPalette::PrimaryMid]];}
.wizard h1 {color:[[ColorPalette::PrimaryDark]]; border:none;}
.wizard h2 {color:[[ColorPalette::Foreground]]; border:none;}
.wizardStep {background:[[ColorPalette::Background]]; color:[[ColorPalette::Foreground]];
	border:1px solid [[ColorPalette::PrimaryMid]];}
.wizardStep.wizardStepDone {background::[[ColorPalette::TertiaryLight]];}
.wizardFooter {background:[[ColorPalette::PrimaryPale]];}
.wizardFooter .status {background:[[ColorPalette::PrimaryDark]]; color:[[ColorPalette::Background]];}
.wizard .button {color:[[ColorPalette::Foreground]]; background:[[ColorPalette::SecondaryLight]]; border: 1px solid;
	border-color:[[ColorPalette::SecondaryPale]] [[ColorPalette::SecondaryDark]] [[ColorPalette::SecondaryDark]] [[ColorPalette::SecondaryPale]];}
.wizard .button:hover {color:[[ColorPalette::Foreground]]; background:[[ColorPalette::Background]];}
.wizard .button:active {color:[[ColorPalette::Background]]; background:[[ColorPalette::Foreground]]; border: 1px solid;
	border-color:[[ColorPalette::PrimaryDark]] [[ColorPalette::PrimaryPale]] [[ColorPalette::PrimaryPale]] [[ColorPalette::PrimaryDark]];}

#messageArea {border:1px solid [[ColorPalette::SecondaryMid]]; background:[[ColorPalette::SecondaryLight]]; color:[[ColorPalette::Foreground]];}
#messageArea .button {color:[[ColorPalette::PrimaryMid]]; background:[[ColorPalette::SecondaryPale]]; border:none;}

.popupTiddler {background:[[ColorPalette::TertiaryPale]]; border:2px solid [[ColorPalette::TertiaryMid]];}

.popup {background:[[ColorPalette::TertiaryPale]]; color:[[ColorPalette::TertiaryDark]]; border-left:1px solid [[ColorPalette::TertiaryMid]]; border-top:1px solid [[ColorPalette::TertiaryMid]]; border-right:2px solid [[ColorPalette::TertiaryDark]]; border-bottom:2px solid [[ColorPalette::TertiaryDark]];}
.popup hr {color:[[ColorPalette::PrimaryDark]]; background:[[ColorPalette::PrimaryDark]]; border-bottom:1px;}
.popup li.disabled {color:[[ColorPalette::TertiaryMid]];}
.popup li a, .popup li a:visited {color:[[ColorPalette::Foreground]]; border: none;}
.popup li a:hover {background:[[ColorPalette::SecondaryLight]]; color:[[ColorPalette::Foreground]]; border: none;}
.popup li a:active {background:[[ColorPalette::SecondaryPale]]; color:[[ColorPalette::Foreground]]; border: none;}
.popupHighlight {background:[[ColorPalette::Background]]; color:[[ColorPalette::Foreground]];}
.listBreak div {border-bottom:1px solid [[ColorPalette::TertiaryDark]];}

.tiddler .defaultCommand {font-weight:bold;}

.shadow .title {color:[[ColorPalette::TertiaryDark]];}

.title {color:[[ColorPalette::SecondaryDark]];}
.subtitle {color:[[ColorPalette::TertiaryDark]];}

.toolbar {color:[[ColorPalette::PrimaryMid]];}
.toolbar a {color:[[ColorPalette::TertiaryLight]];}
.selected .toolbar a {color:[[ColorPalette::TertiaryMid]];}
.selected .toolbar a:hover {color:[[ColorPalette::Foreground]];}

.tagging, .tagged {border:1px solid [[ColorPalette::TertiaryPale]]; background-color:[[ColorPalette::TertiaryPale]];}
.selected .tagging, .selected .tagged {background-color:[[ColorPalette::TertiaryLight]]; border:1px solid [[ColorPalette::TertiaryMid]];}
.tagging .listTitle, .tagged .listTitle {color:[[ColorPalette::PrimaryDark]];}
.tagging .button, .tagged .button {border:none;}

.footer {color:[[ColorPalette::TertiaryLight]];}
.selected .footer {color:[[ColorPalette::TertiaryMid]];}

.sparkline {background:[[ColorPalette::PrimaryPale]]; border:0;}
.sparktick {background:[[ColorPalette::PrimaryDark]];}

.error, .errorButton {color:[[ColorPalette::Foreground]]; background:[[ColorPalette::Error]];}
.warning {color:[[ColorPalette::Foreground]]; background:[[ColorPalette::SecondaryPale]];}
.lowlight {background:[[ColorPalette::TertiaryLight]];}

.zoomer {background:none; color:[[ColorPalette::TertiaryMid]]; border:3px solid [[ColorPalette::TertiaryMid]];}

.imageLink, #displayArea .imageLink {background:transparent;}

.annotation {background:[[ColorPalette::SecondaryLight]]; color:[[ColorPalette::Foreground]]; border:2px solid [[ColorPalette::SecondaryMid]];}

.viewer .listTitle {list-style-type:none; margin-left:-2em;}
.viewer .button {border:1px solid [[ColorPalette::SecondaryMid]];}
.viewer blockquote {border-left:3px solid [[ColorPalette::TertiaryDark]];}

.viewer table, table.twtable {border:2px solid [[ColorPalette::TertiaryDark]];}
.viewer th, .viewer thead td, .twtable th, .twtable thead td {background:[[ColorPalette::SecondaryMid]]; border:1px solid [[ColorPalette::TertiaryDark]]; color:[[ColorPalette::Background]];}
.viewer td, .viewer tr, .twtable td, .twtable tr {border:1px solid [[ColorPalette::TertiaryDark]];}

.viewer pre {border:1px solid [[ColorPalette::SecondaryLight]]; background:[[ColorPalette::SecondaryPale]];}
.viewer code {color:[[ColorPalette::SecondaryDark]];}
.viewer hr {border:0; border-top:dashed 1px [[ColorPalette::TertiaryDark]]; color:[[ColorPalette::TertiaryDark]];}

.highlight, .marked {background:[[ColorPalette::SecondaryLight]];}

.editor input {border:1px solid [[ColorPalette::PrimaryMid]];}
.editor textarea {border:1px solid [[ColorPalette::PrimaryMid]]; width:100%;}
.editorFooter {color:[[ColorPalette::TertiaryMid]];}

#backstageArea {background:[[ColorPalette::Foreground]]; color:[[ColorPalette::TertiaryMid]];}
#backstageArea a {background:[[ColorPalette::Foreground]]; color:[[ColorPalette::Background]]; border:none;}
#backstageArea a:hover {background:[[ColorPalette::SecondaryLight]]; color:[[ColorPalette::Foreground]]; }
#backstageArea a.backstageSelTab {background:[[ColorPalette::Background]]; color:[[ColorPalette::Foreground]];}
#backstageButton a {background:none; color:[[ColorPalette::Background]]; border:none;}
#backstageButton a:hover {background:[[ColorPalette::Foreground]]; color:[[ColorPalette::Background]]; border:none;}
#backstagePanel {background:[[ColorPalette::Background]]; border-color: [[ColorPalette::Background]] [[ColorPalette::TertiaryDark]] [[ColorPalette::TertiaryDark]] [[ColorPalette::TertiaryDark]];}
.backstagePanelFooter .button {border:none; color:[[ColorPalette::Background]];}
.backstagePanelFooter .button:hover {color:[[ColorPalette::Foreground]];}
#backstageCloak {background:[[ColorPalette::Foreground]]; opacity:0.6; filter:'alpha(opacity:60)';}
/*}}}*/</pre>
</div>
<div title="StyleSheetLayout">
<pre>/*{{{*/
* html .tiddler {height:1%;}

body {font-size:.75em; font-family:arial,helvetica; margin:0; padding:0;}

h1,h2,h3,h4,h5,h6 {font-weight:bold; text-decoration:none;}
h1,h2,h3 {padding-bottom:1px; margin-top:1.2em;margin-bottom:0.3em;}
h4,h5,h6 {margin-top:1em;}
h1 {font-size:1.35em;}
h2 {font-size:1.25em;}
h3 {font-size:1.1em;}
h4 {font-size:1em;}
h5 {font-size:.9em;}

hr {height:1px;}

a {text-decoration:none;}

dt {font-weight:bold;}

ol {list-style-type:decimal;}
ol ol {list-style-type:lower-alpha;}
ol ol ol {list-style-type:lower-roman;}
ol ol ol ol {list-style-type:decimal;}
ol ol ol ol ol {list-style-type:lower-alpha;}
ol ol ol ol ol ol {list-style-type:lower-roman;}
ol ol ol ol ol ol ol {list-style-type:decimal;}

.txtOptionInput {width:11em;}

#contentWrapper .chkOptionInput {border:0;}

.externalLink {text-decoration:underline;}

.indent {margin-left:3em;}
.outdent {margin-left:3em; text-indent:-3em;}
code.escaped {white-space:nowrap;}

.tiddlyLinkExisting {font-weight:bold;}
.tiddlyLinkNonExisting {font-style:italic;}

/* the 'a' is required for IE, otherwise it renders the whole tiddler in bold */
a.tiddlyLinkNonExisting.shadow {font-weight:bold;}

#mainMenu .tiddlyLinkExisting,
	#mainMenu .tiddlyLinkNonExisting,
	#sidebarTabs .tiddlyLinkNonExisting {font-weight:normal; font-style:normal;}
#sidebarTabs .tiddlyLinkExisting {font-weight:bold; font-style:normal;}

.header {position:relative;}
.header a:hover {background:transparent;}
.headerShadow {position:relative; padding:4.5em 0em 1em 1em; left:-1px; top:-1px;}
.headerForeground {position:absolute; padding:4.5em 0em 1em 1em; left:0px; top:0px;}

.siteTitle {font-size:3em;}
.siteSubtitle {font-size:1.2em;}

#mainMenu {position:absolute; left:0; width:10em; text-align:right; line-height:1.6em; padding:1.5em 0.5em 0.5em 0.5em; font-size:1.1em;}

#sidebar {position:absolute; right:3px; width:16em; font-size:.9em;}
#sidebarOptions {padding-top:0.3em;}
#sidebarOptions a {margin:0em 0.2em; padding:0.2em 0.3em; display:block;}
#sidebarOptions input {margin:0.4em 0.5em;}
#sidebarOptions .sliderPanel {margin-left:1em; padding:0.5em; font-size:.85em;}
#sidebarOptions .sliderPanel a {font-weight:bold; display:inline; padding:0;}
#sidebarOptions .sliderPanel input {margin:0 0 .3em 0;}
#sidebarTabs .tabContents {width:15em; overflow:hidden;}

.wizard {padding:0.1em 1em 0em 2em;}
.wizard h1 {font-size:2em; font-weight:bold; background:none; padding:0em 0em 0em 0em; margin:0.4em 0em 0.2em 0em;}
.wizard h2 {font-size:1.2em; font-weight:bold; background:none; padding:0em 0em 0em 0em; margin:0.4em 0em 0.2em 0em;}
.wizardStep {padding:1em 1em 1em 1em;}
.wizard .button {margin:0.5em 0em 0em 0em; font-size:1.2em;}
.wizardFooter {padding:0.8em 0.4em 0.8em 0em;}
.wizardFooter .status {padding:0em 0.4em 0em 0.4em; margin-left:1em;}
.wizard .button {padding:0.1em 0.2em 0.1em 0.2em;}

#messageArea {position:fixed; top:2em; right:0em; margin:0.5em; padding:0.5em; z-index:2000; _position:absolute;}
.messageToolbar {display:block; text-align:right; padding:0.2em 0.2em 0.2em 0.2em;}
#messageArea a {text-decoration:underline;}

.tiddlerPopupButton {padding:0.2em 0.2em 0.2em 0.2em;}
.popupTiddler {position: absolute; z-index:300; padding:1em 1em 1em 1em; margin:0;}

.popup {position:absolute; z-index:300; font-size:.9em; padding:0; list-style:none; margin:0;}
.popup .popupMessage {padding:0.4em;}
.popup hr {display:block; height:1px; width:auto; padding:0; margin:0.2em 0em;}
.popup li.disabled {padding:0.4em;}
.popup li a {display:block; padding:0.4em; font-weight:normal; cursor:pointer;}
.listBreak {font-size:1px; line-height:1px;}
.listBreak div {margin:2px 0;}

.tabset {padding:1em 0em 0em 0.5em;}
.tab {margin:0em 0em 0em 0.25em; padding:2px;}
.tabContents {padding:0.5em;}
.tabContents ul, .tabContents ol {margin:0; padding:0;}
.txtMainTab .tabContents li {list-style:none;}
.tabContents li.listLink { margin-left:.75em;}

#contentWrapper {display:block;}
#splashScreen {display:none;}

#displayArea {margin:1em 17em 0em 14em;}

.toolbar {text-align:right; font-size:.9em;}

.tiddler {padding:1em 1em 0em 1em;}

.missing .viewer,.missing .title {font-style:italic;}

.title {font-size:1.6em; font-weight:bold;}

.missing .subtitle {display:none;}
.subtitle {font-size:1.1em;}

.tiddler .button {padding:0.2em 0.4em;}

.tagging {margin:0.5em 0.5em 0.5em 0; float:left; display:none;}
.isTag .tagging {display:block;}
.tagged {margin:0.5em; float:right;}
.tagging, .tagged {font-size:0.9em; padding:0.25em;}
.tagging ul, .tagged ul {list-style:none; margin:0.25em; padding:0;}
.tagClear {clear:both;}

.footer {font-size:.9em;}
.footer li {display:inline;}

.annotation {padding:0.5em; margin:0.5em;}

* html .viewer pre {width:99%; padding:0 0 1em 0;}
.viewer {line-height:1.4em; padding-top:0.5em;}
.viewer .button {margin:0em 0.25em; padding:0em 0.25em;}
.viewer blockquote {line-height:1.5em; padding-left:0.8em;margin-left:2.5em;}
.viewer ul, .viewer ol {margin-left:0.5em; padding-left:1.5em;}

.viewer table, table.twtable {border-collapse:collapse; margin:0.8em 1.0em;}
.viewer th, .viewer td, .viewer tr,.viewer caption,.twtable th, .twtable td, .twtable tr,.twtable caption {padding:3px;}
table.listView {font-size:0.85em; margin:0.8em 1.0em;}
table.listView th, table.listView td, table.listView tr {padding:0px 3px 0px 3px;}

.viewer pre {padding:0.5em; margin-left:0.5em; font-size:1.2em; line-height:1.4em; overflow:auto;}
.viewer code {font-size:1.2em; line-height:1.4em;}

.editor {font-size:1.1em;}
.editor input, .editor textarea {display:block; width:100%; font:inherit;}
.editorFooter {padding:0.25em 0em; font-size:.9em;}
.editorFooter .button {padding-top:0px; padding-bottom:0px;}

.fieldsetFix {border:0; padding:0; margin:1px 0px 1px 0px;}

.sparkline {line-height:1em;}
.sparktick {outline:0;}

.zoomer {font-size:1.1em; position:absolute; overflow:hidden;}
.zoomer div {padding:1em;}

* html #backstage {width:99%;}
* html #backstageArea {width:99%;}
#backstageArea {display:none; position:relative; overflow: hidden; z-index:150; padding:0.3em 0.5em 0.3em 0.5em;}
#backstageToolbar {position:relative;}
#backstageArea a {font-weight:bold; margin-left:0.5em; padding:0.3em 0.5em 0.3em 0.5em;}
#backstageButton {display:none; position:absolute; z-index:175; top:0em; right:0em;}
#backstageButton a {padding:0.1em 0.4em 0.1em 0.4em; margin:0.1em 0.1em 0.1em 0.1em;}
#backstage {position:relative; width:100%; z-index:50;}
#backstagePanel {display:none; z-index:100; position:absolute; margin:0em 3em 0em 3em; padding:1em 1em 1em 1em;}
.backstagePanelFooter {padding-top:0.2em; float:right;}
.backstagePanelFooter a {padding:0.2em 0.4em 0.2em 0.4em;}
#backstageCloak {display:none; z-index:20; position:absolute; width:100%; height:100px;}

.whenBackstage {display:none;}
.backstageVisible .whenBackstage {display:block;}
/*}}}*/</pre>
</div>
<div title="StyleSheetLocale">
<pre>/***
StyleSheet for use when a translation requires any css style changes.
This StyleSheet can be used directly by languages such as Chinese, Japanese and Korean which use a logographic writing system and need larger font sizes.
***/

/*{{{*/
body {font-size:0.8em;}

#sidebarOptions {font-size:1.05em;}
#sidebarOptions a {font-style:normal;}
#sidebarOptions .sliderPanel {font-size:0.95em;}

.subtitle {font-size:0.8em;}

.viewer table.listView {font-size:0.95em;}

.htmlarea .toolbarHA table {border:1px solid ButtonFace; margin:0em 0em;}
/*}}}*/</pre>
</div>
<div title="StyleSheetPrint">
<pre>/*{{{*/
@media print {
#mainMenu, #sidebar, #messageArea, .toolbar, #backstageButton {display: none ! important;}
#displayArea {margin: 1em 1em 0em 1em;}
/* Fixes a feature in Firefox 1.5.0.2 where print preview displays the noscript content */
noscript {display:none;}
}
/*}}}*/</pre>
</div>
<div title="PageTemplate">
<pre>&lt;!--{{{--&gt;
&lt;div class='header' macro='gradient vert [[ColorPalette::PrimaryLight]] [[ColorPalette::PrimaryMid]]'&gt;
&lt;div class='headerShadow'&gt;
&lt;span class='siteTitle' refresh='content' tiddler='SiteTitle'&gt;&lt;/span&gt;&amp;nbsp;
&lt;span class='siteSubtitle' refresh='content' tiddler='SiteSubtitle'&gt;&lt;/span&gt;
&lt;/div&gt;
&lt;div class='headerForeground'&gt;
&lt;span class='siteTitle' refresh='content' tiddler='SiteTitle'&gt;&lt;/span&gt;&amp;nbsp;
&lt;span class='siteSubtitle' refresh='content' tiddler='SiteSubtitle'&gt;&lt;/span&gt;
&lt;/div&gt;
&lt;/div&gt;
&lt;div id='mainMenu' refresh='content' tiddler='MainMenu'&gt;&lt;/div&gt;
&lt;div id='sidebar'&gt;
&lt;div id='sidebarOptions' refresh='content' tiddler='SideBarOptions'&gt;&lt;/div&gt;
&lt;div id='sidebarTabs' refresh='content' force='true' tiddler='SideBarTabs'&gt;&lt;/div&gt;
&lt;/div&gt;
&lt;div id='displayArea'&gt;
&lt;div id='messageArea'&gt;&lt;/div&gt;
&lt;div id='tiddlerDisplay'&gt;&lt;/div&gt;
&lt;/div&gt;
&lt;!--}}}--&gt;</pre>
</div>
<div title="ViewTemplate">
<pre>&lt;!--{{{--&gt;
&lt;div class='toolbar' macro='toolbar closeTiddler closeOthers +editTiddler &gt; fields syncing permalink references jump'&gt;&lt;/div&gt;
&lt;div class='title' macro='view title'&gt;&lt;/div&gt;
&lt;div class='subtitle'&gt;&lt;span macro='view modifier link'&gt;&lt;/span&gt;, &lt;span macro='view modified date'&gt;&lt;/span&gt; (&lt;span macro='message views.wikified.createdPrompt'&gt;&lt;/span&gt; &lt;span macro='view created date'&gt;&lt;/span&gt;)&lt;/div&gt;
&lt;div class='tagging' macro='tagging'&gt;&lt;/div&gt;
&lt;div class='tagged' macro='tags'&gt;&lt;/div&gt;
&lt;div class='viewer' macro='view text wikified'&gt;&lt;/div&gt;
&lt;div class='tagClear'&gt;&lt;/div&gt;
&lt;!--}}}--&gt;</pre>
</div>
<div title="EditTemplate">
<pre>&lt;!--{{{--&gt;
&lt;div class='toolbar' macro='toolbar +saveTiddler -cancelTiddler deleteTiddler'&gt;&lt;/div&gt;
&lt;div class='title' macro='view title'&gt;&lt;/div&gt;
&lt;div class='editor' macro='edit title'&gt;&lt;/div&gt;
&lt;div macro='annotations'&gt;&lt;/div&gt;
&lt;div class='editor' macro='edit text'&gt;&lt;/div&gt;
&lt;div class='editor' macro='edit tags'&gt;&lt;/div&gt;&lt;div class='editorFooter'&gt;&lt;span macro='message views.editor.tagPrompt'&gt;&lt;/span&gt;&lt;span macro='tagChooser'&gt;&lt;/span&gt;&lt;/div&gt;
&lt;!--}}}--&gt;</pre>
</div>
<div title="GettingStarted">
<pre>To get started with this blank TiddlyWiki, you'll need to modify the following tiddlers:
* SiteTitle &amp; SiteSubtitle: The title and subtitle of the site, as shown above (after saving, they will also appear in the browser title bar)
* MainMenu: The menu (usually on the left)
* DefaultTiddlers: Contains the names of the tiddlers that you want to appear when the TiddlyWiki is opened
You'll also need to enter your username for signing your edits: &lt;&lt;option txtUserName&gt;&gt;</pre>
</div>
<div title="OptionsPanel">
<pre>These InterfaceOptions for customising TiddlyWiki are saved in your browser

Your username for signing your edits. Write it as a WikiWord (eg JoeBloggs)

&lt;&lt;option txtUserName&gt;&gt;
&lt;&lt;option chkSaveBackups&gt;&gt; SaveBackups
&lt;&lt;option chkAutoSave&gt;&gt; AutoSave
&lt;&lt;option chkRegExpSearch&gt;&gt; RegExpSearch
&lt;&lt;option chkCaseSensitiveSearch&gt;&gt; CaseSensitiveSearch
&lt;&lt;option chkAnimate&gt;&gt; EnableAnimations

----
Also see AdvancedOptions</pre>
</div>
</div>
<!--POST-SHADOWAREA-->
<div id="storeArea">
<div title="1. The basics of the task macro" modifier="CehTeh" modified="200706100740" created="200604082224" tags="TaskMacroTutorial" server.type="file" server.host="file:///home/ct/.homepage/home.html" server.page.revision="200706100740">
<pre>A task has a description, an estimate of how long it will take, and a record of how much time you have spent on it so far.  Here's an example, which shows a task estimated at 3 hours, with 1 hour spent on it, and ''2'' hours remaining:
&lt;&lt;&lt;
&lt;&lt;task 3 3 1&gt;&gt; Add a double-click handler to the description cell that opens the editor and selects the text
&lt;&lt;&lt;
If you hover the mouse over any part of the task -- the bullet, the description, or any of the numeric cells -- a tip will appear explaining it.

Try modifying the time spent.  Suppose you've just spent one more hour and want to record it.  Just click on the second yellow cell, and enter &quot;+1&quot; (sans the quote marks, of course) in the popup window.  Watch the time remaining go down to 1 hour.

In reality, I originally estimated this task at a half-hour, but it ended up taking 3.5 hours.  The macro also tracks your original estimate, if it is different from the current estimate, in a fourth cell like this:
&lt;&lt;&lt;
&lt;&lt;task 0.5 2 1&gt;&gt; Add a double-click handler to the description cell that opens the editor and selects the text
&lt;&lt;&lt;
You can adjust the current estimate in the same way as you adjusted the time spent.  Click on the current estimate cell (the first yellow cell), and change it to 2.5 hours by typing &quot;2.5&quot; or &quot;+.5&quot;.

You can also adjust the time remaining, which will modify either the estimate (if the time remaining increases) or the time spent (if it decreases).  Click on the time remaining and add an hour by typing &quot;+1&quot;.

When the time remaining goes to zero, the task is considered complete:
&lt;&lt;&lt;
&lt;&lt;task 0.5 3.5 3.5&gt;&gt; Add a double-click handler to the description cell that opens the editor and selects the text
&lt;&lt;&lt;
If you haven't already done so, try double-clicking the description.  Yes, it really does open up the editor and select just the text of the description.

----
To continue, click the down-arrow and choose another section: &lt;&lt;tag TaskMacroTutorial&gt;&gt;</pre>
</div>
<div title="2. More advanced use of the task macro" modifier="LukeBlanshard" modified="200604090319" created="200604082349" tags="TaskMacroTutorial" server.type="file" server.host="file:///home/ct/.homepage/home.html" server.page.revision="200604090319">
<pre>A task's description is a single wikified line, so it can contain any formatting that can be specified on one line:
&lt;&lt;&lt;
&lt;&lt;task 1&gt;&gt; Beef up the time click handlers to allow entry of ''two'' values each: cur&amp;spent, spent&amp;rem. Add click handler to done tasks' spent cells too, to reopen them (like with +0, 1).
&lt;&lt;task 0.5&gt;&gt; Put tasksum on the ViewTemplate.
&lt;&lt;&lt;
You can specify just the description of a task, and leave it unestimated.  Click the question mark to enter the estimate:
&lt;&lt;&lt;
&lt;&lt;task&gt;&gt; Beef up the time click handlers to allow entry of ''two'' values each: cur&amp;spent, spent&amp;rem. Add click handler to done tasks' spent cells too, to reopen them (like with +0, 1).
&lt;&lt;&lt;
As this task implies, you can enter two values in the popup when you click on any of the time cells.  Separate them with spaces and/or a comma.  Experiment:
&lt;&lt;&lt;
&lt;&lt;task 1&gt;&gt; Beef up the time click handlers to allow entry of ''two'' values each: cur&amp;spent, spent&amp;rem. Add click handler to done tasks' spent cells too, to reopen them (like with +0, 1).
&lt;&lt;&lt;
Finally, if you haven't already figured this out, you can double-click on a task's bullet to mark it complete, with the current estimate entered as the time spent.

----
To continue, click the down-arrow and choose another section: &lt;&lt;tag TaskMacroTutorial&gt;&gt;</pre>
</div>
<div title="3. The taskadder macro: add tasks easily" modifier="LukeBlanshard" modified="200605020243" created="200604082241" tags="TaskMacroTutorial" server.type="file" server.host="file:///home/ct/.homepage/home.html" server.page.revision="200605020243">
<pre>If you've been paying attention, you've noticed that I haven't discussed the actual adding of calls to the task macro within your tiddlers -- it's all been about modifying tasks that were already there.  That's because adding tasks via the taskadder macro is much easier and more intuitive than adding them by hand.

And setting up a taskadder is simplicity itself.  Just add {{{&lt;&lt;taskadder&gt;&gt;}}} to your tiddler.  You will see this:
&lt;&lt;&lt;
&lt;&lt;taskadder&gt;&gt;
&lt;&lt;&lt;
Just type a task description into the first field, and your initial estimate for how long it will take into the second field.  Click the &quot;add task&quot; button, or just hit Enter in either of the fields, to add the new task into the tiddler.  Notice that you can just start typing a new task as soon as you're done entering the first one.

You can have as many taskadders as you like in any tiddler.  The last one you used will capture the keyboard focus when it is redisplayed, meaning you can type a series of tasks without using the mouse.  Try adding some tasks here and in the above adder:
&lt;&lt;&lt;
&lt;&lt;taskadder&gt;&gt;
&lt;&lt;&lt;
Notice that the one you just used takes focus when this tiddler is redisplayed.

A taskadder by default adds tasks above itself.  You can make it add them below by adding a {{{below}}} argument to the macro call:
&lt;&lt;&lt;
&lt;&lt;taskadder below&gt;&gt;
&lt;&lt;&lt;

----
To continue, click the down-arrow and choose another section: &lt;&lt;tag TaskMacroTutorial&gt;&gt;</pre>
</div>
<div title="4. The tasksum macro: summarize tasks" modifier="LukeBlanshard" modified="200605020248" created="200604082241" tags="TaskMacroTutorial" server.type="file" server.host="file:///home/ct/.homepage/home.html" server.page.revision="200605020248">
<pre>In this tutorial, we've been looking mostly at individual tasks.  In real life, though, you'll typically have a series of them, or even several series of them in the same tiddler.  In these cases you want a summary that tells you -- at a minimum -- how much time you still expect to spend on these tasks.

To get such a summary, just add {{{&lt;&lt;tasksum start&gt;&gt;}}} before the tasks and {{{&lt;&lt;tasksum end&gt;&gt;}}} after them.  Here's an example:
&lt;&lt;&lt;
&lt;&lt;tasksum start&gt;&gt;
&lt;&lt;task 0.25 0.25 0.25&gt;&gt; Add tooltips to the various cells
&lt;&lt;task 1 0.75 0.75&gt;&gt; Figure out how to add auto-updating click handlers to the time cells
&lt;&lt;task 2 2 0&gt;&gt; Add simple click handlers to cur, spent, rem: just allow direct setting of values
&lt;&lt;task 1 3.5 2.5&gt;&gt; Add a double-click handler to the desc cell that opens the editor and selects the text
&lt;&lt;task 1 1 0&gt;&gt; Beef up the time click handlers to allow entry of two values each: cur&amp;spent, spent&amp;rem. Add click handler to done tasks' spent cells too, to reopen them (like with +0, 1).
&lt;&lt;task 1 1 0&gt;&gt; Beef up the time click handlers to handle leading + or -
&lt;&lt;task 1 1 0&gt;&gt; Add a double-click handler to the status cell that functions like typing 0 into the rem cell
&lt;&lt;tasksum end&gt;&gt;
&lt;&lt;&lt;
If you'd rather have the summary at the top, just add {{{here}}} to the start call, ie {{{&lt;&lt;tasksum start here&gt;&gt;}}}.
&lt;&lt;&lt;
&lt;&lt;tasksum start here&gt;&gt;
&lt;&lt;task 0.25 0.25 0.25&gt;&gt; Add tooltips to the various cells
&lt;&lt;task 1 0.75 0.75&gt;&gt; Figure out how to add auto-updating click handlers to the time cells
&lt;&lt;task 2 2 0&gt;&gt; Add simple click handlers to cur, spent, rem: just allow direct setting of values
&lt;&lt;tasksum end&gt;&gt;
&lt;&lt;&lt;
You can nest these things if you like, just be sure to match starts and ends:
&lt;&lt;&lt;
&lt;&lt;tasksum start here&gt;&gt;
* Time cell manipulation:&lt;&lt;tasksum start&gt;&gt;
&lt;&lt;task 1 0.75 0.75&gt;&gt; Figure out how to add auto-updating click handlers to the time cells
&lt;&lt;task 2 2 0&gt;&gt; Add simple click handlers to cur, spent, rem: just allow direct setting of values
&lt;&lt;task 1 1 0&gt;&gt; Beef up the time click handlers to allow entry of two values each: cur&amp;spent, spent&amp;rem. Add click handler to done tasks' spent cells too, to reopen them (like with +0, 1).
&lt;&lt;task 1 1 0&gt;&gt; Beef up the time click handlers to handle leading + or -
&lt;&lt;tasksum end &quot;Cell manipulation:&quot;&gt;&gt;
&lt;&lt;br&gt;&gt;
* Double-click handling:&lt;&lt;tasksum start&gt;&gt;
&lt;&lt;task 1 3.5 2.5&gt;&gt; Add a double-click handler to the desc cell that opens the editor and selects the text
&lt;&lt;task 1 1 0&gt;&gt; Add a double-click handler to the status cell that functions like typing 0 into the rem cell
&lt;&lt;tasksum end &quot;Double-clicks:&quot;&gt;&gt;

&lt;&lt;tasksum end&gt;&gt;
&lt;&lt;&lt;
Finally, the simplest way to use tasksum is to add it to your view template.  See TaskSummaryViewTemplate for an example template.  Note that if no tasks are present between the start and end, nothing is displayed.

----
To continue, click the down-arrow and choose another section: &lt;&lt;tag TaskMacroTutorial&gt;&gt;</pre>
</div>
<div title="5. Task macro installation issues" modifier="LukeBlanshard" modified="200605132015" created="200604082243" tags="TaskMacroTutorial" server.type="file" server.host="file:///home/ct/.homepage/home.html" server.page.revision="200605132015">
<pre>The TaskMacroPlugin can be installed like any other TiddlyWiki plugin, and used without further effort.  However, there are two issues that may affect you.  (To get started with a brand new wiki that does not have these issues, consider downloading the [[empty LabWiki|empty_labwiki.html]].)
# The task macros don't play nicely with the default TiddlyWiki display of tags.  In the default view template, a tiddler's list of tags is shown in a little box that floats in the upper right corner of the tiddler.  However, this little box may interfere with the tables used by the task macros.  In Firefox, the tables are drawn right over the top of the tag box, rendering both of them illegible.  In Internet Explorer, the tag box forces the tables to be pushed down below the box, which can waste a lot of space.&lt;&lt;br&gt;&gt;&lt;&lt;br&gt;&gt;Thus, I recommend changing your view template to eliminate the little box.  If you use Simon Baird's [[TagglyTagging|http://simonbaird.com/mptw/#TagglyTagging]] (as LabWiki does), then my TaskSummaryViewTemplate might be a good alternative.  Simply import it into your wiki and rename it to ViewTemplate.  This template also demonstrates how to incorporate the tasksum macro into every tiddler so any tiddler with tasks has a summary at the top.&lt;&lt;br&gt;&gt;&lt;&lt;br&gt;&gt;
# Most view templates also add a minus sign (&quot;-&quot;) before the &quot;close&quot; command.  TiddlyWiki interprets this to mean that you want the close command to be executed if you hit the Escape key from within the tiddler.&lt;&lt;br&gt;&gt;&lt;&lt;br&gt;&gt;However, most tiddlers never have focus, and so never give you the opportunity to try it out.  But if you have a taskadder in your tiddler, then you suddenly enable this feature -- and you probably don't want it.  It means that if you type a nice long task description and then hit Escape, that description will be lost and the tiddler will be closed.  So I recommend that you remove the minus sign from the view template's menu altogether, as I have done in LabWiki's own ViewTemplate.

----
This ends the tutorial.  To go back to any previous section, click the down-arrow and choose it: &lt;&lt;tag TaskMacroTutorial&gt;&gt;</pre>
</div>
<div title="Admin" modifier="CehTeh" modified="200706110324" created="200706080535" server.type="file" server.host="file:///home/ct/.homepage/home.html" server.page.revision="200706110324">
<pre>PageTemplate
|&gt;|SiteTitle - SiteSubtitle|
|&gt;|MainMenu|
|DefaultTiddlers&lt;&lt;br&gt;&gt;&lt;&lt;br&gt;&gt;&lt;&lt;br&gt;&gt;ViewTemplate&lt;&lt;br&gt;&gt;&lt;&lt;br&gt;&gt;EditTemplate|SideBarOptions|
|~|OptionsPanel|
|~|SideBarTabs|
|~|AdvancedOptions|
|~|&lt;&lt;tiddler Configuration.SideBarTabs&gt;&gt;|

''StyleSheet:'' StyleSheetColors - StyleSheetLayout - StyleSheetPrint

ColorPalette

SiteUrl</pre>
</div>
<div title="BetterTimelineMacro" modifier="Saq" modified="200701030924" created="200607280926" tags="lewcidExtension systemConfig" server.type="file" server.host="file:///home/ct/.homepage/home.html" server.page.revision="200701030924">
<pre>/***
|Name|BetterTimelineMacro|
|Created by|SaqImtiaz|
|Location|http://tw.lewcid.org/#BetterTimelineMacro|
|Version|0.5 beta|
|Requires|~TW2.x|
!!!Description:
A replacement for the core timeline macro that offers more features:
*list tiddlers with only specfic tag
*exclude tiddlers with a particular tag
*limit entries to any number of days, for example one week
*specify a start date for the timeline, only tiddlers after that date will be listed.

!!!Installation:
Copy the contents of this tiddler to your TW, tag with systemConfig, save and reload your TW.
Edit the ViewTemplate to add the fullscreen command to the toolbar.

!!!Syntax:
{{{&lt;&lt;timeline better:true&gt;&gt;}}}
''the param better:true enables the advanced features, without it you will get the old timeline behaviour.''

additonal params:
(use only the ones you want)
{{{&lt;&lt;timeline better:true  onlyTag:Tag1 excludeTag:Tag2 sortBy:modified/created firstDay:YYYYMMDD maxDays:7 maxEntries:30&gt;&gt;}}}

''explanation of syntax:''
onlyTag: only tiddlers with this tag will be listed. Default is to list all tiddlers.
excludeTag: tiddlers with this tag will not be listed.
sortBy: sort tiddlers by date modified or date created. Possible values are modified or created.
firstDay: useful for starting timeline from a specific date. Example: 20060701 for 1st of July, 2006
maxDays: limits timeline to include only tiddlers from the specified number of days. If you use a value of 7 for example, only tiddlers from the last 7 days will be listed.
maxEntries: limit the total number of entries in the timeline.


!!!History:
*28-07-06: ver 0.5 beta, first release

!!!Code
***/
//{{{
// Return the tiddlers as a sorted array
TiddlyWiki.prototype.getTiddlers = function(field,excludeTag,includeTag)
{
          var results = [];
          this.forEachTiddler(function(title,tiddler)
          {
          if(excludeTag == undefined || tiddler.tags.find(excludeTag) == null)
                        if(includeTag == undefined || tiddler.tags.find(includeTag)!=null)
                                      results.push(tiddler);
          });
          if(field)
                   results.sort(function (a,b) {if(a[field] == b[field]) return(0); else return (a[field] &lt; b[field]) ? -1 : +1; });
          return results;
}



//this function by Udo
function getParam(params, name, defaultValue)
{
          if (!params)
          return defaultValue;
          var p = params[0][name];
          return p ? p[0] : defaultValue;
}

window.old_timeline_handler= config.macros.timeline.handler;
config.macros.timeline.handler = function(place,macroName,params,wikifier,paramString,tiddler)
{
          var args = paramString.parseParams(&quot;list&quot;,null,true);
          var betterMode = getParam(args, &quot;better&quot;, &quot;false&quot;);
          if (betterMode == 'true')
          {
          var sortBy = getParam(args,&quot;sortBy&quot;,&quot;modified&quot;);
          var excludeTag = getParam(args,&quot;excludeTag&quot;,undefined);
          var includeTag = getParam(args,&quot;onlyTag&quot;,undefined);
          var tiddlers = store.getTiddlers(sortBy,excludeTag,includeTag);
          var firstDayParam = getParam(args,&quot;firstDay&quot;,undefined);
          var firstDay = (firstDayParam!=undefined)? firstDayParam: &quot;00010101&quot;;
          var lastDay = &quot;&quot;;
          var field= sortBy;
          var maxDaysParam = getParam(args,&quot;maxDays&quot;,undefined);
          var maxDays = (maxDaysParam!=undefined)? maxDaysParam*24*60*60*1000: (new Date()).getTime() ;
          var maxEntries = getParam(args,&quot;maxEntries&quot;,undefined);
          var last = (maxEntries!=undefined) ? tiddlers.length-Math.min(tiddlers.length,parseInt(maxEntries)) : 0;
          for(var t=tiddlers.length-1; t&gt;=last; t--)
                  {
                  var tiddler = tiddlers[t];
                  var theDay = tiddler[field].convertToLocalYYYYMMDDHHMM().substr(0,8);
                  if ((theDay&gt;=firstDay)&amp;&amp; (tiddler[field].getTime()&gt; (new Date()).getTime() - maxDays))
                     {
                     if(theDay != lastDay)
                               {
                               var theDateList = document.createElement(&quot;ul&quot;);
                               place.appendChild(theDateList);
                               createTiddlyElement(theDateList,&quot;li&quot;,null,&quot;listTitle&quot;,tiddler[field].formatString(this.dateFormat));
                               lastDay = theDay;
                               }
                  var theDateListItem = createTiddlyElement(theDateList,&quot;li&quot;,null,&quot;listLink&quot;,null);
                  theDateListItem.appendChild(createTiddlyLink(place,tiddler.title,true));
                  }
                  }
          }

          else
              {
              window.old_timeline_handler.apply(this,arguments);
              }
}
//}}}</pre>
</div>
<div title="ColorPalette" modifier="CehTeh" modified="200706192000" created="200706191957" changecount="7">
<pre>Background: #fff
Foreground: #000
PrimaryPale: #f8a
PrimaryLight: #f48
PrimaryMid: #824
PrimaryDark: #412
SecondaryPale: #ffc
SecondaryLight: #fe8
SecondaryMid: #db4
SecondaryDark: #841
TertiaryPale: #eee
TertiaryLight: #ccc
TertiaryMid: #999
TertiaryDark: #666
Error: #f88</pre>
</div>
<div title="DataBackend" modifier="CehTeh" modified="200706270132" created="200706192251" changecount="4">
<pre>This just starts as braindump, I will refine it soon:
* handle all files cinelerra uses at runtime (media, edl, temp data)
* manage filehandles, cinelerra might use more more files than available filehandles
* manage temporary data
* do caching
* io will be blocked where the backend tells the core where it can expect the data (not read()/write() like)
* kindof garbage collector
* do prefetching
* no/low latency for the core the prefetcher and other things ensure that data is available in time
* translate any input into a format which the cinelerra core understands (demux, decode)
* same for encoding to output formats
* offer a plugin API for encoders/decoders
* maybe network backend for serving data to distributed rendernodes
* can do some load control or management (trigger adaptive rendering if system is idle etc)
* pull based arch
* Serialize persistent data (Project / EDL's)

Look at [[Overview]] for the current design proposal
</pre>
</div>
<div title="DefaultTiddlers" modifier="CehTeh" created="200706192002" changecount="1">
<pre>DataBackend
</pre>
</div>
<div title="File" modifier="CehTeh" modified="200706202209" created="200706201525" changecount="3">
<pre>'File' is the superclass of all possible filetypes, it has a weak reference to a FileHandle which is managed in FileHandleCache, on creation only the existence (when reading) or access for write for new files are checked. 'File' stores some generic metadata about the underlying file and intended use. But actual opening is done on demand.

Files content is memory mapped into the process address space, this is managed by FileMap objects and a FileMapCache.
</pre>
</div>
<div title="FileHandle" modifier="CehTeh" modified="200706202208" created="200706201535" changecount="2">
<pre>'FileHandle's are managed by the FileHandleCache, they are just storing the underlying OS file handles and managed in a lazy/weak way, (re)opened when needed and aging in the cache when not needed, since the amount of open file handles is limited aged ones will be closed and reused when the system needs to open another file.
</pre>
</div>
<div title="FileHandleCache" modifier="CehTeh" modified="200706202209" created="200706201548" changecount="3">
<pre>'FileHandleCache' storing a finite maximum number of [[FileHandle]]s as a list. As long the configured maximum of open files is not reached new file handles are stored at the begin of the list. Whenever a filehandle is accessed it is moved to the begin of the list too. Unused filehandles propagate towards the end of the list. When the maximum of open filehandles is reached, aged filehandles are closed and taken from the end.
</pre>
</div>
<div title="FileMap" modifier="CehTeh" modified="200706202350" created="200706201921" changecount="5">
<pre>Each 'FileMap' object contains many [[Frame]]s. The actual layout depends on the type of the [[File]]. Mappings need to be page aligned while [[Frame]]s can can be anywhere within a file and dynamic sized.

All established [[FileMap]]s are managed in a FileMapCache. This is similar to the FileHandleCache but mappings which are in use are checked out of the aging list and thus become locked from aging/purging.

FileMap objects are transparent to the application, it will only requests [[Frame]]s as in position and size (and some other parameters).
</pre>
</div>
<div title="FileMapCache" modifier="CehTeh" created="200706202207" changecount="1">
<pre>The 'FileMapCache' keeps a list of FileMaps which are currently not in use and subject of aging.
Whenever a FileMap is in use, it is checked out into a in-use list where it is not subject of aging.
</pre>
</div>
<div title="Frame" modifier="CehTeh" modified="200706202206" created="200706202115" changecount="4">
<pre>'Frames' are the smallest datablocks handled by the Backend. The application tells the Backend to make [[File]]s availabe and then only requests Frames from the Backend, all other datastructures of the backend are private.

Actually Frames are blocks of continous memory, they can be anything depending on the usage of the [[File]] (Video frames, encoder frames, blocks of sound samples).

Frames are referenced by a smart-pointer like object which manages the lifetime and caching behaviour. There are 3 states such a frame reference can be:
# readonly: the backing FileMap is checked out from the aging list, frames can be read
# readwrite: the backing FileMap is checked out from the aging list, frames can be read and written (depends on the filemode as well)
# weak: the FileMap object is checked back into the ageing list, the frame cant be accessed but we can try to transform a weak reference into a readonly or readwrite reference

Frames can be addressed uniquely (needs to be worked out) whenever a frame is not available, the backend can initiate a (probably recursive) render for it.

Accessing [[Frame]]s may add further renderjobs for related frames to the [[Prefetch]] task.
</pre>
</div>
<div title="FullScreenPlugin" modifier="CehTeh" modified="200706110313" created="200607241016" tags="systemConfig lewcidExtension" server.type="file" server.host="file:///home/ct/.homepage/home.html" server.page.revision="200706110313">
<pre>/***
|Name|FullScreenPlugin|
|Created by|SaqImtiaz|
|Location|http://tw.lewcid.org/#FullScreenPlugin|
|Version|1.1|
|Requires|~TW2.x|
!Description:
Toggle between viewing tiddlers fullscreen and normally. Very handy for when you need more viewing space.

!Demo:
Click the ↕ button in the toolbar for this tiddler. Click it again to turn off fullscreen.

!Installation:
Copy the contents of this tiddler to your TW, tag with systemConfig, save and reload your TW.
Edit the ViewTemplate to add the fullscreen command to the toolbar.

!History:
*25-07-06: ver 1.1
*20-07-06: ver 1.0

!Code
***/
//{{{
var lewcidFullScreen = false;

config.commands.fullscreen =
{
            text:&quot; ↕ &quot;,
            tooltip:&quot;Fullscreen mode&quot;
};

config.commands.fullscreen.handler = function (event,src,title)
{
            if (lewcidFullScreen == false)
               {
                lewcidFullScreen = true;
                setStylesheet('#sidebar, .header, #mainMenu{display:none;} #displayArea{margin:0em 0 0 0 !important;}',&quot;lewcidFullScreenStyle&quot;);
               }
            else
               {
                lewcidFullScreen = false;
                setStylesheet(' ',&quot;lewcidFullScreenStyle&quot;);
               }
}

config.macros.fullscreen={};
config.macros.fullscreen.handler =  function(place,macroName,params,wikifier,paramString,tiddler)
{
        var label = params[0]||&quot; ↕ &quot;;
        var tooltip = params[1]||&quot;Fullscreen mode&quot;;
        createTiddlyButton(place,label,tooltip,config.commands.fullscreen.handler);
}

var lewcid_fullscreen_closeTiddler = Story.prototype.closeTiddler;
Story.prototype.closeTiddler =function(title,animate,slowly)
{
           lewcid_fullscreen_closeTiddler.apply(this,arguments);
           if (story.isEmpty() &amp;&amp; lewcidFullScreen == true)
              config.commands.fullscreen.handler();
}


Slider.prototype.lewcidStop = Slider.prototype.stop;
Slider.prototype.stop = function()
{
           this.lewcidStop();
           if (story.isEmpty() &amp;&amp; lewcidFullScreen == true)
              config.commands.fullscreen.handler();
}
//}}}</pre>
</div>
<div title="InlineJavaScript" modifier="Jeremy" created="200603090618" tags="systemConfig" server.type="file" server.host="file:///home/ct/.homepage/home.html" server.page.revision="200603090618">
<pre>/***
''InlineJavascriptPlugin for ~TiddlyWiki version 1.2.x and 2.0''
^^author: Eric Shulman - ELS Design Studios
source: http://www.TiddlyTools.com/#InlineJavascriptPlugin
license: [[Creative Commons Attribution-ShareAlike 2.5 License|http://creativecommons.org/licenses/by-sa/2.5/]]^^

Insert Javascript executable code directly into your tiddler content. Lets you ''call directly into TW core utility routines, define new functions, calculate values, add dynamically-generated TiddlyWiki-formatted output'' into tiddler content, or perform any other programmatic actions each time the tiddler is rendered.
!!!!!Usage
&lt;&lt;&lt;
When installed, this plugin adds new wiki syntax for surrounding tiddler content with {{{&lt;script&gt;}}} and {{{&lt;/script&gt;}}} markers, so that it can be treated as embedded javascript and executed each time the tiddler is rendered.

''Deferred execution from an 'onClick' link''
By including a label=&quot;...&quot; parameter in the initial {{{&lt;script&gt;}}} marker, the plugin will create a link to an 'onclick' script that will only be executed when that specific link is clicked, rather than running the script each time the tiddler is rendered.

''External script source files:''
You can also load javascript from an external source URL, by including a src=&quot;...&quot; parameter in the initial {{{&lt;script&gt;}}} marker (e.g., {{{&lt;script src=&quot;demo.js&quot;&gt;&lt;/script&gt;}}}). This is particularly useful when incorporating third-party javascript libraries for use in custom extensions and plugins. The 'foreign' javascript code remains isolated in a separate file that can be easily replaced whenever an updated library file becomes available.

''Defining javascript functions and libraries:''
Although the external javascript file is loaded while the tiddler content is being rendered, any functions it defines will not be available for use until //after// the rendering has been completed. Thus, you cannot load a library and //immediately// use it's functions within the same tiddler. However, once that tiddler has been loaded, the library functions can be freely used in any tiddler (even the one in which it was initially loaded).

To ensure that your javascript functions are always available when needed, you should load the libraries from a tiddler that will be rendered as soon as your TiddlyWiki document is opened. For example, you could put your {{{&lt;script src=&quot;...&quot;&gt;&lt;/script&gt;}}} syntax into a tiddler called LoadScripts, and then add {{{&lt;&lt;tiddler LoadScripts&gt;&gt;}}} in your MainMenu tiddler.

Since the MainMenu is always rendered immediately upon opening your document, the library will always be loaded before any other tiddlers that rely upon the functions it defines. Loading an external javascript library does not produce any direct output in the tiddler, so these definitions should have no impact on the appearance of your MainMenu.

''Creating dynamic tiddler content''
An important difference between this implementation of embedded scripting and conventional embedded javascript techniques for web pages is the method used to produce output that is dynamically inserted into the document:
* In a typical web document, you use the document.write() function to output text sequences (often containing HTML tags) that are then rendered when the entire document is first loaded into the browser window.
* However, in a ~TiddlyWiki document, tiddlers (and other DOM elements) are created, deleted, and rendered &quot;on-the-fly&quot;, so writing directly to the global 'document' object does not produce the results you want (i.e., replacing the embedded script within the tiddler content), and completely replaces the entire ~TiddlyWiki document in your browser window.
* To allow these scripts to work unmodified, the plugin automatically converts all occurences of document.write() so that the output is inserted into the tiddler content instead of replacing the entire ~TiddlyWiki document.

If your script does not use document.write() to create dynamically embedded content within a tiddler, your javascript can, as an alternative, explicitly return a text value that the plugin can then pass through the wikify() rendering engine to insert into the tiddler display. For example, using {{{return &quot;thistext&quot;}}} will produce the same output as {{{document.write(&quot;thistext&quot;)}}}.

//Note: your script code is automatically 'wrapped' inside a function, {{{_out()}}}, so that any return value you provide can be correctly handled by the plugin and inserted into the tiddler. To avoid unpredictable results (and possibly fatal execution errors), this function should never be redefined or called from ''within'' your script code.//

''Accessing the ~TiddlyWiki DOM''
The plugin provides one pre-defined variable, 'place', that is passed in to your javascript code so that it can have direct access to the containing DOM element into which the tiddler output is currently being rendered.

Access to this DOM element allows you to create scripts that can:
* vary their actions based upon the specific location in which they are embedded
* access 'tiddler-relative' information (use findContainingTiddler(place))
* perform direct DOM manipulations (when returning wikified text is not enough)
&lt;&lt;&lt;
!!!!!Examples
&lt;&lt;&lt;
an &quot;alert&quot; message box:
{{{
&lt;script&gt;alert('InlineJavascriptPlugin: this is a demonstration message');&lt;/script&gt;
}}}
&lt;script&gt;alert('InlineJavascriptPlugin: this is a demonstration message');&lt;/script&gt;

dynamic output:
{{{
&lt;script&gt;return (new Date()).toString();&lt;/script&gt;
}}}
&lt;script&gt;return (new Date()).toString();&lt;/script&gt;

wikified dynamic output:
{{{
&lt;script&gt;return &quot;link to current user: [[&quot;+config.options.txtUserName+&quot;]]&quot;;&lt;/script&gt;
}}}
&lt;script&gt;return &quot;link to current user: [[&quot;+config.options.txtUserName+&quot;]]&quot;;&lt;/script&gt;

dynamic output using 'place' to get size information for current tiddler
{{{
&lt;script&gt;
 if (!window.story) window.story=window;
 var title=story.findContainingTiddler(place).id.substr(7);
 return title+&quot; is using &quot;+store.getTiddlerText(title).length+&quot; bytes&quot;;
&lt;/script&gt;
}}}
&lt;script&gt;
 if (!window.story) window.story=window;
 var title=story.findContainingTiddler(place).id.substr(7);
 return title+&quot; is using &quot;+store.getTiddlerText(title).length+&quot; bytes&quot;;
&lt;/script&gt;

creating an 'onclick' button/link that runs a script
{{{
&lt;script label=&quot;click here&quot;&gt;
 if (!window.story) window.story=window;
 alert(&quot;Hello World!\nlinktext='&quot;+place.firstChild.data+&quot;'\ntiddler='&quot;+story.findContainingTiddler(place).id.substr(7)+&quot;'&quot;);
&lt;/script&gt;
}}}
&lt;script label=&quot;click here&quot;&gt;
 if (!window.story) window.story=window;
 alert(&quot;Hello World!\nlinktext='&quot;+place.firstChild.data+&quot;'\ntiddler='&quot;+story.findContainingTiddler(place).id.substr(7)+&quot;'&quot;);
&lt;/script&gt;

loading a script from a source url
{{{
&lt;script src=&quot;demo.js&quot;&gt;return &quot;loading demo.js...&quot;&lt;/script&gt;
&lt;script label=&quot;click to execute demo() function&quot;&gt;demo()&lt;/script&gt;
}}}
where http://www.TiddlyTools.com/demo.js contains:
&gt;function demo() { alert('this output is from demo(), defined in demo.js') }
&gt;alert('InlineJavascriptPlugin: demo.js has been loaded');
&lt;script src=&quot;demo.js&quot;&gt;return &quot;loading demo.js...&quot;&lt;/script&gt;
&lt;script label=&quot;click to execute demo() function&quot;&gt;demo()&lt;/script&gt;
&lt;&lt;&lt;
!!!!!Installation
&lt;&lt;&lt;
import (or copy/paste) the following tiddlers into your document:
''InlineJavascriptPlugin'' (tagged with &lt;&lt;tag systemConfig&gt;&gt;)
&lt;&lt;&lt;
!!!!!Revision History
&lt;&lt;&lt;
''2006.01.05 [1.4.0]''
added support 'onclick' scripts. When label=&quot;...&quot; param is present, a button/link is created using the indicated label text, and the script is only executed when the button/link is clicked. 'place' value is set to match the clicked button/link element.
''2005.12.13 [1.3.1]''
when catching eval error in IE, e.description contains the error text, instead of e.toString(). Fixed error reporting so IE shows the correct response text. Based on a suggestion by UdoBorkowski
''2005.11.09 [1.3.0]''
for 'inline' scripts (i.e., not scripts loaded with src=&quot;...&quot;), automatically replace calls to 'document.write()' with 'place.innerHTML+=' so script output is directed into tiddler content
Based on a suggestion by BradleyMeck
''2005.11.08 [1.2.0]''
handle loading of javascript from an external URL via src=&quot;...&quot; syntax
''2005.11.08 [1.1.0]''
pass 'place' param into scripts to provide direct DOM access 
''2005.11.08 [1.0.0]''
initial release
&lt;&lt;&lt;
!!!!!Credits
&lt;&lt;&lt;
This feature was developed by EricShulman from [[ELS Design Studios|http:/www.elsdesign.com]]
&lt;&lt;&lt;
!!!!!Code
***/
//{{{
version.extensions.inlineJavascript= {major: 1, minor: 4, revision: 0, date: new Date(2006,1,5)};

config.formatters.push( {
 name: &quot;inlineJavascript&quot;,
 match: &quot;\\&lt;script&quot;,
 lookahead: &quot;\\&lt;script(?: src=\\\&quot;((?:.|\\n)*?)\\\&quot;)?(?: label=\\\&quot;((?:.|\\n)*?)\\\&quot;)?\\&gt;((?:.|\\n)*?)\\&lt;/script\\&gt;&quot;,

 handler: function(w) {
 var lookaheadRegExp = new RegExp(this.lookahead,&quot;mg&quot;);
 lookaheadRegExp.lastIndex = w.matchStart;
 var lookaheadMatch = lookaheadRegExp.exec(w.source)
 if(lookaheadMatch &amp;&amp; lookaheadMatch.index == w.matchStart) {
 if (lookaheadMatch[1]) { // load a script library
 // make script tag, set src, add to body to execute, then remove for cleanup
 var script = document.createElement(&quot;script&quot;); script.src = lookaheadMatch[1];
 document.body.appendChild(script); document.body.removeChild(script);
 }
 if (lookaheadMatch[2] &amp;&amp; lookaheadMatch[3]) { // create a link to an 'onclick' script
 // add a link, define click handler, save code in link (pass 'place'), set link attributes
 var link=createTiddlyElement(w.output,&quot;a&quot;,null,&quot;tiddlyLinkExisting&quot;,lookaheadMatch[2]);
 link.onclick=function(){try{return(eval(this.code))}catch(e){alert(e.description?e.description:e.toString())}}
 link.code=&quot;function _out(place){&quot;+lookaheadMatch[3]+&quot;};_out(this);&quot;
 link.setAttribute(&quot;href&quot;,&quot;javascript:;&quot;); link.setAttribute(&quot;title&quot;,&quot;&quot;); link.style.cursor=&quot;pointer&quot;;
 }
 else if (lookaheadMatch[3]) { // run inline script code
 var code=&quot;function _out(place){&quot;+lookaheadMatch[3]+&quot;};_out(w.output);&quot;
 code=code.replace(/document.write\(/gi,'place.innerHTML+=(');
 try { var out = eval(code); } catch(e) { out = e.description?e.description:e.toString(); }
 if (out &amp;&amp; out.length) wikify(out,w.output);
 }
 w.nextMatch = lookaheadMatch.index + lookaheadMatch[0].length;
 }
 }
} )
//}}}
</pre>
</div>
<div title="InlineJavascriptPlugin" modifier="PauloSoares" modified="200609302108" created="200512130544" tags="plugin excludeLists systemConfig" server.type="file" server.host="file:///home/ct/.homepage/home.html" server.page.revision="200609302108">
<pre>/***
|''Name:''|InlineJavascriptPlugin|
|''Source:''|http://www.TiddlyTools.com/#InlineJavascriptPlugin|
|''Author:''|Eric Shulman - ELS Design Studios|
|''License:''|[[Creative Commons Attribution-ShareAlike 2.5 License|http://creativecommons.org/licenses/by-sa/2.5/]]|
|''~CoreVersion:''|2.0.10|

Insert Javascript executable code directly into your tiddler content. Lets you ''call directly into TW core utility routines, define new functions, calculate values, add dynamically-generated TiddlyWiki-formatted output'' into tiddler content, or perform any other programmatic actions each time the tiddler is rendered.
!!!!!Usage
&lt;&lt;&lt;
When installed, this plugin adds new wiki syntax for surrounding tiddler content with {{{&lt;script&gt;}}} and {{{&lt;/script&gt;}}} markers, so that it can be treated as embedded javascript and executed each time the tiddler is rendered.

''Deferred execution from an 'onClick' link''
By including a label=&quot;...&quot; parameter in the initial {{{&lt;script&gt;}}} marker, the plugin will create a link to an 'onclick' script that will only be executed when that specific link is clicked, rather than running the script each time the tiddler is rendered.

''External script source files:''
You can also load javascript from an external source URL, by including a src=&quot;...&quot; parameter in the initial {{{&lt;script&gt;}}} marker (e.g., {{{&lt;script src=&quot;demo.js&quot;&gt;&lt;/script&gt;}}}). This is particularly useful when incorporating third-party javascript libraries for use in custom extensions and plugins. The 'foreign' javascript code remains isolated in a separate file that can be easily replaced whenever an updated library file becomes available.

''Display script source in tiddler output''
By including the keyword parameter &quot;show&quot;, in the initial {{{&lt;script&gt;}}} marker, the plugin will include the script source code in the output that it displays in the tiddler.

''Defining javascript functions and libraries:''
Although the external javascript file is loaded while the tiddler content is being rendered, any functions it defines will not be available for use until //after// the rendering has been completed. Thus, you cannot load a library and //immediately// use it's functions within the same tiddler. However, once that tiddler has been loaded, the library functions can be freely used in any tiddler (even the one in which it was initially loaded).

To ensure that your javascript functions are always available when needed, you should load the libraries from a tiddler that will be rendered as soon as your TiddlyWiki document is opened. For example, you could put your {{{&lt;script src=&quot;...&quot;&gt;&lt;/script&gt;}}} syntax into a tiddler called LoadScripts, and then add {{{&lt;&lt;tiddler LoadScripts&gt;&gt;}}} in your MainMenu tiddler.

Since the MainMenu is always rendered immediately upon opening your document, the library will always be loaded before any other tiddlers that rely upon the functions it defines. Loading an external javascript library does not produce any direct output in the tiddler, so these definitions should have no impact on the appearance of your MainMenu.

''Creating dynamic tiddler content''
An important difference between this implementation of embedded scripting and conventional embedded javascript techniques for web pages is the method used to produce output that is dynamically inserted into the document:
* In a typical web document, you use the document.write() function to output text sequences (often containing HTML tags) that are then rendered when the entire document is first loaded into the browser window.
* However, in a ~TiddlyWiki document, tiddlers (and other DOM elements) are created, deleted, and rendered &quot;on-the-fly&quot;, so writing directly to the global 'document' object does not produce the results you want (i.e., replacing the embedded script within the tiddler content), and completely replaces the entire ~TiddlyWiki document in your browser window.
* To allow these scripts to work unmodified, the plugin automatically converts all occurences of document.write() so that the output is inserted into the tiddler content instead of replacing the entire ~TiddlyWiki document.

If your script does not use document.write() to create dynamically embedded content within a tiddler, your javascript can, as an alternative, explicitly return a text value that the plugin can then pass through the wikify() rendering engine to insert into the tiddler display. For example, using {{{return &quot;thistext&quot;}}} will produce the same output as {{{document.write(&quot;thistext&quot;)}}}.

//Note: your script code is automatically 'wrapped' inside a function, {{{_out()}}}, so that any return value you provide can be correctly handled by the plugin and inserted into the tiddler. To avoid unpredictable results (and possibly fatal execution errors), this function should never be redefined or called from ''within'' your script code.//

''Accessing the ~TiddlyWiki DOM''
The plugin provides one pre-defined variable, 'place', that is passed in to your javascript code so that it can have direct access to the containing DOM element into which the tiddler output is currently being rendered.

Access to this DOM element allows you to create scripts that can:
* vary their actions based upon the specific location in which they are embedded
* access 'tiddler-relative' information (use findContainingTiddler(place))
* perform direct DOM manipulations (when returning wikified text is not enough)
&lt;&lt;&lt;
!!!!!Examples
&lt;&lt;&lt;
an &quot;alert&quot; message box:
&gt;&lt;script show&gt;
 alert('InlineJavascriptPlugin: this is a demonstration message');
&lt;/script&gt;
dynamic output:
&gt;&lt;script show&gt;
 return (new Date()).toString();
&lt;/script&gt;
wikified dynamic output:
&gt;&lt;script show&gt;
 return &quot;link to current user: [[&quot;+config.options.txtUserName+&quot;]]&quot;;
&lt;/script&gt;
dynamic output using 'place' to get size information for current tiddler:
&gt;&lt;script show&gt;
 if (!window.story) window.story=window;
 var title=story.findContainingTiddler(place).id.substr(7);
 return title+&quot; is using &quot;+store.getTiddlerText(title).length+&quot; bytes&quot;;
&lt;/script&gt;
creating an 'onclick' button/link that runs a script:
&gt;&lt;script label=&quot;click here&quot; show&gt;
 if (!window.story) window.story=window;
 alert(&quot;Hello World!\nlinktext='&quot;+place.firstChild.data+&quot;'\ntiddler='&quot;+story.findContainingTiddler(place).id.substr(7)+&quot;'&quot;);
&lt;/script&gt;
loading a script from a source url:
&gt;http://www.TiddlyTools.com/demo.js contains:
&gt;&gt;{{{function demo() { alert('this output is from demo(), defined in demo.js') } }}}
&gt;&gt;{{{alert('InlineJavascriptPlugin: demo.js has been loaded'); }}}
&gt;&lt;script src=&quot;demo.js&quot; show&gt;
 return &quot;loading demo.js...&quot;
&lt;/script&gt;
&gt;&lt;script label=&quot;click to execute demo() function&quot; show&gt;
 demo()
&lt;/script&gt;
&lt;&lt;&lt;
!!!!!Installation
&lt;&lt;&lt;
import (or copy/paste) the following tiddlers into your document:
''InlineJavascriptPlugin'' (tagged with &lt;&lt;tag systemConfig&gt;&gt;)
&lt;&lt;&lt;
!!!!!Revision History
&lt;&lt;&lt;
''2006.06.01 [1.5.1]'' when calling wikify() on script return value, pass hightlightRegExp and tiddler params so macros that rely on these values can render properly
''2006.04.19 [1.5.0]'' added 'show' parameter to force display of javascript source code in tiddler output
''2006.01.05 [1.4.0]'' added support 'onclick' scripts. When label=&quot;...&quot; param is present, a button/link is created using the indicated label text, and the script is only executed when the button/link is clicked. 'place' value is set to match the clicked button/link element.
''2005.12.13 [1.3.1]'' when catching eval error in IE, e.description contains the error text, instead of e.toString(). Fixed error reporting so IE shows the correct response text. Based on a suggestion by UdoBorkowski
''2005.11.09 [1.3.0]'' for 'inline' scripts (i.e., not scripts loaded with src=&quot;...&quot;), automatically replace calls to 'document.write()' with 'place.innerHTML+=' so script output is directed into tiddler content. Based on a suggestion by BradleyMeck
''2005.11.08 [1.2.0]'' handle loading of javascript from an external URL via src=&quot;...&quot; syntax
''2005.11.08 [1.1.0]'' pass 'place' param into scripts to provide direct DOM access 
''2005.11.08 [1.0.0]'' initial release
&lt;&lt;&lt;
!!!!!Credits
&lt;&lt;&lt;
This feature was developed by EricShulman from [[ELS Design Studios|http:/www.elsdesign.com]]
&lt;&lt;&lt;
!!!!!Code
***/
//{{{
version.extensions.inlineJavascript= {major: 1, minor: 5, revision: 1, date: new Date(2006,6,1)};

config.formatters.push( {
 name: &quot;inlineJavascript&quot;,
 match: &quot;\\&lt;script&quot;,
 lookahead: &quot;\\&lt;script(?: src=\\\&quot;((?:.|\\n)*?)\\\&quot;)?(?: label=\\\&quot;((?:.|\\n)*?)\\\&quot;)?( show)?\\&gt;((?:.|\\n)*?)\\&lt;/script\\&gt;&quot;,

 handler: function(w) {
 var lookaheadRegExp = new RegExp(this.lookahead,&quot;mg&quot;);
 lookaheadRegExp.lastIndex = w.matchStart;
 var lookaheadMatch = lookaheadRegExp.exec(w.source)
 if(lookaheadMatch &amp;&amp; lookaheadMatch.index == w.matchStart) {
 if (lookaheadMatch[1]) { // load a script library
 // make script tag, set src, add to body to execute, then remove for cleanup
 var script = document.createElement(&quot;script&quot;); script.src = lookaheadMatch[1];
 document.body.appendChild(script); document.body.removeChild(script);
 }
 if (lookaheadMatch[4]) { // there is script code
 if (lookaheadMatch[3]) // show inline script code in tiddler output
 wikify(&quot;{{{\n&quot;+lookaheadMatch[0]+&quot;\n}}}\n&quot;,w.output);
 if (lookaheadMatch[2]) { // create a link to an 'onclick' script
 // add a link, define click handler, save code in link (pass 'place'), set link attributes
 var link=createTiddlyElement(w.output,&quot;a&quot;,null,&quot;tiddlyLinkExisting&quot;,lookaheadMatch[2]);
 link.onclick=function(){try{return(eval(this.code))}catch(e){alert(e.description?e.description:e.toString())}}
 link.code=&quot;function _out(place){&quot;+lookaheadMatch[4]+&quot;};_out(this);&quot;
 link.setAttribute(&quot;href&quot;,&quot;javascript:;&quot;); link.setAttribute(&quot;title&quot;,&quot;&quot;); link.style.cursor=&quot;pointer&quot;;
 }
 else { // run inline script code
 var code=&quot;function _out(place){&quot;+lookaheadMatch[4]+&quot;};_out(w.output);&quot;
 code=code.replace(/document.write\(/gi,'place.innerHTML+=(');
 try { var out = eval(code); } catch(e) { out = e.description?e.description:e.toString(); }
 if (out &amp;&amp; out.length) wikify(out,w.output,w.highlightRegExp,w.tiddler);
 }
 }
 w.nextMatch = lookaheadMatch.index + lookaheadMatch[0].length;
 }
 }
} )
//}}}</pre>
</div>
<div title="MainMenu" modifier="CehTeh" modified="200706220110" created="200706192002" changecount="5">
<pre>''[[Cinelerra3|index.html]]''
DataBackend
[[Overview]]
&lt;&lt;fullscreen&gt;&gt;
</pre>
</div>
<div title="MarkupPreHead" modifier="CehTeh" created="200706191948">
<pre>&lt;!--{{{--&gt;
&lt;link rel='alternate' type='application/rss+xml' title='RSS' href='index.xml'/&gt;
&lt;!--}}}--&gt;

&lt;style type=&quot;text/css&quot;&gt;#contentWrapper {display:none;}&lt;/style&gt;&lt;div id=&quot;SplashScreen&quot; style=&quot;border: 3px solid #ccc; display: block; text-align: center; width: 320px; margin: 100px auto; padding: 50px; color:#000; font-size: 28px; font-family:Tahoma; background-color:#eee;&quot;&gt;&lt;b&gt;My TiddlyWiki&lt;/b&gt; is loading&lt;blink&gt; ...&lt;/blink&gt;&lt;br&gt;&lt;br&gt;&lt;span style=&quot;font-size: 14px; color:red;&quot;&gt;Requires Javascript.&lt;/span&gt;&lt;/div&gt;</pre>
</div>
<div title="Notes" modifier="CehTeh" modified="200706231907" created="200706200107" changecount="3">
<pre>how is FileMetadata kept

copying semantics of smart pointers

explain opening/closing files (use() forget()?)

difference between actual files and temporary. does it make sense to have temporary storage on diffent speed disks?

statistics hit/fail max/min/avg timings, hard / soft fails, timing constraints, when is rerendering cheaper than caching?..

adaptive rendering

background rendering

renderfarm

[[FrameDescriptor]]s and [[Frame]] details, Policies composing frames

Storage and logging of EDL's, unlimited undo, database,...

When to Cache and when not to cache, aka instant [[Frame]] reuse
</pre>
</div>
<div title="Overview" modifier="CehTeh" modified="200706270138" created="200706200040" changecount="10">
<pre>Whenever cinelerra needs to access data this is done through the DataBackend described here. 

There are two main kinds how data is handled:
* Project Description and EDL's are handled in a InMemoryDatabase which uses a [[Serializer]] for storing and logging modifications.
* Media (audio, video, ...) is maped as descibed below.

The backend uses memory mapping to make data available to the program. This is little different to more common open/read/write/close file access while giving superior performance and much better memory utilization.

The data backend must be capable to handle more data than will fit into the memory or even address space on 32 bit archs.  Moreover a project may access more files than the OS can handle at a time, thus the for [[File]]s used by the Backend it needs a FileHandleCache to manage filehandles dynamically.

Which parts of a File are actually mapped to physical RAM is managed by the kernel, it keeps a FileMapCache to manage the [[FileMap]]s we've set up.

The application itself only requests [[Frame]]s from the backend.

To minimize latency and optimize cpu utilization we have a [[Prefetch]] thread which operates a [[Scheduler]] to render and cache frames which are expected to be consumed soon. This prefetcher keeps [[Statistics]] for optimizing performance.

</pre>
</div>
<div title="PageTemplate" modifier="CehTeh" modified="200706110330" created="200701131624" tags="MPTWTheme" server.type="file" server.host="file:///home/ct/.homepage/home.html" server.page.revision="200706110330">
<pre>&lt;!--{{{--&gt;
&lt;div class='header' macro='gradient vert [[ColorPalette::PrimaryLight]] [[ColorPalette::PrimaryMid]]'&gt;
	&lt;div class='headerShadow'&gt;
		&lt;span class='siteTitle' refresh='content' tiddler='SiteTitle'&gt;&lt;/span&gt;&amp;nbsp;
		&lt;span class='siteSubtitle' refresh='content' tiddler='SiteSubtitle'&gt;&lt;/span&gt;
	&lt;/div&gt;
	&lt;div class='headerForeground'&gt;
		&lt;span class='siteTitle' refresh='content' tiddler='SiteTitle'&gt;&lt;/span&gt;&amp;nbsp;
		&lt;span class='siteSubtitle' refresh='content' tiddler='SiteSubtitle'&gt;&lt;/span&gt;
	&lt;/div&gt;
&lt;/div&gt;
&lt;!-- horizontal MainMenu --&gt;
&lt;div id='topMenu' refresh='content' tiddler='MainMenu'&gt;&lt;/div&gt;
&lt;!-- original MainMenu menu --&gt;
&lt;!-- &lt;div id='mainMenu' refresh='content' tiddler='MainMenu'&gt;&lt;/div&gt; --&gt;
&lt;div id='sidebar'&gt;
	&lt;div id='sidebarOptions' refresh='content' tiddler='SideBarOptions'&gt;&lt;/div&gt;
	&lt;div id='sidebarTabs' refresh='content' force='true' tiddler='SideBarTabs'&gt;&lt;/div&gt;
&lt;/div&gt;
&lt;div id='displayArea'&gt;
	&lt;div id='messageArea'&gt;&lt;/div&gt;
	&lt;div id='tiddlerDisplay'&gt;&lt;/div&gt;
&lt;/div&gt;
&lt;!--}}}--&gt;
</pre>
</div>
<div title="PartTiddlerPlugin" modifier="PauloSoares" modified="200611082325" created="200601251216" tags="excludeLists plugin systemConfig" server.type="file" server.host="file:///home/ct/.homepage/home.html" server.page.revision="200611082325">
<pre>/***
|&lt;html&gt;&lt;a name=&quot;Top&quot;/&gt;&lt;/html&gt;''Name:''|PartTiddlerPlugin|
|''Version:''|1.0.6 (2006-11-07)|
|''Source:''|http://tiddlywiki.abego-software.de/#PartTiddlerPlugin|
|''Author:''|UdoBorkowski (ub [at] abego-software [dot] de)|
|''Licence:''|[[BSD open source license]]|
|''TiddlyWiki:''|2.0|
|''Browser:''|Firefox 1.0.4+; InternetExplorer 6.0|
!Table of Content&lt;html&gt;&lt;a name=&quot;TOC&quot;/&gt;&lt;/html&gt;
* &lt;html&gt;&lt;a href=&quot;javascript:;&quot; onclick=&quot;window.scrollAnchorVisible('Description',null, event)&quot;&gt;Description, Syntax&lt;/a&gt;&lt;/html&gt;
* &lt;html&gt;&lt;a href=&quot;javascript:;&quot; onclick=&quot;window.scrollAnchorVisible('Applications',null, event)&quot;&gt;Applications&lt;/a&gt;&lt;/html&gt;
** &lt;html&gt;&lt;a href=&quot;javascript:;&quot; onclick=&quot;window.scrollAnchorVisible('LongTiddler',null, event)&quot;&gt;Refering to Paragraphs of a Longer Tiddler&lt;/a&gt;&lt;/html&gt;
** &lt;html&gt;&lt;a href=&quot;javascript:;&quot; onclick=&quot;window.scrollAnchorVisible('Citation',null, event)&quot;&gt;Citation Index&lt;/a&gt;&lt;/html&gt;
** &lt;html&gt;&lt;a href=&quot;javascript:;&quot; onclick=&quot;window.scrollAnchorVisible('TableCells',null, event)&quot;&gt;Creating &quot;multi-line&quot; Table Cells&lt;/a&gt;&lt;/html&gt;
** &lt;html&gt;&lt;a href=&quot;javascript:;&quot; onclick=&quot;window.scrollAnchorVisible('Tabs',null, event)&quot;&gt;Creating Tabs&lt;/a&gt;&lt;/html&gt;
** &lt;html&gt;&lt;a href=&quot;javascript:;&quot; onclick=&quot;window.scrollAnchorVisible('Sliders',null, event)&quot;&gt;Using Sliders&lt;/a&gt;&lt;/html&gt;
* &lt;html&gt;&lt;a href=&quot;javascript:;&quot; onclick=&quot;window.scrollAnchorVisible('Revisions',null, event)&quot;&gt;Revision History&lt;/a&gt;&lt;/html&gt;
* &lt;html&gt;&lt;a href=&quot;javascript:;&quot; onclick=&quot;window.scrollAnchorVisible('Code',null, event)&quot;&gt;Code&lt;/a&gt;&lt;/html&gt;
!Description&lt;html&gt;&lt;a name=&quot;Description&quot;/&gt;&lt;/html&gt;
With the {{{&lt;part aPartName&gt; ... &lt;/part&gt;}}} feature you can structure your tiddler text into separate (named) parts. 
Each part can be referenced as a &quot;normal&quot; tiddler, using the &quot;//tiddlerName//''/''//partName//&quot; syntax (e.g. &quot;About/Features&quot;). E.g. you may create links to the parts, use it in {{{&lt;&lt;tiddler...&gt;&gt;}}} or {{{&lt;&lt;tabs...&gt;&gt;}}} macros etc.

''Syntax:'' 
|&gt;|''&lt;part'' //partName// [''hidden''] ''&gt;'' //any tiddler content// ''&lt;/part&gt;''|
|//partName//|The name of the part. You may reference a part tiddler with the combined tiddler name &quot;//nameOfContainerTidder//''/''//partName//.|
|''hidden''|When defined the content of the part is not displayed in the container tiddler. But when the part is explicitly referenced (e.g. in a {{{&lt;&lt;tiddler...&gt;&gt;}}} macro or in a link) the part's content is displayed.|
|&lt;html&gt;&lt;i&gt;any&amp;nbsp;tiddler&amp;nbsp;content&lt;/i&gt;&lt;/html&gt;|&lt;html&gt;The content of the part.&lt;br&gt;A part can have any content that a &quot;normal&quot; tiddler may have, e.g. you may use all the formattings and macros defined.&lt;/html&gt;|
|&gt;|~~Syntax formatting: Keywords in ''bold'', optional parts in [...]. 'or' means that exactly one of the two alternatives must exist.~~|
&lt;html&gt;&lt;sub&gt;&lt;a href=&quot;javascript:;&quot; onclick=&quot;window.scrollAnchorVisible('Top',null, event)&quot;&gt;[Top]&lt;/sub&gt;&lt;/a&gt;&lt;/html&gt;

!Applications&lt;html&gt;&lt;a name=&quot;Applications&quot;/&gt;&lt;/html&gt;
!!Refering to Paragraphs of a Longer Tiddler&lt;html&gt;&lt;a name=&quot;LongTiddler&quot;/&gt;&lt;/html&gt;
Assume you have written a long description in a tiddler and now you want to refer to the content of a certain paragraph in that tiddler (e.g. some definition.) Just wrap the text with a ''part'' block, give it a nice name, create a &quot;pretty link&quot; (like {{{[[Discussion Groups|Introduction/DiscussionGroups]]}}}) and you are done.

Notice this complements the approach to first writing a lot of small tiddlers and combine these tiddlers to one larger tiddler in a second step (e.g. using the {{{&lt;&lt;tiddler...&gt;&gt;}}} macro). Using the ''part'' feature you can first write a &quot;classic&quot; (longer) text that can be read &quot;from top to bottom&quot; and later &quot;reuse&quot; parts of this text for some more &quot;non-linear&quot; reading.

&lt;html&gt;&lt;sub&gt;&lt;a href=&quot;javascript:;&quot; onclick=&quot;window.scrollAnchorVisible('Top',null, event)&quot;&gt;[Top]&lt;/sub&gt;&lt;/a&gt;&lt;/html&gt;

!!Citation Index&lt;html&gt;&lt;a name=&quot;Citation&quot;/&gt;&lt;/html&gt;
Create a tiddler &quot;Citations&quot; that contains your &quot;citations&quot;. 
Wrap every citation with a part and a proper name. 

''Example''
{{{
&lt;part BAX98&gt;Baxter, Ira D. et al: //Clone Detection Using Abstract Syntax Trees.// 
in //Proc. ICSM//, 1998.&lt;/part&gt;

&lt;part BEL02&gt;Bellon, Stefan: //Vergleich von Techniken zur Erkennung duplizierten Quellcodes.// 
Thesis, Uni Stuttgart, 2002.&lt;/part&gt;

&lt;part DUC99&gt;Ducasse, Stéfane et al: //A Language Independent Approach for Detecting Duplicated Code.// 
in //Proc. ICSM//, 1999.&lt;/part&gt;
}}}

You may now &quot;cite&quot; them just by using a pretty link like {{{[[Citations/BAX98]]}}} or even more pretty, like this {{{[[BAX98|Citations/BAX98]]}}}.

&lt;html&gt;&lt;sub&gt;&lt;a href=&quot;javascript:;&quot; onclick=&quot;window.scrollAnchorVisible('Top',null, event)&quot;&gt;[Top]&lt;/sub&gt;&lt;/a&gt;&lt;/html&gt;

!!Creating &quot;multi-line&quot; Table Cells&lt;html&gt;&lt;a name=&quot;TableCells&quot;/&gt;&lt;/html&gt;
You may have noticed that it is hard to create table cells with &quot;multi-line&quot; content. E.g. if you want to create a bullet list inside a table cell you cannot just write the bullet list
{{{
* Item 1
* Item 2
* Item 3
}}}
into a table cell (i.e. between the | ... | bars) because every bullet item must start in a new line but all cells of a table row must be in one line.

Using the ''part'' feature this problem can be solved. Just create a hidden part that contains the cells content and use a {{{&lt;&lt;tiddler &gt;&gt;}}} macro to include its content in the table's cell.

''Example''
{{{
|!Subject|!Items|
|subject1|&lt;&lt;tiddler ./Cell1&gt;&gt;|
|subject2|&lt;&lt;tiddler ./Cell2&gt;&gt;|

&lt;part Cell1 hidden&gt;
* Item 1
* Item 2
* Item 3
&lt;/part&gt;
...
}}}

Notice that inside the {{{&lt;&lt;tiddler ...&gt;&gt;}}} macro you may refer to the &quot;current tiddler&quot; using the &quot;.&quot;.

BTW: The same approach can be used to create bullet lists with items that contain more than one line.

&lt;html&gt;&lt;sub&gt;&lt;a href=&quot;javascript:;&quot; onclick=&quot;window.scrollAnchorVisible('Top',null, event)&quot;&gt;[Top]&lt;/sub&gt;&lt;/a&gt;&lt;/html&gt;

!!Creating Tabs&lt;html&gt;&lt;a name=&quot;Tabs&quot;/&gt;&lt;/html&gt;
The build-in {{{&lt;&lt;tabs ...&gt;&gt;}}} macro requires that you defined an additional tiddler for every tab it displays. When you want to have &quot;nested&quot; tabs you need to define a tiddler for the &quot;main tab&quot; and one for every tab it contains. I.e. the definition of a set of tabs that is visually displayed at one place is distributed across multiple tiddlers.

With the ''part'' feature you can put the complete definition in one tiddler, making it easier to keep an overview and maintain the tab sets.

''Example''
The standard tabs at the sidebar are defined by the following eight tiddlers:
* SideBarTabs
* TabAll
* TabMore
* TabMoreMissing
* TabMoreOrphans
* TabMoreShadowed
* TabTags
* TabTimeline

Instead of these eight tiddlers one could define the following SideBarTabs tiddler that uses the ''part'' feature:
{{{
&lt;&lt;tabs txtMainTab 
 Timeline Timeline SideBarTabs/Timeline 
 All 'All tiddlers' SideBarTabs/All 
 Tags 'All tags' SideBarTabs/Tags 
 More 'More lists' SideBarTabs/More&gt;&gt;
&lt;part Timeline hidden&gt;&lt;&lt;timeline&gt;&gt;&lt;/part&gt;
&lt;part All hidden&gt;&lt;&lt;list all&gt;&gt;&lt;/part&gt;
&lt;part Tags hidden&gt;&lt;&lt;allTags&gt;&gt;&lt;/part&gt;
&lt;part More hidden&gt;&lt;&lt;tabs txtMoreTab 
 Missing 'Missing tiddlers' SideBarTabs/Missing 
 Orphans 'Orphaned tiddlers' SideBarTabs/Orphans 
 Shadowed 'Shadowed tiddlers' SideBarTabs/Shadowed&gt;&gt;&lt;/part&gt;
&lt;part Missing hidden&gt;&lt;&lt;list missing&gt;&gt;&lt;/part&gt;
&lt;part Orphans hidden&gt;&lt;&lt;list orphans&gt;&gt;&lt;/part&gt;
&lt;part Shadowed hidden&gt;&lt;&lt;list shadowed&gt;&gt;&lt;/part&gt;
}}}

Notice that you can easily &quot;overwrite&quot; individual parts in separate tiddlers that have the full name of the part.

E.g. if you don't like the classic timeline tab but only want to see the 100 most recent tiddlers you could create a tiddler &quot;~SideBarTabs/Timeline&quot; with the following content:
{{{
&lt;&lt;forEachTiddler 
 sortBy 'tiddler.modified' descending 
 write '(index &lt; 100) ? &quot;* [[&quot;+tiddler.title+&quot;]]\n&quot;:&quot;&quot;'&gt;&gt;
}}}
&lt;html&gt;&lt;sub&gt;&lt;a href=&quot;javascript:;&quot; onclick=&quot;window.scrollAnchorVisible('Top',null, event)&quot;&gt;[Top]&lt;/sub&gt;&lt;/a&gt;&lt;/html&gt;

!!Using Sliders&lt;html&gt;&lt;a name=&quot;Sliders&quot;/&gt;&lt;/html&gt;
Very similar to the build-in {{{&lt;&lt;tabs ...&gt;&gt;}}} macro (see above) the {{{&lt;&lt;slider ...&gt;&gt;}}} macro requires that you defined an additional tiddler that holds the content &quot;to be slid&quot;. You can avoid creating this extra tiddler by using the ''part'' feature

''Example''
In a tiddler &quot;About&quot; we may use the slider to show some details that are documented in the tiddler's &quot;Details&quot; part.
{{{
...
&lt;&lt;slider chkAboutDetails About/Details details &quot;Click here to see more details&quot;&gt;&gt;
&lt;part Details hidden&gt;
To give you a better overview ...
&lt;/part&gt;
...
}}}

Notice that putting the content of the slider into the slider's tiddler also has an extra benefit: When you decide you need to edit the content of the slider you can just doubleclick the content, the tiddler opens for editing and you can directly start editing the content (in the part section). In the &quot;old&quot; approach you would doubleclick the tiddler, see that the slider is using tiddler X, have to look for the tiddler X and can finally open it for editing. So using the ''part'' approach results in a much short workflow.

&lt;html&gt;&lt;sub&gt;&lt;a href=&quot;javascript:;&quot; onclick=&quot;window.scrollAnchorVisible('Top',null, event)&quot;&gt;[Top]&lt;/sub&gt;&lt;/a&gt;&lt;/html&gt;

!Revision history&lt;html&gt;&lt;a name=&quot;Revisions&quot;/&gt;&lt;/html&gt;
* v1.0.6 (2006-11-07)
** Bugfix: cannot edit tiddler when UploadPlugin by Bidix is installed. Thanks to José Luis González Castro for reporting the bug.
* v1.0.5 (2006-03-02)
** Bugfix: Example with multi-line table cells does not work in IE6. Thanks to Paulo Soares for reporting the bug.
* v1.0.4 (2006-02-28)
** Bugfix: Shadow tiddlers cannot be edited (in TW 2.0.6). Thanks to Torsten Vanek for reporting the bug.
* v1.0.3 (2006-02-26)
** Adapt code to newly introduced Tiddler.prototype.isReadOnly() function (in TW 2.0.6). Thanks to Paulo Soares for reporting the problem.
* v1.0.2 (2006-02-05)
** Also allow other macros than the &quot;tiddler&quot; macro use the &quot;.&quot; in the part reference (to refer to &quot;this&quot; tiddler)
* v1.0.1 (2006-01-27)
** Added Table of Content for plugin documentation. Thanks to RichCarrillo for suggesting.
** Bugfix: newReminder plugin does not work when PartTiddler is installed. Thanks to PauloSoares for reporting.
* v1.0.0 (2006-01-25)
** initial version
&lt;html&gt;&lt;sub&gt;&lt;a href=&quot;javascript:;&quot; onclick=&quot;window.scrollAnchorVisible('Top',null, event)&quot;&gt;[Top]&lt;/sub&gt;&lt;/a&gt;&lt;/html&gt;

!Code&lt;html&gt;&lt;a name=&quot;Code&quot;/&gt;&lt;/html&gt;
&lt;html&gt;&lt;sub&gt;&lt;a href=&quot;javascript:;&quot; onclick=&quot;window.scrollAnchorVisible('Top',null, event)&quot;&gt;[Top]&lt;/sub&gt;&lt;/a&gt;&lt;/html&gt;
***/
//{{{
//============================================================================
// PartTiddlerPlugin

// Ensure that the PartTiddler Plugin is only installed once.
//
if (!version.extensions.PartTiddlerPlugin) {



version.extensions.PartTiddlerPlugin = {
 major: 1, minor: 0, revision: 6,
 date: new Date(2006, 10, 7), 
 type: 'plugin',
 source: &quot;http://tiddlywiki.abego-software.de/#PartTiddlerPlugin&quot;
};

if (!window.abego) window.abego = {};
if (version.major &lt; 2) alertAndThrow(&quot;PartTiddlerPlugin requires TiddlyWiki 2.0 or newer.&quot;);

//============================================================================
// Common Helpers

// Looks for the next newline, starting at the index-th char of text. 
//
// If there are only whitespaces between index and the newline 
// the index behind the newline is returned, 
// otherwise (or when no newline is found) index is returned.
//
var skipEmptyEndOfLine = function(text, index) {
 var re = /(\n|[^\s])/g;
 re.lastIndex = index;
 var result = re.exec(text);
 return (result &amp;&amp; text.charAt(result.index) == '\n') 
 ? result.index+1
 : index;
}


//============================================================================
// Constants

var partEndOrStartTagRE = /(&lt;\/part&gt;)|(&lt;part(?:\s+)((?:[^&gt;])+)&gt;)/mg;
var partEndTagREString = &quot;&lt;\\/part&gt;&quot;;
var partEndTagString = &quot;&lt;/part&gt;&quot;;

//============================================================================
// Plugin Specific Helpers

// Parse the parameters inside a &lt;part ...&gt; tag and return the result.
//
// @return [may be null] {partName: ..., isHidden: ...}
//
var parseStartTagParams = function(paramText) {
 var params = paramText.readMacroParams();
 if (params.length == 0 || params[0].length == 0) return null;
 
 var name = params[0];
 var paramsIndex = 1;
 var hidden = false;
 if (paramsIndex &lt; params.length) {
 hidden = params[paramsIndex] == &quot;hidden&quot;;
 paramsIndex++;
 }
 
 return {
 partName: name, 
 isHidden: hidden
 };
}

// Returns the match to the next (end or start) part tag in the text, 
// starting the search at startIndex.
// 
// When no such tag is found null is returned, otherwise a &quot;Match&quot; is returned:
// [0]: full match
// [1]: matched &quot;end&quot; tag (or null when no end tag match)
// [2]: matched &quot;start&quot; tag (or null when no start tag match)
// [3]: content of start tag (or null if no start tag match)
//
var findNextPartEndOrStartTagMatch = function(text, startIndex) {
 var re = new RegExp(partEndOrStartTagRE);
 re.lastIndex = startIndex;
 var match = re.exec(text);
 return match;
}

//============================================================================
// Formatter

// Process the &lt;part ...&gt; ... &lt;/part&gt; starting at (w.source, w.matchStart) for formatting.
//
// @return true if a complete part section (including the end tag) could be processed, false otherwise.
//
var handlePartSection = function(w) {
 var tagMatch = findNextPartEndOrStartTagMatch(w.source, w.matchStart);
 if (!tagMatch) return false;
 if (tagMatch.index != w.matchStart || !tagMatch[2]) return false;

 // Parse the start tag parameters
 var arguments = parseStartTagParams(tagMatch[3]);
 if (!arguments) return false;
 
 // Continue processing
 var startTagEndIndex = skipEmptyEndOfLine(w.source, tagMatch.index + tagMatch[0].length);
 var endMatch = findNextPartEndOrStartTagMatch(w.source, startTagEndIndex);
 if (endMatch &amp;&amp; endMatch[1]) {
 if (!arguments.isHidden) {
 w.nextMatch = startTagEndIndex;
 w.subWikify(w.output,partEndTagREString);
 }
 w.nextMatch = skipEmptyEndOfLine(w.source, endMatch.index + endMatch[0].length);
 
 return true;
 }
 return false;
}

config.formatters.push( {
 name: &quot;part&quot;,
 match: &quot;&lt;part\\s+[^&gt;]+&gt;&quot;,
 
 handler: function(w) {
 if (!handlePartSection(w)) {
 w.outputText(w.output,w.matchStart,w.matchStart+w.matchLength);
 }
 }
} )

//============================================================================
// Extend &quot;fetchTiddler&quot; functionality to also recognize &quot;part&quot;s of tiddlers 
// as tiddlers.

var currentParent = null; // used for the &quot;.&quot; parent (e.g. in the &quot;tiddler&quot; macro)

// Return the match to the first &lt;part ...&gt; tag of the text that has the
// requrest partName.
//
// @return [may be null]
//
var findPartStartTagByName = function(text, partName) {
 var i = 0;
 
 while (true) {
 var tagMatch = findNextPartEndOrStartTagMatch(text, i);
 if (!tagMatch) return null;

 if (tagMatch[2]) {
 // Is start tag
 
 // Check the name
 var arguments = parseStartTagParams(tagMatch[3]);
 if (arguments &amp;&amp; arguments.partName == partName) {
 return tagMatch;
 }
 }
 i += tagMatch[0].length;
 }
}

// Return the part &quot;partName&quot; of the given parentTiddler as a &quot;readOnly&quot; Tiddler 
// object, using fullName as the Tiddler's title. 
//
// All remaining properties of the new Tiddler (tags etc.) are inherited from 
// the parentTiddler.
// 
// @return [may be null]
//
var getPart = function(parentTiddler, partName, fullName) {
 var text = parentTiddler.text;
 var startTag = findPartStartTagByName(text, partName);
 if (!startTag) return null;
 
 var endIndexOfStartTag = skipEmptyEndOfLine(text, startTag.index+startTag[0].length);
 var indexOfEndTag = text.indexOf(partEndTagString, endIndexOfStartTag);

 if (indexOfEndTag &gt;= 0) {
 var partTiddlerText = text.substring(endIndexOfStartTag,indexOfEndTag);
 var partTiddler = new Tiddler();
 partTiddler.set(
 fullName,
 partTiddlerText,
 parentTiddler.modifier,
 parentTiddler.modified,
 parentTiddler.tags,
 parentTiddler.created);
 partTiddler.abegoIsPartTiddler = true;
 return partTiddler;
 }
 
 return null;
}

// Hijack the store.fetchTiddler to recognize the &quot;part&quot; addresses.
//

var oldFetchTiddler = store.fetchTiddler ;
store.fetchTiddler = function(title) {
 var result = oldFetchTiddler.apply(this, arguments);
 if (!result &amp;&amp; title) {
 var i = title.lastIndexOf('/');
 if (i &gt; 0) {
 var parentName = title.substring(0, i);
 var partName = title.substring(i+1);
 var parent = (parentName == &quot;.&quot;) 
 ? currentParent 
 : oldFetchTiddler.apply(this, [parentName]);
 if (parent) {
 return getPart(parent, partName, parent.title+&quot;/&quot;+partName);
 }
 }
 }
 return result; 
};


// The user must not edit a readOnly/partTiddler
//

config.commands.editTiddler.oldIsReadOnlyFunction = Tiddler.prototype.isReadOnly;

Tiddler.prototype.isReadOnly = function() {
 // Tiddler.isReadOnly was introduced with TW 2.0.6.
 // For older version we explicitly check the global readOnly flag
 if (config.commands.editTiddler.oldIsReadOnlyFunction) {
 if (config.commands.editTiddler.oldIsReadOnlyFunction.apply(this, arguments)) return true;
 } else {
 if (readOnly) return true;
 }

 return this.abegoIsPartTiddler;
}

config.commands.editTiddler.handler = function(event,src,title)
{
 var t = store.getTiddler(title);
 // Edit the tiddler if it either is not a tiddler (but a shadowTiddler)
 // or the tiddler is not readOnly
 if(!t || !t.abegoIsPartTiddler)
 {
 clearMessage();
 story.displayTiddler(null,title,DEFAULT_EDIT_TEMPLATE);
 story.focusTiddler(title,&quot;text&quot;);
 return false;
 }
}

// To allow the &quot;./partName&quot; syntax in macros we need to hijack 
// the invokeMacro to define the &quot;currentParent&quot; while it is running.
// 
var oldInvokeMacro = window.invokeMacro;
function myInvokeMacro(place,macro,params,wikifier,tiddler) {
 var oldCurrentParent = currentParent;
 if (tiddler) currentParent = tiddler;
 try {
 oldInvokeMacro.apply(this, arguments);
 } finally {
 currentParent = oldCurrentParent;
 }
}
window.invokeMacro = myInvokeMacro;

// Scroll the anchor anchorName in the viewer of the given tiddler visible.
// When no tiddler is defined use the tiddler of the target given event is used.
window.scrollAnchorVisible = function(anchorName, tiddler, evt) {
 var tiddlerElem = null;
 if (tiddler) {
 tiddlerElem = document.getElementById(story.idPrefix + tiddler);
 }
 if (!tiddlerElem &amp;&amp; evt) {
 var target = resolveTarget(evt);
 tiddlerElem = story.findContainingTiddler(target);
 }
 if (!tiddlerElem) return;

 var children = tiddlerElem.getElementsByTagName(&quot;a&quot;);
 for (var i = 0; i &lt; children.length; i++) {
 var child = children[i];
 var name = child.getAttribute(&quot;name&quot;);
 if (name == anchorName) {
 var y = findPosY(child);
 window.scrollTo(0,y);
 return;
 }
 }
}

} // of &quot;install only once&quot;
//}}}

/***
&lt;html&gt;&lt;sub&gt;&lt;a href=&quot;javascript:;&quot; onclick=&quot;scrollAnchorVisible('Top',null, event)&quot;&gt;[Top]&lt;/sub&gt;&lt;/a&gt;&lt;/html&gt;

!Licence and Copyright
Copyright (c) abego Software ~GmbH, 2006 ([[www.abego-software.de|http://www.abego-software.de]])

Redistribution and use in source and binary forms, with or without modification,
are permitted provided that the following conditions are met:

Redistributions of source code must retain the above copyright notice, this
list of conditions and the following disclaimer.

Redistributions in binary form must reproduce the above copyright notice, this
list of conditions and the following disclaimer in the documentation and/or other
materials provided with the distribution.

Neither the name of abego Software nor the names of its contributors may be
used to endorse or promote products derived from this software without specific
prior written permission.

THIS SOFTWARE IS PROVIDED BY THE COPYRIGHT HOLDERS AND CONTRIBUTORS &quot;AS IS&quot; AND ANY
EXPRESS OR IMPLIED WARRANTIES, INCLUDING, BUT NOT LIMITED TO, THE IMPLIED WARRANTIES
OF MERCHANTABILITY AND FITNESS FOR A PARTICULAR PURPOSE ARE DISCLAIMED. IN NO EVENT
SHALL THE COPYRIGHT OWNER OR CONTRIBUTORS BE LIABLE FOR ANY DIRECT, INDIRECT,
INCIDENTAL, SPECIAL, EXEMPLARY, OR CONSEQUENTIAL DAMAGES (INCLUDING, BUT NOT LIMITED
TO, PROCUREMENT OF SUBSTITUTE GOODS OR SERVICES; LOSS OF USE, DATA, OR PROFITS; OR
BUSINESS INTERRUPTION) HOWEVER CAUSED AND ON ANY THEORY OF LIABILITY, WHETHER IN
CONTRACT, STRICT LIABILITY, OR TORT (INCLUDING NEGLIGENCE OR OTHERWISE) ARISING IN
ANY WAY OUT OF THE USE OF THIS SOFTWARE, EVEN IF ADVISED OF THE POSSIBILITY OF SUCH
DAMAGE.

&lt;html&gt;&lt;sub&gt;&lt;a href=&quot;javascript:;&quot; onclick=&quot;scrollAnchorVisible('Top',null, event)&quot;&gt;[Top]&lt;/sub&gt;&lt;/a&gt;&lt;/html&gt;
***/</pre>
</div>
<<<<<<< HEAD
<div title="Prefetch" modifier="MichaelPloujnikov" modified="200706220326" created="200706220043" changecount="10">
=======
<div title="Prefetch" modifier="MichaelPloujnikov" modified="200706220320" created="200706220043" changecount="9">
>>>>>>> f963cd2b
<pre>There are 2 important points when we want to access data with low latency:
# Since we handle much more data than it will fit into most computers RAM. The data which is backed in files has to be paged in and available when needed. The [[Prefetch]] Thread manages page hinting to the kernel (posix_madvise()..)
# Intermediate [[Frame]]s must eventually be rendered to the cache. The Backend will send Renderjobs to the Controller.

Both of these actions are managed by a [[Scheduler]].

Whenever something queries a [[Frame]] from the backend it provides hints about what it is doing.
These hints contain:

* Timing constraints
** When will the [[Frame]] be needed
<<<<<<< HEAD
** could we drop the request if we won't be able to render it in-time
=======
** could we drop the request if it won't be available (rendered) in-time
>>>>>>> f963cd2b
* Priority of this job (as soon as possible, or just in time?)
* action (Playing forward, playing backward, tweeking, playback speed, recursive rendering of dependent frames)

Notes:
* The Backend will try to render related frames in groups.
<<<<<<< HEAD
** This means that following frames are scheduled with lower priority. Whenever the program really requests them the priority will be adjusted.

//Q.by Plouj// "following frames": are these the frames in the group which is to be rendered or frames that follow the ones in the group to be rendered?
</pre>
=======
** This means that following frames are scheduled with lower priority. Whenever the program really requests them the priority will be adjusted.</pre>
>>>>>>> f963cd2b
</div>
<div title="RSSReaderPlugin" modifier="BidiX" modified="200704220833" created="200704132044" tags="systemConfig" server.type="file" server.host="file:///home/ct/.homepage/home.html" server.page.revision="200704220833">
<pre>/***
|''Name:''|RSSReaderPlugin|
|''Description:''|This plugin provides a RSSReader for TiddlyWiki|
|''Version:''|1.1.1|
|''Date:''|Apr 21, 2007|
|''Source:''|http://tiddlywiki.bidix.info/#RSSReaderPlugin|
|''Documentation:''|http://tiddlywiki.bidix.info/#RSSReaderPluginDoc|
|''Author:''|BidiX (BidiX (at) bidix (dot) info)|
|''Credit:''|BramChen for RssNewsMacro|
|''License:''|[[BSD open source license|http://tiddlywiki.bidix.info/#%5B%5BBSD%20open%20source%20license%5D%5D ]]|
|''~CoreVersion:''|2.2.0|
|''OptionalRequires:''|http://www.tiddlytools.com/#NestedSlidersPlugin|
***/
//{{{
version.extensions.RSSReaderPlugin = {
	major: 1, minor: 1, revision: 1,
	date: new Date(&quot;Apr 21, 2007&quot;),
	source: &quot;http://TiddlyWiki.bidix.info/#RSSReaderPlugin&quot;,
	author: &quot;BidiX&quot;,
	coreVersion: '2.2.0'
};

config.macros.rssReader = {
	dateFormat: &quot;DDD, DD MMM YYYY&quot;,
	itemStyle: &quot;display: block;border: 1px solid black;padding: 5px;margin: 5px;&quot;, //useed  '@@'+itemStyle+itemText+'@@'
	msg:{
		permissionDenied: &quot;Permission to read preferences was denied.&quot;,
		noRSSFeed: &quot;No RSS Feed at this address %0&quot;,
		urlNotAccessible: &quot; Access to %0 is not allowed&quot;
	},
	cache: [], 	// url =&gt; XMLHttpRequest.responseXML
	desc: &quot;noDesc&quot;,
	
	handler: function(place,macroName,params,wikifier,paramString,tiddler) {
		var desc = params[0];
		var feedURL = params[1];
		var toFilter = (params[2] ? true : false);
		var filterString = (toFilter?(params[2].substr(0,1) == ' '? tiddler.title:params[2]):'');
		var place = createTiddlyElement(place, &quot;div&quot;, &quot;RSSReader&quot;);
		wikify(&quot;^^&lt;&lt;rssFeedUpdate &quot;+feedURL+&quot; [[&quot; + tiddler.title + &quot;]]&gt;&gt;^^\n&quot;,place);
		if (this.cache[feedURL]) {
			this.displayRssFeed(this.cache[feedURL], feedURL, place, desc, toFilter, filterString);
		}
		else {
			var r = loadRemoteFile(feedURL,config.macros.rssReader.processResponse, [place, desc, toFilter, filterString]);
			if (typeof r == &quot;string&quot;)
				displayMessage(r);
		}
		
	},

	// callback for loadRemoteFile 
	// params : [place, desc, toFilter, filterString]
	processResponse: function(status, params, responseText, url, xhr) { // feedURL, place, desc, toFilter, filterString) {	
		if (window.netscape){
			try {
				if (document.location.protocol.indexOf(&quot;http&quot;) == -1) {
					netscape.security.PrivilegeManager.enablePrivilege(&quot;UniversalBrowserRead&quot;);
				}
			}
			catch (e) { displayMessage(e.description?e.description:e.toString()); }
		}
		if (xhr.status == httpStatus.NotFound)
		 {
			displayMessage(config.macros.rssReader.noRSSFeed.format([url]));
			return;
		}
		if (!status)
		 {
			displayMessage(config.macros.rssReader.noRSSFeed.format([url]));
			return;
		}
		if (xhr.responseXML) {
			// response is interpreted as XML
			config.macros.rssReader.cache[url] = xhr.responseXML;
			config.macros.rssReader.displayRssFeed(xhr.responseXML, params[0], url, params[1], params[2], params[3]);
		}
		else {
			if (responseText.substr(0,5) == &quot;&lt;?xml&quot;) {
				// response exists but not return as XML -&gt; try to parse it 
				var dom = (new DOMParser()).parseFromString(responseText, &quot;text/xml&quot;); 
				if (dom) {
					// parsing successful so use it
					config.macros.rssReader.cache[url] = dom;
					config.macros.rssReader.displayRssFeed(dom, params[0], url, params[1], params[2], params[3]);
					return;
				}
			}
			// no XML display as html 
			wikify(&quot;&lt;html&gt;&quot; + responseText + &quot;&lt;/html&gt;&quot;, params[0]);
			displayMessage(config.macros.rssReader.msg.noRSSFeed.format([url]));
		}
	},

	// explore down the DOM tree
	displayRssFeed: function(xml, place, feedURL, desc, toFilter, filterString){
		// Channel
		var chanelNode = xml.getElementsByTagName('channel').item(0);
		var chanelTitleElement = (chanelNode ? chanelNode.getElementsByTagName('title').item(0) : null);
		var chanelTitle = &quot;&quot;;
		if ((chanelTitleElement) &amp;&amp; (chanelTitleElement.firstChild)) 
			chanelTitle = chanelTitleElement.firstChild.nodeValue;
		var chanelLinkElement = (chanelNode ? chanelNode.getElementsByTagName('link').item(0) : null);
		var chanelLink = &quot;&quot;;
		if (chanelLinkElement) 
			chanelLink = chanelLinkElement.firstChild.nodeValue;
		var titleTxt = &quot;!![[&quot;+chanelTitle+&quot;|&quot;+chanelLink+&quot;]]\n&quot;;
		var title = createTiddlyElement(place,&quot;div&quot;,null,&quot;ChanelTitle&quot;,null);
		wikify(titleTxt,title);
		// ItemList
		var itemList = xml.getElementsByTagName('item');
		var article = createTiddlyElement(place,&quot;ul&quot;,null,null,null);
		var lastDate;
		var re;
		if (toFilter) 
			re = new RegExp(filterString.escapeRegExp());
		for (var i=0; i&lt;itemList.length; i++){
			var titleElm = itemList[i].getElementsByTagName('title').item(0);
			var titleText = (titleElm ? titleElm.firstChild.nodeValue : '');
			if (toFilter &amp;&amp; ! titleText.match(re)) {
				continue;
			}
			var descText = '';
			descElem = itemList[i].getElementsByTagName('description').item(0);
			if (descElem){
				try{
					for (var ii=0; ii&lt;descElem.childNodes.length; ii++) {
						descText += descElem.childNodes[ii].nodeValue;
					}
				}
				catch(e){}
				descText = descText.replace(/&lt;br \/&gt;/g,'\n');
				if (desc == &quot;asHtml&quot;)
					descText = &quot;&lt;html&gt;&quot;+descText+&quot;&lt;/html&gt;&quot;;
			}
			var linkElm = itemList[i].getElementsByTagName(&quot;link&quot;).item(0);
			var linkURL = linkElm.firstChild.nodeValue;
			var pubElm = itemList[i].getElementsByTagName('pubDate').item(0);
			var pubDate;
			if (!pubElm) {
				pubElm = itemList[i].getElementsByTagName('date').item(0); // for del.icio.us
				if (pubElm) {
					pubDate = pubElm.firstChild.nodeValue;
					pubDate = this.formatDateString(this.dateFormat, pubDate);
					}
					else {
						pubDate = '0';
					}
				}
			else {
				pubDate = (pubElm ? pubElm.firstChild.nodeValue : 0);
				pubDate = this.formatDate(this.dateFormat, pubDate);
			}
			titleText = titleText.replace(/\[|\]/g,'');
			var rssText = '*'+'[[' + titleText + '|' + linkURL + ']]' + '' ;
			if ((desc != &quot;noDesc&quot;) &amp;&amp; descText){
				rssText = rssText.replace(/\n/g,' ');
				descText = '@@'+this.itemStyle+descText + '@@\n';				
				if (version.extensions.nestedSliders){
					descText = '+++[...]' + descText + '===';
				}
				rssText = rssText + descText;
			}
			var story;
			if ((lastDate != pubDate) &amp;&amp; ( pubDate != '0')) {
				story = createTiddlyElement(article,&quot;li&quot;,null,&quot;RSSItem&quot;,pubDate);
				lastDate = pubDate;
			}
			else {
				lastDate = pubDate;
			}
			story = createTiddlyElement(article,&quot;div&quot;,null,&quot;RSSItem&quot;,null);
			wikify(rssText,story);
		}
	},
	
	formatDate: function(template, date){
		var dateString = new Date(date);
		// template = template.replace(/hh|mm|ss/g,'');
		return dateString.formatString(template);
	},
	
	formatDateString: function(template, date){
		var dateString = new Date(date.substr(0,4), date.substr(5,2) - 1, date.substr(8,2)
			);
		return dateString.formatString(template);
	}
	
};

config.macros.rssFeedUpdate = {
	label: &quot;Update&quot;,
	prompt: &quot;Clear the cache and redisplay this RssFeed&quot;,
	handler: function(place,macroName,params) {
		var feedURL = params[0];
		var tiddlerTitle = params[1];
		createTiddlyButton(place, this.label, this.prompt, 
			function () {
				if (config.macros.rssReader.cache[feedURL]) {
					config.macros.rssReader.cache[feedURL] = null; 
			}
			story.refreshTiddler(tiddlerTitle,null, true);
		return false;});
	}
};

//}}}
</pre>
</div>
<div title="RSSReaderPluginDoc" modifier="BidiX" modified="200704220857" created="200704132051" tags="Doc RSSReader" server.type="file" server.host="file:///home/ct/.homepage/home.html" server.page.revision="200704220857">
<pre>//last update: RSSReaderPlugin v 1.1.1//

!Description
This plugin provides a RSSReader for TiddlyWiki
* It accesses asynchronously an RSSFeed
*Depending on the chanel item format, each item could be written as :
**simple text wikified
**html

!Usage
{{{
&lt;&lt;rssReader noDesc|asHtml|asText rssUrl ['filtering string']&gt;&gt;
	noDesc: only title of item is printed

	asHtml: if you know that description contain html (links, img ...), 
		the text is enclosed with &lt;html&gt; &lt;/html&gt; tags

 	asText: if the description should not be interpreted as html the 
		description is wikified

	rssUrl: the rssFeed url that could be accessed. 
	
	'filtering string': if present, the rssfeed item title must contained 
		this string to be displayed. 
		If 'filering string' contained space characters only, the tiddler 
		title is used for filtering.

}}}

For security reasons, if the TiddlyWiki is accessed from http, a ProxyService should be used to access an rssFeed from an other site.

!examples
| !reader | !RSSFeed type | !working from |
| BidiXTWRSS | Description asHtml | file: or tiddlywiki.bidix.info |
| [[Le Monde]] | Description asText | file: or tiddlywiki.bidix.info using proxy |
| YahooNewsSport | Description asHtml | file: or tiddlywiki.bidix.info using proxy |
| TiddlyWikiRSS | Description asHtml | file: or tiddlywiki.bidix.info using proxy |
| [[Libération]] | noDesc | file: or tiddlywiki.bidix.info using proxy |
| [[TestComment]] | asText and filters | file: or tiddlywiki.bidix.info using proxy |
see : &lt;&lt;tag RSSFeed&gt;&gt; for the full list.

!Revision history
* V1.1.0 (2207/04/13)
**No more import functions
* V1.0.0 (2006/11/11)
**refactoring using core loadRemoteFile function
**import using new tiddlywiki:tiddler element
**import and presentation preserved without EricShulman's NestedSliderPlugin
**better display of items 
* v0.3.0 (24/08/2006)
** Filter on RSS item title
** Place to display redefined for asynchronous processing
* v0.2.2 (22/08/2006)
**Haloscan feed has no pubDate.
* v0.2.1 (08/05/2006)
* v0.2.0 (01/05/2006)
**Small adapations for del.icio.us feed
* v0.1.1 (28/04/2006)
**Bug : Channel without title 
* v0.1.0 (24/04/2006)
** initial release


</pre>
</div>
<div title="Scheduler" modifier="CehTeh" created="200706220108" changecount="1">
<pre>Scheduling is done with two priority queues, one for high priority jobs and one for low priority jobs. These priority queues are ordered by absolute time values (and a job identifier, details will be worked out at implementation time).

There is also a variable defining how to handle too-late schedulings (proceed, abort) for each scheduled job. </pre>
</div>
<div title="SideBarOptions" modifier="CehTeh" created="200706200047" changecount="1">
<pre>&lt;&lt;search&gt;&gt;&lt;&lt;closeAll&gt;&gt;&lt;&lt;permaview&gt;&gt;&lt;&lt;newTiddler&gt;&gt;&lt;&lt;saveChanges&gt;&gt;&lt;&lt;slider chkSliderOptionsPanel OptionsPanel &quot;options »&quot; &quot;Change TiddlyWiki advanced options&quot;&gt;&gt;</pre>
</div>
<div title="SiteSubtitle" modifier="CehTeh" modified="200706192003" created="200706192002" changecount="2">
<pre>design draft
</pre>
</div>
<div title="SiteTitle" modifier="CehTeh" modified="200706192245" created="200706192003" changecount="2">
<pre>Data Backend</pre>
</div>
<div title="SplashScreenPlugin" modifier="Saq" modified="200607202048" created="200607191631" tags="lewcidExtension systemConfig" server.type="file" server.host="file:///home/ct/.homepage/home.html" server.page.revision="200607202048">
<pre>/***

''Inspired by [[TiddlyPom|http://www.warwick.ac.uk/~tuspam/tiddlypom.html]]''

|Name|SplashScreenPlugin|
|Created by|SaqImtiaz|
|Location|http://tw.lewcid.org/#SplashScreenPlugin|
|Version|0.21 |
|Requires|~TW2.08+|
!Description:
Provides a simple splash screen that is visible while the TW is loading.

!Installation
Copy the source text of this tiddler to your TW in a new tiddler, tag it with systemConfig and save and reload. The SplashScreen will now be installed and will be visible the next time you reload your TW.

!Customizing
Once the SplashScreen has been installed and you have reloaded your TW, the splash screen html will be present in the MarkupPreHead tiddler. You can edit it and customize to your needs.

!History
* 20-07-06 : version 0.21, modified to hide contentWrapper while SplashScreen is displayed.
* 26-06-06 : version 0.2, first release

!Code
***/
//{{{
var old_lewcid_splash_restart=restart;

restart = function()
{   if (document.getElementById(&quot;SplashScreen&quot;))
        document.getElementById(&quot;SplashScreen&quot;).style.display = &quot;none&quot;;
      if (document.getElementById(&quot;contentWrapper&quot;))
        document.getElementById(&quot;contentWrapper&quot;).style.display = &quot;block&quot;;
    
    old_lewcid_splash_restart();
   
    if (splashScreenInstall)
       {if(config.options.chkAutoSave)
			{saveChanges();}
        displayMessage(&quot;TW SplashScreen has been installed, please save and refresh your TW.&quot;);
        }
}


var oldText = store.getTiddlerText(&quot;MarkupPreHead&quot;);
if (oldText.indexOf(&quot;SplashScreen&quot;)==-1)
   {var siteTitle = store.getTiddlerText(&quot;SiteTitle&quot;);
   var splasher='\n\n&lt;style type=&quot;text/css&quot;&gt;#contentWrapper {display:none;}&lt;/style&gt;&lt;div id=&quot;SplashScreen&quot; style=&quot;border: 3px solid #ccc; display: block; text-align: center; width: 320px; margin: 100px auto; padding: 50px; color:#000; font-size: 28px; font-family:Tahoma; background-color:#eee;&quot;&gt;&lt;b&gt;'+siteTitle +'&lt;/b&gt; is loading&lt;blink&gt; ...&lt;/blink&gt;&lt;br&gt;&lt;br&gt;&lt;span style=&quot;font-size: 14px; color:red;&quot;&gt;Requires Javascript.&lt;/span&gt;&lt;/div&gt;';
   if (! store.tiddlerExists(&quot;MarkupPreHead&quot;))
       {var myTiddler = store.createTiddler(&quot;MarkupPreHead&quot;);}
   else
      {var myTiddler = store.getTiddler(&quot;MarkupPreHead&quot;);}
      myTiddler.set(myTiddler.title,oldText+splasher,config.options.txtUserName,null,null);
      store.setDirty(true);
      var splashScreenInstall = true;
}
//}}}</pre>
</div>
<div title="StyleSheet" modifier="CehTeh" modified="200706090017" created="200701131624" tags="MPTWTheme" server.type="file" server.host="file:///home/ct/.homepage/home.html" server.page.revision="200706090017">
<pre>/*{{{*/
/* a contrasting background so I can see where one tiddler ends and the other begins */
body {
	background: [[ColorPalette::TertiaryLight]];
}

/* sexy colours and font for the header */
.headerForeground {
	color: [[ColorPalette::PrimaryPale]];
}
.headerShadow, .headerShadow a {
	color: [[ColorPalette::PrimaryMid]];
}
.headerForeground, .headerShadow {
	padding: 1em 1em 0;
	font-family: 'Trebuchet MS' sans-serif;
	font-weight:bold;
}
.headerForeground .siteSubtitle {
	color: [[ColorPalette::PrimaryLight]];
}
.headerShadow .siteSubtitle {
	color: [[ColorPalette::PrimaryMid]];
}

/* make shadow go and down right instead of up and left */
.headerShadow {
	left: 2px;
	top: 3px;
}

/* prefer monospace for editing */
.editor textarea {
	font-family: 'Consolas' monospace;
}

/* sexy tiddler titles */
.title {
	font-size: 250%;
	color: [[ColorPalette::PrimaryLight]];
	font-family: 'Trebuchet MS' sans-serif;
}

/* more subtle tiddler subtitle */
.subtitle {
	padding:0px;
	margin:0px;
	padding-left:0.5em;
	font-size: 90%;
	color: [[ColorPalette::TertiaryMid]];
}
.subtitle .tiddlyLink {
	color: [[ColorPalette::TertiaryMid]];
}

/* a little bit of extra whitespace */
.viewer {
	padding-bottom:3px;
}

/* don't want any background color for headings */
h1,h2,h3,h4,h5,h6 {
	background: [[ColorPalette::Background]];
	color: [[ColorPalette::Foreground]];
}

/* give tiddlers 3d style border and explicit background */
.tiddler {
	background: [[ColorPalette::Background]];
	border-right: 2px [[ColorPalette::TertiaryMid]] solid;
	border-bottom: 2px [[ColorPalette::TertiaryMid]] solid;
	margin-bottom: 1em;
	padding-bottom: 2em;
}

/* make options slider look nicer */
#sidebarOptions .sliderPanel {
	border:solid 1px [[ColorPalette::PrimaryLight]];
}


/* the borders look wrong with the body background */
#sidebar .button {
	border-style: none;
}

/* displays the list of a tiddler's tags horizontally. used in ViewTemplate */
.tagglyTagged li.listTitle {
	display:none
}
.tagglyTagged li {
	display: inline; font-size:90%;
}
.tagglyTagged ul {
	margin:0px; padding:0px;
}

/* this means you can put line breaks in SidebarOptions for readability */
#sidebarOptions br {
	display:none;
}
/* undo the above in OptionsPanel */
#sidebarOptions .sliderPanel br {
	display:inline;
}

/* horizontal main menu stuff */
#displayArea {
	margin: 1em 15.7em 0em 1em; /* use the freed up space */
}
#topMenu br {
	display: none;
}
#topMenu {
	background: [[ColorPalette::PrimaryMid]];
	color:[[ColorPalette::PrimaryPale]];
}
#topMenu {
	padding:2px;
}
#topMenu .button, #topMenu .tiddlyLink, #topMenu a {
	margin-left: 0.5em;
	margin-right: 0.5em;
	padding-left: 3px;
	padding-right: 3px;
	color: [[ColorPalette::PrimaryPale]];
	font-size: 115%;
}
#topMenu .button:hover, #topMenu .tiddlyLink:hover {
	background: [[ColorPalette::PrimaryDark]];
}

/* make it print a little cleaner */
@media print {
	#topMenu {
		display: none ! important;
	}
	/* not sure if we need all the importants */
	.tiddler {
		border-style: none ! important;
		margin:0px ! important;
		padding:0px ! important;
		padding-bottom:2em ! important;
	}
	.tagglyTagging .button, .tagglyTagging .hidebutton {
		display: none ! important;
	}
	.headerShadow {
		visibility: hidden ! important;
	}
	.tagglyTagged .quickopentag, .tagged .quickopentag {
		border-style: none ! important;
	}
	.quickopentag a.button, .miniTag {
		display: none ! important;
	}
}
/*}}}*/
</pre>
</div>
<div title="TabTimeline" modifier="CehTeh" created="200706191949" changecount="1">
<pre>&lt;&lt;timeline better:true maxDays:14 maxEntries:20&gt;&gt;</pre>
</div>
<div title="TaskMacroPlugin" modifier="LukeBlanshard" modified="200605131931" created="200510261917" tags="systemConfig TaskMacro" server.type="file" server.host="file:///home/ct/.homepage/home.html" server.page.revision="200605131931">
<pre>/***
|Name|TaskMacroPlugin|
|Author|&lt;&lt;extension TaskMacroPlugin author&gt;&gt;|
|Location|&lt;&lt;extension TaskMacroPlugin source&gt;&gt;|
|License|&lt;&lt;extension TaskMacroPlugin license&gt;&gt;|
|Version|&lt;&lt;extension TaskMacroPlugin versionAndDate&gt;&gt;|
!Description
A set of macros to help you keep track of time estimates for tasks.

Macros defined:
* {{{task}}}: Displays a task description and makes it easy to estimate and track the time spent on the task.
* {{{taskadder}}}: Displays text entry field to simplify the adding of tasks.
* {{{tasksum}}}: Displays a summary of tasks sandwiched between two calls to this macro.
* {{{extension}}}: A simple little macro that displays information about a TiddlyWiki plugin, and that will hopefully someday migrate to the TW core in some form.
Core overrides:
* {{{wikify}}}: when wikifying a tiddler's complete text, adds refresh information so the tiddler will be refreshed when it changes
* {{{config.refreshers}}}: have the built-in refreshers return true; also, add a new refresher (&quot;fullContent&quot;) that redisplays a full tiddler whenever it or any nested tiddlers it shows are changed
* {{{refreshElements}}}: now checks the return value from the refresher and only short-circuits the recursion if the refresher returns true
!Plugin Information
***/
//{{{
version.extensions.TaskMacroPlugin = {
	major: 1, minor: 1, revision: 0,
	date: new Date(2006,5-1,13),
	author: &quot;LukeBlanshard&quot;,
	source: &quot;http://labwiki.sourceforge.net/#TaskMacroPlugin&quot;,
	license: &quot;http://labwiki.sourceforge.net/#CopyrightAndLicense&quot;
}
//}}}
/***
A little macro for pulling out extension info.  Use like {{{&lt;&lt;extension PluginName datum&gt;&gt;}}}, where {{{PluginName}}} is the name you used for {{{version.extensions}}} and {{{datum}}} is either {{{versionAndDate}}} or a property of the extension description object, such as {{{source}}}.
***/
//{{{
config.macros.extension = {
	handler: function( place, macroName, params, wikifier, paramString, tiddler ) {
		var info  = version.extensions[params[0]]
		var datum = params[1]
		switch (params[1]) {
		case 'versionAndDate':
			createTiddlyElement( place, &quot;span&quot;, null, null,
				info.major+'.'+info.minor+'.'+info.revision+', '+info.date.formatString('DD MMM YYYY') )
			break;
		default:
			wikify( info[datum], place )
			break;
		}
	}
}
//}}}
/***
!Core Overrides
***/
//{{{
window.wikify_orig_TaskMacroPlugin = window.wikify
window.wikify = function(source,output,highlightRegExp,tiddler)
{
	if ( tiddler &amp;&amp; tiddler.text === source )
		addDisplayDependency( output, tiddler.title )
	wikify_orig_TaskMacroPlugin.apply( this, arguments )
}
config.refreshers_orig_TaskMacroPlugin = config.refreshers
config.refreshers = {
	link: function() {
		config.refreshers_orig_TaskMacroPlugin.link.apply( this, arguments )
		return true
	},
	content: function() {
		config.refreshers_orig_TaskMacroPlugin.content.apply( this, arguments )
		return true
	},
	fullContent: function( e, changeList ) {
		var tiddlers = e.refreshTiddlers
		if ( changeList == null || tiddlers == null )
			return false
		for ( var i=0; i &lt; tiddlers.length; ++i )
			if ( changeList.find(tiddlers[i]) != null ) {
				var title = tiddlers[0]
				story.refreshTiddler( title, null, true )
				return true
			}
		return false
	}
}
function refreshElements(root,changeList)
{
	var nodes = root.childNodes;
	for(var c=0; c&lt;nodes.length; c++)
		{
		var e = nodes[c],type;
		if(e.getAttribute)
			type = e.getAttribute(&quot;refresh&quot;);
		else
			type = null;
		var refresher = config.refreshers[type];
		if ( ! refresher || ! refresher(e, changeList) )
			{
			if(e.hasChildNodes())
				refreshElements(e,changeList);
			}
		}
}
//}}}
/***
!Global Functions
***/
//{{{
// Add the tiddler whose title is given to the list of tiddlers whose
// changing will cause a refresh of the tiddler containing the given element.
function addDisplayDependency( element, title ) {
	while ( element &amp;&amp; element.getAttribute ) {
		var idAttr = element.getAttribute(&quot;id&quot;), tiddlerAttr = element.getAttribute(&quot;tiddler&quot;)
		if ( idAttr &amp;&amp; tiddlerAttr &amp;&amp; idAttr == story.idPrefix+tiddlerAttr ) {
			var list = element.refreshTiddlers
			if ( list == null ) {
				list = [tiddlerAttr]
				element.refreshTiddlers = list
				element.setAttribute( &quot;refresh&quot;, &quot;fullContent&quot; )
			}
			list.pushUnique( title )
			return
		}
		element = element.parentNode
	}
}

// Lifted from Story.prototype.focusTiddler: just return the field instead of focusing it.
Story.prototype.findEditField = function( title, field )
{
	var tiddler = document.getElementById(this.idPrefix + title);
	if(tiddler != null)
		{
		var children = tiddler.getElementsByTagName(&quot;*&quot;)
		var e = null;
		for (var t=0; t&lt;children.length; t++)
			{
			var c = children[t];
			if(c.tagName.toLowerCase() == &quot;input&quot; || c.tagName.toLowerCase() == &quot;textarea&quot;)
				{
				if(!e)
					e = c;
				if(c.getAttribute(&quot;edit&quot;) == field)
					e = c;
				}
			}
		return e
		}
}

// Wraps the given event function in another function that handles the
// event in a standard way.
function wrapEventHandler( otherHandler ) {
	return function(e) {
		if (!e) var e = window.event
		e.cancelBubble = true
		if (e.stopPropagation) e.stopPropagation()
		return otherHandler( e )
	}
}
//}}}
/***
!Task Macro
Usage:
&gt; {{{&lt;&lt;task orig cur spent&gt;&gt;description}}}
All of orig, cur, and spent are optional numbers of hours.  The description goes through the end of the line, and is wikified.
***/
//{{{
config.macros.task = {
	NASCENT:	0, // Task not yet estimated
	LIVE:		1, // Estimated but with time remaining
	DONE:		2, // Completed: no time remaining
	bullets:	[&quot;\u25cb&quot;, // nascent (open circle)
			 &quot;\u25ba&quot;, // live (right arrow)
			 &quot;\u25a0&quot;],// done (black square)
	styles:		[&quot;nascent&quot;, &quot;live&quot;, &quot;done&quot;],

	// Translatable text:
	lingo: {
		spentTooBig:	&quot;Spent time %0 can't exceed current estimate %1&quot;,
		noNegative:	&quot;Times may not be negative numbers&quot;,
		statusTips:	[&quot;Not yet estimated&quot;, &quot;To do&quot;, &quot;Done&quot;], // Array indexed by state (NASCENT/LIVE/DONE)
		descClickTip:	&quot; -- Double-click to edit task description&quot;,
		statusClickTip:	&quot; -- Double-click to mark task complete&quot;,
		statusDoneTip:	&quot; -- Double-click to adjust the time spent, to revive the task&quot;,
		origTip:	&quot;Original estimate in hours&quot;,
		curTip:		&quot;Current estimate in hours&quot;,
		curTip2:	&quot;Estimate in hours&quot;, // For when orig == cur
		clickTip:	&quot; -- Click to adjust&quot;,
		spentTip:	&quot;Hours spent on this task&quot;,
		remTip:		&quot;Hours remaining&quot;,
		curPrompt:	&quot;Estimate this task in hours, or adjust the current estimate by starting with + or -.\n\nYou may optionally also set or adjust the time spent by putting a second number after the first.&quot;,
		spentPrompt:	&quot;Enter the number of hours you've spent on this task, or adjust the current number by starting with + or -.\n\nYou may optionally also set or adjust the time remaining by putting a second number after the first.&quot;,
		remPrompt:	&quot;Enter the number of hours it will take to finish this task, or adjust the current estimate by starting with + or -.\n\nYou may optionally also set or adjust the time spent by putting a second number after the first.&quot;,
		numbersOnly:	&quot;Enter numbers only, please&quot;,
		notCurrent:	&quot;The tiddler has been modified since it was displayed, please redisplay it before doing this.&quot;
	},

	// The macro handler
	handler: function( place, macroName, params, wikifier, paramString, tiddler )
	{
		var start = wikifier.matchStart, end = wikifier.nextMatch

		var origStr	= params.length &gt; 0? params.shift() : &quot;?&quot;
		var orig	= +origStr // as a number
		var cur		= params.length &gt; 1? +params.shift() : orig
		var spent	= params.length &gt; 0? +params.shift() : 0
		if ( spent &gt; cur )
			throw Error( this.lingo.spentTooBig.format([spent, cur]) )
		if ( orig &lt; 0 || cur &lt; 0 || spent &lt; 0 )
			throw Error( this.lingo.noNegative )
		var rem		= cur - spent
		var state	= isNaN(orig+rem)? this.NASCENT : rem &gt; 0? this.LIVE : this.DONE
		var table	= createTiddlyElement( place, &quot;table&quot;, null, &quot;task &quot;+this.styles[state] )
		var tbody	= createTiddlyElement( table, &quot;tbody&quot; )
		var row		= createTiddlyElement( tbody, &quot;tr&quot; )
		var statusCell	= createTiddlyElement( row,   &quot;td&quot;, null, &quot;status&quot;, this.bullets[state] )
		var descCell	= createTiddlyElement( row,   &quot;td&quot;, null, &quot;description&quot; )

		var origCell	= state==this.NASCENT || orig==cur? null
				: createTiddlyElement( row, &quot;td&quot;, null, &quot;numeric original&quot; )
		var curCell	= createTiddlyElement( row, &quot;td&quot;, null, &quot;numeric current&quot; )
		var spentCell	= createTiddlyElement( row, &quot;td&quot;, null, &quot;numeric spent&quot; )
		var remCell	= createTiddlyElement( row, &quot;td&quot;, null, &quot;numeric remaining&quot; )

		var sums = config.macros.tasksum.tasksums
		if ( sums &amp;&amp; sums.length ) {
			var summary = [(state == this.NASCENT? NaN : orig), cur, spent]
			summary.owner = tiddler
			sums[0].push( summary )
		}

		// The description goes to the end of the line
		wikifier.subWikify( descCell, &quot;$\\n?&quot; )
		var descEnd = wikifier.nextMatch

		statusCell.setAttribute( &quot;title&quot;, this.lingo.statusTips[state] )
		descCell.setAttribute(   &quot;title&quot;, this.lingo.statusTips[state]+this.lingo.descClickTip )
		if (origCell) {
			createTiddlyElement( origCell, &quot;div&quot;, null, null, orig )
			origCell.setAttribute( &quot;title&quot;, this.lingo.origTip )
			curCell.setAttribute( &quot;title&quot;, this.lingo.curTip )
		}
		else {
			curCell.setAttribute( &quot;title&quot;, this.lingo.curTip2 )
		}
		var curDivContents = (state==this.NASCENT)? &quot;?&quot; : cur
		var curDiv = createTiddlyElement( curCell, &quot;div&quot;, null, null, curDivContents )
		spentCell.setAttribute( &quot;title&quot;, this.lingo.spentTip )
		var spentDiv = createTiddlyElement( spentCell, &quot;div&quot;, null, null, spent )
		remCell.setAttribute( &quot;title&quot;, this.lingo.remTip )
		var remDiv = createTiddlyElement( remCell, &quot;div&quot;, null, null, rem )

		// Handle double-click on the description by going
		// into edit mode and selecting the description
		descCell.ondblclick = this.editDescription( tiddler, end, descEnd )

		function appTitle( el, suffix ) {
			el.setAttribute( &quot;title&quot;, el.getAttribute(&quot;title&quot;)+suffix )
		}

		// For incomplete tasks, handle double-click on the bullet by marking the task complete
		if ( state != this.DONE ) {
			appTitle( statusCell, this.lingo.statusClickTip )
			statusCell.ondblclick = this.markTaskComplete( tiddler, start, end, macroName, orig, cur, state )
		}
		// For complete ones, handle double-click on the bullet by letting you adjust the time spent
		else {
			appTitle( statusCell, this.lingo.statusDoneTip )
			statusCell.ondblclick = this.adjustTimeSpent( tiddler, start, end, macroName, orig, cur, spent )
		}

		// Add click handlers for the numeric cells.
		if ( state != this.DONE ) {
			appTitle( curCell, this.lingo.clickTip )
			curDiv.className = &quot;adjustable&quot;
			curDiv.onclick = this.adjustCurrentEstimate( tiddler, start, end, macroName,
				orig, cur, spent, curDivContents )
		}
		appTitle( spentCell, this.lingo.clickTip )
		spentDiv.className = &quot;adjustable&quot;
		spentDiv.onclick = this.adjustTimeSpent( tiddler, start, end, macroName, orig, cur, spent )
		if ( state == this.LIVE ) {
			appTitle( remCell, this.lingo.clickTip )
			remDiv.className = &quot;adjustable&quot;
			remDiv.onclick = this.adjustTimeRemaining( tiddler, start, end, macroName, orig, cur, spent )
		}
	},

	// Puts the tiddler into edit mode, and selects the range of characters
	// defined by start and end.  Separated for leak prevention in IE.
	editDescription: function( tiddler, start, end ) {
		return wrapEventHandler( function(e) {
			story.displayTiddler( null, tiddler.title, DEFAULT_EDIT_TEMPLATE )
			var tiddlerElement = document.getElementById( story.idPrefix + tiddler.title )
			window.scrollTo( 0, ensureVisible(tiddlerElement) )
			var element = story.findEditField( tiddler.title, &quot;text&quot; )
			if ( element &amp;&amp; element.tagName.toLowerCase() == &quot;textarea&quot; ) {
				// Back up one char if the last char's a newline
				if ( tiddler.text[end-1] == '\n' )
					--end
				element.focus()
				if ( element.setSelectionRange != undefined ) { // Mozilla
					element.setSelectionRange( start, end )
					// Damn mozilla doesn't scroll to visible.  Approximate.
					var max = 0.0 + element.scrollHeight
					var len = element.textLength
					var top = max*start/len, bot = max*end/len
					element.scrollTop = Math.min( top, (bot+top-element.clientHeight)/2 )
				}
				else if ( element.createTextRange != undefined ) { // IE
					var range = element.createTextRange()
					range.collapse()
					range.moveEnd(&quot;character&quot;, end)
					range.moveStart(&quot;character&quot;, start)
					range.select()
				}
				else // Other? Too bad, just select the whole thing.
					element.select()
				return false
			}
			else
				return true
		} )
	},

	// Modifies a task macro call such that the task appears complete.
	markTaskComplete: function( tiddler, start, end, macroName, orig, cur, state ) {
		var macro = this, text = tiddler.text
		return wrapEventHandler( function(e) {
			if ( text !== tiddler.text ) {
				alert( macro.lingo.notCurrent )
				return false
			}
			if ( state == macro.NASCENT )
				orig = cur = 0
			// The second &quot;cur&quot; in the call below bumps up the time spent
			// to match the current estimate.
			macro.replaceMacroCall( tiddler, start, end, macroName, orig, cur, cur )
			return false
		} )
	},

	// Asks the user for an adjustment to the current estimate, modifies the macro call accordingly.
	adjustCurrentEstimate: function( tiddler, start, end, macroName, orig, cur, spent, curDivContents ) {
		var macro = this, text = tiddler.text
		return wrapEventHandler( function(e) {
			if ( text !== tiddler.text ) {
				alert( macro.lingo.notCurrent )
				return false
			}
			var txt = prompt( macro.lingo.curPrompt, curDivContents )
			if ( txt != null ) {
				var a = macro.breakInput( txt )
				cur = macro.offset( cur, a[0] )
				if ( a.length &gt; 1 )
					spent = macro.offset( spent, a[1] )
				macro.replaceMacroCall( tiddler, start, end, macroName, orig, cur, spent )
			}
			return false
		} )
	},

	// Asks the user for an adjustment to the time spent, modifies the macro call accordingly.
	adjustTimeSpent: function( tiddler, start, end, macroName, orig, cur, spent ) {
		var macro = this, text = tiddler.text
		return wrapEventHandler( function(e) {
			if ( text !== tiddler.text ) {
				alert( macro.lingo.notCurrent )
				return false
			}
			var txt = prompt( macro.lingo.spentPrompt, spent )
			if ( txt != null ) {
				var a = macro.breakInput( txt )
				spent = macro.offset( spent, a[0] )
				var rem = cur - spent
				if ( a.length &gt; 1 ) {
					rem = macro.offset( rem, a[1] )
					cur = spent + rem
				}
				macro.replaceMacroCall( tiddler, start, end, macroName, orig, cur, spent )
			}
			return false
		} )
	},

	// Asks the user for an adjustment to the time remaining, modifies the macro call accordingly.
	adjustTimeRemaining: function( tiddler, start, end, macroName, orig, cur, spent ) {
		var macro = this
		var text  = tiddler.text
		var rem   = cur - spent
		return wrapEventHandler( function(e) {
			if ( text !== tiddler.text ) {
				alert( macro.lingo.notCurrent )
				return false
			}
			var txt = prompt( macro.lingo.remPrompt, rem )
			if ( txt != null ) {
				var a = macro.breakInput( txt )
				var newRem = macro.offset( rem, a[0] )
				if ( newRem &gt; rem || a.length &gt; 1 )
					cur += (newRem - rem)
				else
					spent += (rem - newRem)
				if ( a.length &gt; 1 )
					spent = macro.offset( spent, a[1] )
				macro.replaceMacroCall( tiddler, start, end, macroName, orig, cur, spent )
			}
			return false
		} )
	},

	// Breaks input at spaces &amp; commas, returns array
	breakInput: function( txt ) {
		var a = txt.trim().split( /[\s,]+/ )
		if ( a.length == 0 )
			a = [NaN]
		return a
	},

	// Adds to, subtracts from, or replaces a numeric value
	offset: function( num, txt ) {
		if ( txt == &quot;&quot; || typeof(txt) != &quot;string&quot; )
			return NaN
		if ( txt.match(/^[+-]/) )
			return num + (+txt)
		return +txt
	},

	// Does some error checking, then replaces the indicated macro
	// call within the text of the given tiddler.
	replaceMacroCall: function( tiddler, start, end, macroName, orig, cur, spent )
	{
		if ( isNaN(cur+spent) ) {
			alert( this.lingo.numbersOnly )
			return
		}
		if ( spent &lt; 0 || cur &lt; 0 ) {
			alert( this.lingo.noNegative )
			return
		}
		if ( isNaN(orig) )
			orig = cur
		if ( spent &gt; cur )
			cur = spent
		var text = tiddler.text.substring(0,start) + &quot;&lt;&lt;&quot; + macroName + &quot; &quot; +
			orig + &quot; &quot; + cur + &quot; &quot; + spent + &quot;&gt;&gt;&quot; + tiddler.text.substring(end)
		var title = tiddler.title
		store.saveTiddler( title, title, text, config.options.txtUserName, new Date(), undefined )
		//story.refreshTiddler( title, null, true )
		if ( config.options.chkAutoSave )
			saveChanges()
	}
}
//}}}
/***
!Tasksum Macro
Usage:
&gt; {{{&lt;&lt;tasksum &quot;start&quot; [&quot;here&quot; [intro]]&gt;&gt;}}}
or:
&gt; {{{&lt;&lt;tasksum &quot;end&quot; [intro]&gt;&gt;}}}
Put one of the {{{&lt;&lt;tasksum start&gt;&gt;}}} lines before the tasks you want to summarize, and an {{{end}}} line after them.  By default, the summary goes at the end; if you include {{{here}}} in the start line, the summary will go at the top.  The intro argument, if supplied, replaces the default text introducing the summary.
***/
//{{{
config.macros.tasksum = {

	// Translatable text:
	lingo: {
		unrecVerb:	&quot;&lt;&lt;%0&gt;&gt; requires 'start' or 'end' as its first argument&quot;,
		mustMatch:	&quot;&lt;&lt;%0 end&gt;&gt; must match a preceding &lt;&lt;%0 start&gt;&gt;&quot;,
		defIntro:	&quot;Task summary:&quot;,
		nascentSum:	&quot;''%0 not estimated''&quot;,
		doneSum:	&quot;%0 complete (in %1 hours)&quot;,
		liveSum:	&quot;%0 ongoing (%1 hours so far, ''%2 hours remaining'')&quot;,
		overSum:	&quot;Total overestimate: %0%.&quot;,
		underSum:	&quot;Total underestimate: %0%.&quot;,
		descPattern:	&quot;%0 %1. %2&quot;,
                origTip:	&quot;Total original estimates in hours&quot;,
		curTip:		&quot;Total current estimates in hours&quot;,
		spentTip:	&quot;Total hours spent on tasks&quot;,
		remTip:		&quot;Total hours remaining&quot;
	},

	// The macro handler
	handler: function( place, macroName, params, wikifier, paramString, tiddler )
	{
		var sums = this.tasksums
		if ( params[0] == &quot;start&quot; ) {
			sums.unshift([])
			if ( params[1] == &quot;here&quot; ) {
				sums[0].intro = params[2] || this.lingo.defIntro
				sums[0].place = place
				sums[0].placement = place.childNodes.length
			}
		}
		else if ( params[0] == &quot;end&quot; ) {
			if ( ! sums.length )
				throw Error( this.lingo.mustMatch.format([macroName]) )
			var list = sums.shift()
			var intro = list.intro || params[1] || this.lingo.defIntro
			var nNascent=0, nLive=0, nDone=0, nMine=0
			var totLiveSpent=0, totDoneSpent=0
			var totOrig=0, totCur=0, totSpent=0
			for ( var i=0; i &lt; list.length; ++i ) {
				var a = list[i]
				if ( a.length &gt; 3 ) {
					nNascent 	+= a[0]
					nLive 		+= a[1]
					nDone 		+= a[2]
					totLiveSpent 	+= a[3]
					totDoneSpent 	+= a[4]
					totOrig 	+= a[5]
					totCur 		+= a[6]
					totSpent 	+= a[7]
					if ( a.owner == tiddler )
						nMine	+= a[8]
				}
				else {
					if ( a.owner == tiddler )
						++nMine
					if ( isNaN(a[0]) ) {
						++nNascent
					}
					else {
						if ( a[1] &gt; a[2] ) {
							++nLive
							totLiveSpent += a[2]
						}
						else {
							++nDone
							totDoneSpent += a[2]
						}
						totOrig  += a[0]
						totCur   += a[1]
						totSpent += a[2]
					}
				}
			}

			// If we're nested, push a summary outward
                        if ( sums.length ) {
				var summary = [nNascent, nLive, nDone, totLiveSpent, totDoneSpent,
						totOrig, totCur, totSpent, nMine]
				summary.owner = tiddler
				sums[0].push( summary )
			}

			var descs = [], styles = []
			if ( nNascent &gt; 0 ) {
				descs.push( this.lingo.nascentSum.format([nNascent]) )
				styles.push( &quot;nascent&quot; )
			}
			if ( nDone &gt; 0 )
				descs.push( this.lingo.doneSum.format([nDone, totDoneSpent]) )
			if ( nLive &gt; 0 ) {
				descs.push( this.lingo.liveSum.format([nLive, totLiveSpent, totCur-totSpent]) )
				styles.push( &quot;live&quot; )
			}
			else
				styles.push( &quot;done&quot; )
			var off = &quot;&quot;
			if ( totOrig &gt; totCur )
				off = this.lingo.overSum.format( [Math.round(100.0*(totOrig-totCur)/totCur)] )
			else if ( totCur &gt; totOrig )
				off = this.lingo.underSum.format( [Math.round(100.0*(totCur-totOrig)/totOrig)] )

			var top		= (list.intro != undefined)
			var table	= createTiddlyElement( null, &quot;table&quot;, null, &quot;tasksum &quot;+(top?&quot;top&quot;:&quot;bottom&quot;) )
			var tbody	= createTiddlyElement( table, &quot;tbody&quot; )
			var row		= createTiddlyElement( tbody, &quot;tr&quot;, null, styles.join(&quot; &quot;) )
			var descCell	= createTiddlyElement( row,   &quot;td&quot;, null, &quot;description&quot; )

			var description = this.lingo.descPattern.format( [intro, descs.join(&quot;, &quot;), off] )
			wikify( description, descCell, null, tiddler )

			var origCell	= totOrig == totCur? null
					: createTiddlyElement( row, &quot;td&quot;, null, &quot;numeric original&quot;, totOrig )
			var curCell	= createTiddlyElement( row, &quot;td&quot;, null, &quot;numeric current&quot;, totCur )
			var spentCell	= createTiddlyElement( row, &quot;td&quot;, null, &quot;numeric spent&quot;, totSpent )
			var remCell	= createTiddlyElement( row, &quot;td&quot;, null, &quot;numeric remaining&quot;, totCur-totSpent )

			if ( origCell )
				origCell.setAttribute( &quot;title&quot;, this.lingo.origTip )
			curCell  .setAttribute( &quot;title&quot;, this.lingo.curTip )
			spentCell.setAttribute( &quot;title&quot;, this.lingo.spentTip )
			remCell  .setAttribute( &quot;title&quot;, this.lingo.remTip )

			// Discard the table if there are no tasks
			if ( list.length &gt; 0 ) {
				var place = top? list.place : place
				var placement = top? list.placement : place.childNodes.length
				if ( placement &gt;= place.childNodes.length )
					place.appendChild( table )
				else
					place.insertBefore( table, place.childNodes[placement] )
			}
		}
		else
			throw Error( this.lingo.unrecVerb.format([macroName]) )

		// If we're wikifying, and are followed by end-of-line, swallow the newline.
		if ( wikifier &amp;&amp; wikifier.source.charAt(wikifier.nextMatch) == &quot;\n&quot; )
			++wikifier.nextMatch
	},

	// This is the stack of pending summaries
	tasksums: []
}
//}}}
/***
!Taskadder Macro
Usage:
&gt; {{{&lt;&lt;taskadder [&quot;above&quot;|&quot;below&quot;|&quot;focus&quot;|&quot;nofocus&quot;]...&gt;&gt;}}}
Creates a line with text entry fields for a description and an estimate.  By default, puts focus in the description field and adds tasks above the entry fields.  Use {{{nofocus}}} to not put focus in the description field.  Use {{{below}}} to add tasks below the entry fields.
***/
//{{{
config.macros.taskadder = {

	// Translatable text:
	lingo: {
		unrecParam:	&quot;&lt;&lt;%0&gt;&gt; doesn't recognize '%1' as a parameter&quot;,
		descTip:	&quot;Describe a new task&quot;,
		curTip:		&quot;Estimate how long in hours the task will take&quot;,
		buttonText:	&quot;add task&quot;,
		buttonTip:	&quot;Add a new task with the description and estimate as entered&quot;,
		notCurrent:	&quot;The tiddler has been modified since it was displayed, please redisplay it before adding a task this way.&quot;,

		eol:		&quot;eol&quot;
	},

	// The macro handler
	handler: function( place, macroName, params, wikifier, paramString, tiddler )
	{
		var above = true
		var focus = false

		while ( params.length &gt; 0 ) {
			var p = params.shift()
			switch (p) {
			case &quot;above&quot;: 	above = true;  break
			case &quot;below&quot;: 	above = false; break
			case &quot;focus&quot;: 	focus = true;  break
			case &quot;nofocus&quot;:	focus = false; break
			default:	throw Error( this.lingo.unrecParam.format([macroName, p]) )
			}
		}

		// If we're followed by end-of-line, swallow the newline.
		if ( wikifier.source.charAt(wikifier.nextMatch) == &quot;\n&quot; )
			++wikifier.nextMatch

		var where	= above? wikifier.matchStart : wikifier.nextMatch

		var table	= createTiddlyElement( place, &quot;table&quot;, null, &quot;task&quot; )
		var tbody	= createTiddlyElement( table, &quot;tbody&quot; )
		var row		= createTiddlyElement( tbody, &quot;tr&quot; )
		var statusCell	= createTiddlyElement( row,   &quot;td&quot;, null, &quot;status&quot; )
		var descCell	= createTiddlyElement( row,   &quot;td&quot;, null, &quot;description&quot; )
		var curCell	= createTiddlyElement( row,   &quot;td&quot;, null, &quot;numeric&quot; )
		var addCell	= createTiddlyElement( row,   &quot;td&quot;, null, &quot;addtask&quot; )

		var descId	= this.generateId()
		var curId	= this.generateId()
		var descInput	= createTiddlyElement( descCell, &quot;input&quot;, descId )
		var curInput	= createTiddlyElement( curCell,  &quot;input&quot;, curId  )

		descInput.setAttribute( &quot;type&quot;, &quot;text&quot; )
		curInput .setAttribute( &quot;type&quot;, &quot;text&quot; )
		descInput.setAttribute( &quot;size&quot;, &quot;40&quot;)
		curInput .setAttribute( &quot;size&quot;, &quot;6&quot; )
		descInput.setAttribute( &quot;autocomplete&quot;, &quot;off&quot; );
		curInput .setAttribute( &quot;autocomplete&quot;, &quot;off&quot; );
		descInput.setAttribute( &quot;title&quot;, this.lingo.descTip );
		curInput .setAttribute( &quot;title&quot;, this.lingo.curTip  );

		var addAction	= this.addTask( tiddler, where, descId, curId, above )
		var addButton	= createTiddlyButton( addCell, this.lingo.buttonText, this.lingo.buttonTip, addAction )

		descInput.onkeypress = this.handleEnter(addAction)
		curInput .onkeypress = descInput.onkeypress
		addButton.onkeypress = this.handleSpace(addAction)
		if ( focus || tiddler.taskadderLocation == where ) {
			descInput.focus()
			descInput.select()
		}
	},

	// Returns a function that inserts a new task macro into the tiddler.
	addTask: function( tiddler, where, descId, curId, above ) {
		var macro = this, oldText = tiddler.text
		return wrapEventHandler( function(e) {
			if ( oldText !== tiddler.text ) {
				alert( macro.lingo.notCurrent )
				return false
			}
			var desc	= document.getElementById(descId).value
			var cur		= document.getElementById(curId) .value
			var init	= tiddler.text.substring(0,where) + &quot;&lt;&lt;task &quot; + cur + &quot;&gt;&gt; &quot; + desc + &quot;\n&quot;
			var text	= init + tiddler.text.substring(where)
			var title	= tiddler.title
			tiddler.taskadderLocation = (above? init.length : where)
			try {
				store.saveTiddler( title, title, text, config.options.txtUserName, new Date(), undefined )
				//story.refreshTiddler( title, null, true )
			}
			finally {
				delete tiddler.taskadderLocation
			}
			if ( config.options.chkAutoSave )
				saveChanges()
		} )
	},

	// Returns an event handler that delegates to two other functions: &quot;matches&quot; to decide
	// whether to consume the event, and &quot;addTask&quot; to actually perform the work.
	handleGeneric: function( addTask, matches ) {
		return function(e) {
			if (!e) var e = window.event
			var consume = false
			if ( matches(e) ) {
				consume = true
				addTask( e )
			}
			e.cancelBubble = consume;
			if ( consume &amp;&amp; e.stopPropagation ) e.stopPropagation();
			return !consume;
		}
	},

	// Returns an event handler that handles enter keys by calling another event handler
	handleEnter: function( addTask ) {
		return this.handleGeneric( addTask, function(e){return e.keyCode == 13 || e.keyCode == 10} ) // Different codes for Enter
	},

	// Returns an event handler that handles the space key by calling another event handler
	handleSpace: function( addTask ) {
		return this.handleGeneric( addTask, function(e){return (e.charCode||e.keyCode) == 32} )
	},

	counter: 0,
	generateId: function() {
		return &quot;taskadder:&quot; + String(this.counter++)
	}
}
//}}}
/***
!Stylesheet
***/
//{{{
var stylesheet = '\
.viewer table.task, table.tasksum {\
	width: 100%;\
	padding: 0;\
	border-collapse: collapse;\
}\
.viewer table.task {\
	border: none;\
	margin: 0;\
}\
table.tasksum, .viewer table.tasksum {\
	border: solid 2px #999;\
	margin: 3px 0;\
}\
table.tasksum td {\
	text-align: center;\
	border: 1px solid #ddd;\
	background-color: #ffc;\
	vertical-align: middle;\
	margin: 0;\
	padding: 0;\
}\
.viewer table.task tr {\
	border: none;\
}\
.viewer table.task td {\
	text-align: center;\
	vertical-align: baseline;\
	border: 1px solid #fff;\
	background-color: inherit;\
	margin: 0;\
	padding: 0;\
}\
td.numeric {\
	width: 3em;\
}\
table.task td.numeric div {\
	border: 1px solid #ddd;\
	background-color: #ffc;\
	margin: 1px 0;\
	padding: 0;\
}\
table.task td.original div {\
	background-color: #fdd;\
}\
table.tasksum td.original {\
	background-color: #fdd;\
}\
table.tasksum td.description {\
	background-color: #e8e8e8;\
}\
table.task td.status {\
	width: 1.5em;\
	cursor: default;\
}\
table.task td.description, table.tasksum td.description {\
	width: auto;\
	text-align: left;\
	padding: 0 3px;\
}\
table.task.done td.status,table.task.done td.description {\
	color: #ccc;\
}\
table.task.done td.current, table.task.done td.remaining {\
	visibility: hidden;\
}\
table.task.done td.spent div, table.tasksum tr.done td.current,\
table.tasksum tr.done td.spent, table.tasksum tr.done td.remaining {\
	background-color: #eee;\
	color: #aaa;\
}\
table.task.nascent td.description {\
	color: #844;\
}\
table.task.nascent td.current div, table.tasksum tr.nascent td.numeric.current {\
	font-weight: bold;\
	color: #c00;\
	background-color: #def;\
}\
table.task.nascent td.spent, table.task.nascent td.remaining {\
	visibility: hidden;\
}\
td.remaining {\
	font-weight: bold;\
}\
.adjustable {\
	cursor: pointer; \
}\
table.task input {\
	display: block;\
	width: 100%;\
	font: inherit;\
	margin: 2px 0;\
	padding: 0;\
	border: 1px inset #999;\
}\
table.task td.numeric input {\
	background-color: #ffc;\
	text-align: center;\
}\
table.task td.addtask {\
	width: 6em;\
	border-left: 2px solid white;\
	vertical-align: middle;\
}\
'
setStylesheet( stylesheet, &quot;TaskMacroPluginStylesheet&quot; )
//}}}
</pre>
</div>
<div title="TaskMacroReleaseNotes" modifier="LukeBlanshard" modified="200605102059" created="200605020308" tags="TaskMacro" server.type="file" server.host="file:///home/ct/.homepage/home.html" server.page.revision="200605102059">
<pre>!!Changes in 1.1.0
* Made the macros work in nested tiddlers (ie when one tiddler includes another using {{{&lt;&lt;tiddler&gt;&gt;}}} or something similar):
** Task summaries in the outer tiddler include the tasks from the inner one
** Using the editing shortcuts on the tasks as displayed in the outer tiddler correctly changes the inner tiddler and also redisplays the outer one
** Added sanity checks to the editing shortcuts so they will refuse to work if the tiddler has been modified behind their backs
* Made some small usability fixes:
** The &quot;add task&quot; button now responds to the Space key (hat tip: Daniel Baird)
** Double-clicking on a completed task's bullet now does the same thing as clicking on the elapsed time: it lets you adjust the time spent, giving you the option of resurrecting the task (hat tip: ~JackF)
** Reworked the focus handling of the taskadder macro so it works more intuitively, by refocusing on the same adder you just used
</pre>
</div>
<div title="TaskMacroTutorial" modifier="LukeBlanshard" modified="200605102059" created="200604082009" tags="TaskMacro" server.type="file" server.host="file:///home/ct/.homepage/home.html" server.page.revision="200605102059">
<pre>The task macro provided by the TaskMacroPlugin is for planning, estimating, and tracking detailed tasks such as those required for writing software.  It is inspired by [[Joel Spolsky|http://www.joelonsoftware.com/articles/fog0000000245.html]]'s method for scheduling software development, also popularized by [[Voo2do|http://voo2do.com]] and [[XPlanner|http://xplanner.org]].

For changes since the previous version, see the TaskMacroReleaseNotes.

This tutorial leads you through the use of the task macro itself, and supporting macros that summarize lists of tasks and simplify the adding of tasks to a list.  Follow along by clicking the links below.  Or click the little down-arrow next to this tiddler's title, above, and choose &quot;Open all&quot; to have all the tutorial sections displayed at once.

</pre>
</div>
<div title="TaskSummaryViewTemplate" modifier="LukeBlanshard" modified="200604091859" created="200604082012" server.type="file" server.host="file:///home/ct/.homepage/home.html" server.page.revision="200604091859">
<pre>&lt;!---
Includes portions of [[TagglyTaggingViewTemplate|http://simonbaird.com/mptw/#TagglyTaggingViewTemplate]], v1.2 (16-Jan-2006).
Also adds a pair of tasksum macros around the tiddler, to summarize any contained tasks at the top.  Removes the &quot;-&quot; in front of closeTiddler, which can easily bite you if you have a focusable element in a tiddler, such as a taskadder entry field.
Portions written by Luke Blanshard are hereby released into the public domain.
---&gt;
&lt;!--{{{--&gt;
&lt;div class=&quot;toolbar&quot; macro=&quot;toolbar closeTiddler closeOthers +editTiddler permalink references jump newHere&quot;&gt;&lt;/div&gt;
&lt;div class=&quot;tagglyTagged&quot; macro=&quot;tags&quot;&gt;&lt;/div&gt;
&lt;div&gt;&lt;span class=&quot;title&quot; macro=&quot;view title&quot;&gt;&lt;/span&gt;&lt;span class=&quot;miniTag&quot; macro=&quot;miniTag&quot;&gt;&lt;/span&gt;&lt;/div&gt;
&lt;div macro=&quot;tasksum start here&quot;&gt;&lt;/div&gt;
&lt;div class=&quot;viewer&quot; macro=&quot;view text wikified&quot;&gt;&lt;/div&gt;
&lt;div macro=&quot;tasksum end&quot;&gt;&lt;/div&gt;
&lt;div class=&quot;tagglyTagging&quot; macro=&quot;tagglyListWithSort&quot;&gt;&lt;/div&gt;
&lt;!--}}}--&gt;
</pre>
</div>
<div title="TextAreaPlugin" modifier="Jeremy" created="200601261745" tags="systemConfig" server.type="file" server.host="file:///home/ct/.homepage/home.html" server.page.revision="200601261745">
<pre>/***
''TextAreaPlugin for TiddlyWiki version 2.0''
^^author: Eric Shulman - ELS Design Studios
source: http://www.elsdesign.com/tiddlywiki/#TextAreaPlugin
license: [[Creative Commons Attribution-ShareAlike 2.5 License|http://creativecommons.org/licenses/by-sa/2.5/]]^^

This plugin 'hijacks' the TW core function, ''Story.prototype.focusTiddler()'', so it can add special 'keyDown' handlers to adjust several behaviors associated with the textarea control used in the tiddler editor.  Specifically, it:
* Adds text search INSIDE of edit fields.^^
Use ~CTRL-F for &quot;Find&quot; (prompts for search text), and ~CTRL-G for &quot;Find Next&quot; (uses previous search text)^^
* Enables TAB characters to be entered into field content^^
(instead of moving to next field)^^
* Option to set cursor at top of edit field instead of auto-selecting contents^^
(see configuration section for checkbox)^^
!!!!!Configuration
&lt;&lt;&lt;
&lt;&lt;option chkDisableAutoSelect&gt;&gt; place cursor at start of textarea instead of pre-selecting content
&lt;&lt;option chkTextAreaExtensions&gt;&gt; add control-f (find), control-g (find again) and allow TABs as input in textarea
&lt;&lt;&lt;
!!!!!Installation
&lt;&lt;&lt;
Import (or copy/paste) the following tiddlers into your document:
''TextAreaPlugin'' (tagged with &lt;&lt;tag systemConfig&gt;&gt;)
&lt;&lt;&lt;
!!!!!Revision History
&lt;&lt;&lt;
''2006.01.22 [1.0.1]''
only add extra key processing for TEXTAREA elements (not other edit fields).
added option to enable/disable textarea keydown extensions (default is &quot;standard keys&quot; only)
''2006.01.22 [1.0.0]''
Moved from temporary &quot;System Tweaks&quot; tiddler into 'real' TextAreaPlugin tiddler.
&lt;&lt;&lt;
!!!!!Code
***/
//{{{
version.extensions.textAreaPlugin= {major: 1, minor: 0, revision: 1, date: new Date(2006,1,23)};
//}}}

//{{{
if (!config.options.chkDisableAutoSelect) config.options.chkDisableAutoSelect=false; // default to standard action
if (!config.options.chkTextAreaExtensions) config.options.chkTextAreaExtensions=false; // default to standard action

// Focus a specified tiddler. Attempts to focus the specified field, otherwise the first edit field it finds
Story.prototype.focusTiddler = function(title,field)
{
	var tiddler = document.getElementById(this.idPrefix + title);
	if(tiddler != null)
		{
		var children = tiddler.getElementsByTagName(&quot;*&quot;)
		var e = null;
		for (var t=0; t&lt;children.length; t++)
			{
			var c = children[t];
			if(c.tagName.toLowerCase() == &quot;input&quot; || c.tagName.toLowerCase() == &quot;textarea&quot;)
				{
				if(!e)
					e = c;
				if(c.getAttribute(&quot;edit&quot;) == field)
					e = c;
				}
			}
		if(e)
			{
			e.focus();
			e.select(); // select entire contents

			// TWEAK: add TAB and &quot;find&quot; key handlers
			if (config.options.chkTextAreaExtensions) // add extra key handlers
				addKeyDownHandlers(e);

			// TWEAK: option to NOT autoselect contents
			if (config.options.chkDisableAutoSelect) // set cursor to start of field content
				if (e.setSelectionRange) e.setSelectionRange(0,0); // for FF
				else if (e.createTextRange) { var r=e.createTextRange(); r.collapse(true); r.select(); } // for IE

			}
		}
}
//}}}

//{{{
function addKeyDownHandlers(e)
{
	// exit if not textarea or element doesn't allow selections
	if (e.tagName.toLowerCase()!=&quot;textarea&quot; || !e.setSelectionRange) return;

	// utility function: exits keydown handler and prevents browser from processing the keystroke
	var processed=function(ev) { ev.cancelBubble=true; if (ev.stopPropagation) ev.stopPropagation(); return false; }

	// capture keypress in edit field
	e.onkeydown = function(ev) { if (!ev) var ev=window.event;

		// process TAB
		if (!ev.shiftKey &amp;&amp; ev.keyCode==9) { 
			// replace current selection with a TAB character
			var start=e.selectionStart; var end=e.selectionEnd;
			e.value=e.value.substr(0,start)+String.fromCharCode(9)+e.value.substr(end);
			// update insertion point, scroll it into view
			e.setSelectionRange(start+1,start+1);
			var linecount=e.value.split('\n').length;
			var thisline=e.value.substr(0,e.selectionStart).split('\n').length-1;
			e.scrollTop=Math.floor((thisline-e.rows/2)*e.scrollHeight/linecount);
			return processed(ev);
		}

		// process CTRL-F (find matching text) or CTRL-G (find next match)
		if (ev.ctrlKey &amp;&amp; (ev.keyCode==70||ev.keyCode==71)) {
			// if ctrl-f or no previous search, prompt for search text (default to previous text or current selection)... if no search text, exit
			if (ev.keyCode==70||!e.find||!e.find.length)
				{ var f=prompt(&quot;find:&quot;,e.find?e.find:e.value.substring(e.selectionStart,e.selectionEnd)); e.focus(); e.find=f?f:e.find; }
			if (!e.find||!e.find.length) return processed(ev);
			// do case-insensitive match with 'wraparound'...  if not found, alert and exit 
			var newstart=e.value.toLowerCase().indexOf(e.find.toLowerCase(),e.selectionStart+1);
			if (newstart==-1) newstart=e.value.toLowerCase().indexOf(e.find.toLowerCase());
			if (newstart==-1) { alert(&quot;'&quot;+e.find+&quot;' not found&quot;); e.focus(); return processed(ev); }
			// set new selection, scroll it into view, and report line position in status bar
			e.setSelectionRange(newstart,newstart+e.find.length);
			var linecount=e.value.split('\n').length;
			var thisline=e.value.substr(0,e.selectionStart).split('\n').length;
			e.scrollTop=Math.floor((thisline-1-e.rows/2)*e.scrollHeight/linecount);
			window.status=&quot;line: &quot;+thisline+&quot;/&quot;+linecount;
			return processed(ev);
		}
	}
}
//}}}</pre>
</div>
</div>
<!--POST-STOREAREA-->
<!--POST-BODY-START-->
<!--POST-BODY-END-->
<script type="text/javascript">
//<![CDATA[
//
// Please note:
// 
// * This code is designed to be readable but for compactness it only includes brief comments. You can see fuller comments
//   in the project Subversion repository at http://svn.tiddlywiki.org/Trunk/core/
//
// * You should never need to modify this source code directly. TiddlyWiki is carefully designed to allow deep customisation
//   without changing the core code. Please consult the development group at http://groups.google.com/group/TiddlyWikiDev
// 

//--
//-- Configuration repository
//--

// Miscellaneous options
var config = {
	numRssItems: 20, // Number of items in the RSS feed
	animDuration: 400, // Duration of UI animations in milliseconds
	cascadeFast: 20, // Speed for cascade animations (higher == slower)
	cascadeSlow: 60, // Speed for EasterEgg cascade animations
	cascadeDepth: 5 // Depth of cascade animation
};

// Adaptors
config.adaptors = {};

// Backstage tasks
config.tasks = {};

// Annotations
config.annotations = {};

// Custom fields to be automatically added to new tiddlers
config.defaultCustomFields = {};

// Messages
config.messages = {
	messageClose: {},
	dates: {},
	tiddlerPopup: {}
};

// Options that can be set in the options panel and/or cookies
config.options = {
	chkRegExpSearch: false,
	chkCaseSensitiveSearch: false,
	chkAnimate: true,
	chkSaveBackups: true,
	chkAutoSave: false,
	chkGenerateAnRssFeed: false,
	chkSaveEmptyTemplate: false,
	chkOpenInNewWindow: true,
	chkToggleLinks: false,
	chkHttpReadOnly: true,
	chkForceMinorUpdate: false,
	chkConfirmDelete: true,
	chkInsertTabs: false,
	chkUsePreForStorage: true, // Whether to use <pre> format for storage
	chkDisplayStartupTime: false,
	txtBackupFolder: "",
	txtMainTab: "tabTimeline",
	txtMoreTab: "moreTabAll",
	txtMaxEditRows: "30",
	txtFileSystemCharSet: "UTF-8"
	};
config.optionsDesc = {};
	
// List of notification functions to be called when certain tiddlers are changed or deleted
config.notifyTiddlers = [
	{name: "StyleSheetLayout", notify: refreshStyles},
	{name: "StyleSheetColors", notify: refreshStyles},
	{name: "StyleSheet", notify: refreshStyles},
	{name: "StyleSheetPrint", notify: refreshStyles},
	{name: "PageTemplate", notify: refreshPageTemplate},
	{name: "SiteTitle", notify: refreshPageTitle},
	{name: "SiteSubtitle", notify: refreshPageTitle},
	{name: "ColorPalette", notify: refreshColorPalette},
	{name: null, notify: refreshDisplay}
];

// Default tiddler templates
var DEFAULT_VIEW_TEMPLATE = 1;
var DEFAULT_EDIT_TEMPLATE = 2;
config.tiddlerTemplates = {
	1: "ViewTemplate",
	2: "EditTemplate"
};

// More messages (rather a legacy layout that shouldn't really be like this)
config.views = {
	wikified: {
		tag: {}
	},
	editor: {
		tagChooser: {}
	}
};

// Backstage tasks
config.backstageTasks = ["save","sync","importTask","tweak","plugins"];

// Macros; each has a 'handler' member that is inserted later
config.macros = {
	today: {},
	version: {},
	search: {sizeTextbox: 15},
	tiddler: {},
	tag: {},
	tags: {},
	tagging: {},
	timeline: {},
	allTags: {},
	list: {
		all: {},
		missing: {},
		orphans: {},
		shadowed: {},
		touched: {}
	},
	closeAll: {},
	permaview: {},
	saveChanges: {},
	slider: {},
	option: {},
	options: {},
	newTiddler: {},
	newJournal: {},
	sparkline: {},
	tabs: {},
	gradient: {},
	message: {},
	view: {},
	edit: {},
	tagChooser: {},
	toolbar: {},
	br: {},
	plugins: {},
	refreshDisplay: {},
	importTiddlers: {},
	sync: {},
	annotations: {}
};

// Commands supported by the toolbar macro
config.commands = {
	closeTiddler: {},
	closeOthers: {},
	editTiddler: {},
	saveTiddler: {hideReadOnly: true},
	cancelTiddler: {},
	deleteTiddler: {hideReadOnly: true},
	permalink: {},
	references: {type: "popup"},
	jump: {type: "popup"},
	syncing: {type: "popup"},
	fields: {type: "popup"}
};

// Browser detection... In a very few places, there's nothing else for it but to know what browser we're using.
config.userAgent = navigator.userAgent.toLowerCase();
config.browser = {
	isIE: config.userAgent.indexOf("msie") != -1 && config.userAgent.indexOf("opera") == -1,
	isGecko: config.userAgent.indexOf("gecko") != -1,
	ieVersion: /MSIE (\d.\d)/i.exec(config.userAgent), // config.browser.ieVersion[1], if it exists, will be the IE version string, eg "6.0"
	isSafari: config.userAgent.indexOf("applewebkit") != -1,
	isBadSafari: !((new RegExp("[\u0150\u0170]","g")).test("\u0150")),
	firefoxDate: /gecko\/(\d{8})/i.exec(config.userAgent), // config.browser.firefoxDate[1], if it exists, will be Firefox release date as "YYYYMMDD"
	isOpera: config.userAgent.indexOf("opera") != -1,
	isLinux: config.userAgent.indexOf("linux") != -1,
	isUnix: config.userAgent.indexOf("x11") != -1,
	isMac: config.userAgent.indexOf("mac") != -1,
	isWindows: config.userAgent.indexOf("win") != -1
};

// Basic regular expressions
config.textPrimitives = {
	upperLetter: "[A-Z\u00c0-\u00de\u0150\u0170]",
	lowerLetter: "[a-z0-9_\\-\u00df-\u00ff\u0151\u0171]",
	anyLetter:   "[A-Za-z0-9_\\-\u00c0-\u00de\u00df-\u00ff\u0150\u0170\u0151\u0171]",
	anyLetterStrict: "[A-Za-z0-9\u00c0-\u00de\u00df-\u00ff\u0150\u0170\u0151\u0171]"
};
if(config.browser.isBadSafari) {
	config.textPrimitives = {
		upperLetter: "[A-Z\u00c0-\u00de]",
		lowerLetter: "[a-z0-9_\\-\u00df-\u00ff]",
		anyLetter:   "[A-Za-z0-9_\\-\u00c0-\u00de\u00df-\u00ff]",
		anyLetterStrict: "[A-Za-z0-9\u00c0-\u00de\u00df-\u00ff]"
	};
}
config.textPrimitives.sliceSeparator = "::";
config.textPrimitives.urlPattern = "[a-z]{3,8}:[^\\s:'\"][^\\s'\"]*(?:/|\\b)";
config.textPrimitives.unWikiLink = "~";
config.textPrimitives.wikiLink = "(?:(?:" + config.textPrimitives.upperLetter + "+" +
	config.textPrimitives.lowerLetter + "+" +
	config.textPrimitives.upperLetter +
	config.textPrimitives.anyLetter + "*)|(?:" +
	config.textPrimitives.upperLetter + "{2,}" +
	config.textPrimitives.lowerLetter + "+))";

config.textPrimitives.cssLookahead = "(?:(" + config.textPrimitives.anyLetter + "+)\\(([^\\)\\|\\n]+)(?:\\):))|(?:(" + config.textPrimitives.anyLetter + "+):([^;\\|\\n]+);)";
config.textPrimitives.cssLookaheadRegExp = new RegExp(config.textPrimitives.cssLookahead,"mg");

config.textPrimitives.brackettedLink = "\\[\\[([^\\]]+)\\]\\]";
config.textPrimitives.titledBrackettedLink = "\\[\\[([^\\[\\]\\|]+)\\|([^\\[\\]\\|]+)\\]\\]";
config.textPrimitives.tiddlerForcedLinkRegExp = new RegExp("(?:" + config.textPrimitives.titledBrackettedLink + ")|(?:" +
	config.textPrimitives.brackettedLink + ")|(?:" + 
	config.textPrimitives.urlPattern + ")","mg");
config.textPrimitives.tiddlerAnyLinkRegExp = new RegExp("("+ config.textPrimitives.wikiLink + ")|(?:" +
	config.textPrimitives.titledBrackettedLink + ")|(?:" +
	config.textPrimitives.brackettedLink + ")|(?:" +
	config.textPrimitives.urlPattern + ")","mg");

config.glyphs = {
	browsers: [
		function() {return config.browser.isIE;},
		function() {return true}
	],
	currBrowser: null,
	codes: {
		downTriangle: ["\u25BC","\u25BE"],
		downArrow: ["\u2193","\u2193"],
		bentArrowLeft: ["\u2190","\u21A9"],
		bentArrowRight: ["\u2192","\u21AA"]
	}
};

//--
//-- Shadow tiddlers
//--

config.shadowTiddlers = {
	StyleSheet: "",
	MarkupPreHead: "<!--{{{-->\n<link rel='alternate' type='application/rss+xml' title='RSS' href='index.xml'/>\n<!--}}}-->",
	MarkupPostHead: "",
	MarkupPreBody: "",
	MarkupPostBody: "",
	TabTimeline: '<<timeline>>',
	TabAll: '<<list all>>',
	TabTags: '<<allTags excludeLists>>',
	TabMoreMissing: '<<list missing>>',
	TabMoreOrphans: '<<list orphans>>',
	TabMoreShadowed: '<<list shadowed>>',
	AdvancedOptions: '<<options>>',
	PluginManager: '<<plugins>>',
	ImportTiddlers: '<<importTiddlers>>'
};

//--
//-- Translateable strings
//--

// Strings in "double quotes" should be translated; strings in 'single quotes' should be left alone

merge(config.options,{
	txtUserName: "YourName"});

merge(config.tasks,{
	save: {text: "save", tooltip: "Save your changes to this TiddlyWiki", action: saveChanges},
	sync: {text: "sync", tooltip: "Synchronise changes with other TiddlyWiki files and servers", content: '<<sync>>'},
	importTask: {text: "import", tooltip: "Import tiddlers and plugins from other TiddlyWiki files and servers", content: '<<importTiddlers>>'},
	tweak: {text: "tweak", tooltip: "Tweak the appearance and behaviour of TiddlyWiki", content: '<<options>>'},
	plugins: {text: "plugins", tooltip: "Manage installed plugins", content: '<<plugins>>'}
});

// Options that can be set in the options panel and/or cookies
merge(config.optionsDesc,{
	txtUserName: "Username for signing your edits",
	chkRegExpSearch: "Enable regular expressions for searches",
	chkCaseSensitiveSearch: "Case-sensitive searching",
	chkAnimate: "Enable animations",
	chkSaveBackups: "Keep backup file when saving changes",
	chkAutoSave: "Automatically save changes",
	chkGenerateAnRssFeed: "Generate an RSS feed when saving changes",
	chkSaveEmptyTemplate: "Generate an empty template when saving changes",
	chkOpenInNewWindow: "Open external links in a new window",
	chkToggleLinks: "Clicking on links to open tiddlers causes them to close",
	chkHttpReadOnly: "Hide editing features when viewed over HTTP",
	chkForceMinorUpdate: "Don't update modifier username and date when editing tiddlers",
	chkConfirmDelete: "Require confirmation before deleting tiddlers",
	chkInsertTabs: "Use the tab key to insert tab characters instead of moving between fields",
	txtBackupFolder: "Name of folder to use for backups",
	txtMaxEditRows: "Maximum number of rows in edit boxes",
	txtFileSystemCharSet: "Default character set for saving changes (Firefox/Mozilla only)"});

merge(config.messages,{
	customConfigError: "Problems were encountered loading plugins. See PluginManager for details",
	pluginError: "Error: %0",
	pluginDisabled: "Not executed because disabled via 'systemConfigDisable' tag",
	pluginForced: "Executed because forced via 'systemConfigForce' tag",
	pluginVersionError: "Not executed because this plugin needs a newer version of TiddlyWiki",
	nothingSelected: "Nothing is selected. You must select one or more items first",
	savedSnapshotError: "It appears that this TiddlyWiki has been incorrectly saved. Please see http://www.tiddlywiki.com/#DownloadSoftware for details",
	subtitleUnknown: "(unknown)",
	undefinedTiddlerToolTip: "The tiddler '%0' doesn't yet exist",
	shadowedTiddlerToolTip: "The tiddler '%0' doesn't yet exist, but has a pre-defined shadow value",
	tiddlerLinkTooltip: "%0 - %1, %2",
	externalLinkTooltip: "External link to %0",
	noTags: "There are no tagged tiddlers",
	notFileUrlError: "You need to save this TiddlyWiki to a file before you can save changes",
	cantSaveError: "It's not possible to save changes. Possible reasons include:\n- your browser doesn't support saving (Firefox, Internet Explorer, Safari and Opera all work if properly configured)\n- the pathname to your TiddlyWiki file contains illegal characters\n- the TiddlyWiki HTML file has been moved or renamed",
	invalidFileError: "The original file '%0' does not appear to be a valid TiddlyWiki",
	backupSaved: "Backup saved",
	backupFailed: "Failed to save backup file",
	rssSaved: "RSS feed saved",
	rssFailed: "Failed to save RSS feed file",
	emptySaved: "Empty template saved",
	emptyFailed: "Failed to save empty template file",
	mainSaved: "Main TiddlyWiki file saved",
	mainFailed: "Failed to save main TiddlyWiki file. Your changes have not been saved",
	macroError: "Error in macro <<\%0>>",
	macroErrorDetails: "Error while executing macro <<\%0>>:\n%1",
	missingMacro: "No such macro",
	overwriteWarning: "A tiddler named '%0' already exists. Choose OK to overwrite it",
	unsavedChangesWarning: "WARNING! There are unsaved changes in TiddlyWiki\n\nChoose OK to save\nChoose CANCEL to discard",
	confirmExit: "--------------------------------\n\nThere are unsaved changes in TiddlyWiki. If you continue you will lose those changes\n\n--------------------------------",
	saveInstructions: "SaveChanges",
	unsupportedTWFormat: "Unsupported TiddlyWiki format '%0'",
	tiddlerSaveError: "Error when saving tiddler '%0'",
	tiddlerLoadError: "Error when loading tiddler '%0'",
	wrongSaveFormat: "Cannot save with storage format '%0'. Using standard format for save.",
	invalidFieldName: "Invalid field name %0",
	fieldCannotBeChanged: "Field '%0' cannot be changed",
	loadingMissingTiddler: "Attempting to retrieve the tiddler '%0' from the '%1' server at:\n\n'%2' in the workspace '%3'"});

merge(config.messages.messageClose,{
	text: "close",
	tooltip: "close this message area"});

config.messages.backstage = {
	open: {text: "backstage", tooltip: "Open the backstage area to perform authoring and editing tasks"},
	close: {text: "close", tooltip: "Close the backstage area"},
	prompt: "backstage: ",
	decal: {
		edit: {text: "edit", tooltip: "Edit the tiddler '%0'"}
	}
};

config.messages.listView = {
	tiddlerTooltip: "Click for the full text of this tiddler",
	previewUnavailable: "(preview not available)"
};

config.messages.dates.months = ["January", "February", "March", "April", "May", "June", "July", "August", "September", "October", "November","December"];
config.messages.dates.days = ["Sunday", "Monday", "Tuesday", "Wednesday", "Thursday", "Friday", "Saturday"];
config.messages.dates.shortMonths = ["Jan", "Feb", "Mar", "Apr", "May", "Jun", "Jul", "Aug", "Sep", "Oct", "Nov", "Dec"];
config.messages.dates.shortDays = ["Sun", "Mon", "Tue", "Wed", "Thu", "Fri", "Sat"];
// suffixes for dates, eg "1st","2nd","3rd"..."30th","31st"
config.messages.dates.daySuffixes = ["st","nd","rd","th","th","th","th","th","th","th",
		"th","th","th","th","th","th","th","th","th","th",
		"st","nd","rd","th","th","th","th","th","th","th",
		"st"];
config.messages.dates.am = "am";
config.messages.dates.pm = "pm";

merge(config.messages.tiddlerPopup,{
	});

merge(config.views.wikified.tag,{
	labelNoTags: "no tags",
	labelTags: "tags: ",
	openTag: "Open tag '%0'",
	tooltip: "Show tiddlers tagged with '%0'",
	openAllText: "Open all",
	openAllTooltip: "Open all of these tiddlers",
	popupNone: "No other tiddlers tagged with '%0'"});

merge(config.views.wikified,{
	defaultText: "The tiddler '%0' doesn't yet exist. Double-click to create it",
	defaultModifier: "(missing)",
	shadowModifier: "(built-in shadow tiddler)",
	dateFormat: "DD MMM YYYY",
	createdPrompt: "created"});

merge(config.views.editor,{
	tagPrompt: "Type tags separated with spaces, [[use double square brackets]] if necessary, or add existing",
	defaultText: "Type the text for '%0'"});

merge(config.views.editor.tagChooser,{
	text: "tags",
	tooltip: "Choose existing tags to add to this tiddler",
	popupNone: "There are no tags defined",
	tagTooltip: "Add the tag '%0'"});

merge(config.messages,{
	sizeTemplates:
		[
		{unit: 1024*1024*1024, template: "%0\u00a0GB"},
		{unit: 1024*1024, template: "%0\u00a0MB"},
		{unit: 1024, template: "%0\u00a0KB"},
		{unit: 1, template: "%0\u00a0B"}
		]});

merge(config.macros.search,{
	label: "search",
	prompt: "Search this TiddlyWiki",
	accessKey: "F",
	successMsg: "%0 tiddlers found matching %1",
	failureMsg: "No tiddlers found matching %0"});

merge(config.macros.tagging,{
	label: "tagging: ",
	labelNotTag: "not tagging",
	tooltip: "List of tiddlers tagged with '%0'"});

merge(config.macros.timeline,{
	dateFormat: "DD MMM YYYY"});

merge(config.macros.allTags,{
	tooltip: "Show tiddlers tagged with '%0'",
	noTags: "There are no tagged tiddlers"});

config.macros.list.all.prompt = "All tiddlers in alphabetical order";
config.macros.list.missing.prompt = "Tiddlers that have links to them but are not defined";
config.macros.list.orphans.prompt = "Tiddlers that are not linked to from any other tiddlers";
config.macros.list.shadowed.prompt = "Tiddlers shadowed with default contents";
config.macros.list.touched.prompt = "Tiddlers that have been modified locally";

merge(config.macros.closeAll,{
	label: "close all",
	prompt: "Close all displayed tiddlers (except any that are being edited)"});

merge(config.macros.permaview,{
	label: "permaview",
	prompt: "Link to an URL that retrieves all the currently displayed tiddlers"});

merge(config.macros.saveChanges,{
	label: "save changes",
	prompt: "Save all tiddlers to create a new TiddlyWiki",
	accessKey: "S"});

merge(config.macros.newTiddler,{
	label: "new tiddler",
	prompt: "Create a new tiddler",
	title: "New Tiddler",
	accessKey: "N"});

merge(config.macros.newJournal,{
	label: "new journal",
	prompt: "Create a new tiddler from the current date and time",
	accessKey: "J"});

merge(config.macros.options,{
	wizardTitle: "Tweak advanced options",
	step1Title: "These options are saved in cookies in your browser",
	step1Html: "<input type='hidden' name='markList'></input><br><input type='checkbox' checked='false' name='chkUnknown'>Show unknown options</input>",
	unknownDescription: "//(unknown)//",
	listViewTemplate: {
		columns: [
			{name: 'Option', field: 'option', title: "Option", type: 'String'},
			{name: 'Description', field: 'description', title: "Description", type: 'WikiText'},
			{name: 'Name', field: 'name', title: "Name", type: 'String'}
			],
		rowClasses: [
			{className: 'lowlight', field: 'lowlight'} 
			]}
	});

merge(config.macros.plugins,{
	wizardTitle: "Manage plugins",
	step1Title: "Currently loaded plugins",
	step1Html: "<input type='hidden' name='markList'></input>", // DO NOT TRANSLATE
	skippedText: "(This plugin has not been executed because it was added since startup)",
	noPluginText: "There are no plugins installed",
	confirmDeleteText: "Are you sure you want to delete these plugins:\n\n%0",
	removeLabel: "remove systemConfig tag",
	removePrompt: "Remove systemConfig tag",
	deleteLabel: "delete",
	deletePrompt: "Delete these tiddlers forever",
	listViewTemplate: {
		columns: [
			{name: 'Selected', field: 'Selected', rowName: 'title', type: 'Selector'},
			{name: 'Tiddler', field: 'tiddler', title: "Tiddler", type: 'Tiddler'},
			{name: 'Size', field: 'size', tiddlerLink: 'size', title: "Size", type: 'Size'},
			{name: 'Forced', field: 'forced', title: "Forced", tag: 'systemConfigForce', type: 'TagCheckbox'},
			{name: 'Disabled', field: 'disabled', title: "Disabled", tag: 'systemConfigDisable', type: 'TagCheckbox'},
			{name: 'Executed', field: 'executed', title: "Loaded", type: 'Boolean', trueText: "Yes", falseText: "No"},
			{name: 'Startup Time', field: 'startupTime', title: "Startup Time", type: 'String'},
			{name: 'Error', field: 'error', title: "Status", type: 'Boolean', trueText: "Error", falseText: "OK"},
			{name: 'Log', field: 'log', title: "Log", type: 'StringList'}
			],
		rowClasses: [
			{className: 'error', field: 'error'},
			{className: 'warning', field: 'warning'}
			]}
	});

merge(config.macros.toolbar,{
	moreLabel: "more",
	morePrompt: "Reveal further commands"
	});

merge(config.macros.refreshDisplay,{
	label: "refresh",
	prompt: "Redraw the entire TiddlyWiki display"
	});

merge(config.macros.importTiddlers,{
	readOnlyWarning: "You cannot import into a read-only TiddlyWiki file. Try opening it from a file:// URL",
	wizardTitle: "Import tiddlers from another file or server",
	step1Title: "Step 1: Locate the server or TiddlyWiki file",
	step1Html: "Specify the type of the server: <select name='selTypes'><option value=''>Choose...</option></select><br>Enter the URL or pathname here: <input type='text' size=50 name='txtPath'><br>...or browse for a file: <input type='file' size=50 name='txtBrowse'><br><hr>...or select a pre-defined feed: <select name='selFeeds'><option value=''>Choose...</option></select>",
	openLabel: "open",
	openPrompt: "Open the connection to this file or server",
	openError: "There were problems fetching the tiddlywiki file",
	statusOpenHost: "Opening the host",
	statusGetWorkspaceList: "Getting the list of available workspaces",
	step2Title: "Step 2: Choose the workspace",
	step2Html: "Enter a workspace name: <input type='text' size=50 name='txtWorkspace'><br>...or select a workspace: <select name='selWorkspace'><option value=''>Choose...</option></select>",
	cancelLabel: "cancel",
	cancelPrompt: "Cancel this import",
	statusOpenWorkspace: "Opening the workspace",
	statusGetTiddlerList: "Getting the list of available tiddlers",
	step3Title: "Step 3: Choose the tiddlers to import",
	step3Html: "<input type='hidden' name='markList'></input><br><input type='checkbox' checked='true' name='chkSync'>Keep these tiddlers linked to this server so that you can synchronise subsequent changes</input><br><input type='checkbox' name='chkSave'>Save the details of this server in a 'systemServer' tiddler called:</input> <input type='text' size=25 name='txtSaveTiddler'>",
	importLabel: "import",
	importPrompt: "Import these tiddlers",
	confirmOverwriteText: "Are you sure you want to overwrite these tiddlers:\n\n%0",
	step4Title: "Step 4: Importing %0 tiddler(s)",
	step4Html: "<input type='hidden' name='markReport'></input>", // DO NOT TRANSLATE
	doneLabel: "done",
	donePrompt: "Close this wizard",
	statusDoingImport: "Importing tiddlers",
	statusDoneImport: "All tiddlers imported",
	systemServerNamePattern: "%2 on %1",
	systemServerNamePatternNoWorkspace: "%1",
	confirmOverwriteSaveTiddler: "The tiddler '%0' already exists. Click 'OK' to overwrite it with the details of this server, or 'Cancel' to leave it unchanged",
	serverSaveTemplate: "|''Type:''|%0|\n|''URL:''|%1|\n|''Workspace:''|%2|\n\nThis tiddler was automatically created to record the details of this server",
	serverSaveModifier: "(System)",
	listViewTemplate: {
		columns: [
			{name: 'Selected', field: 'Selected', rowName: 'title', type: 'Selector'},
			{name: 'Tiddler', field: 'tiddler', title: "Tiddler", type: 'Tiddler'},
			{name: 'Size', field: 'size', tiddlerLink: 'size', title: "Size", type: 'Size'},
			{name: 'Tags', field: 'tags', title: "Tags", type: 'Tags'}
			],
		rowClasses: [
			]}
	});

merge(config.macros.sync,{
	listViewTemplate: {
		columns: [
			{name: 'Selected', field: 'selected', rowName: 'title', type: 'Selector'},
			{name: 'Tiddler', field: 'tiddler', title: "Tiddler", type: 'Tiddler'},
			{name: 'Server Type', field: 'serverType', title: "Server type", type: 'String'},
			{name: 'Server Host', field: 'serverHost', title: "Server host", type: 'String'},
			{name: 'Server Workspace', field: 'serverWorkspace', title: "Server workspace", type: 'String'},
			{name: 'Status', field: 'status', title: "Synchronisation status", type: 'String'},
			{name: 'Server URL', field: 'serverUrl', title: "Server URL", text: "View", type: 'Link'}
			],
		rowClasses: [
			],
		buttons: [
			{caption: "Sync these tiddlers", name: 'sync'}
			]},
	wizardTitle: "Synchronize with external servers and files",
	step1Title: "Choose the tiddlers you want to synchronize",
	step1Html: "<input type='hidden' name='markList'></input>", // DO NOT TRANSLATE
	syncLabel: "sync",
	syncPrompt: "Sync these tiddlers",
	hasChanged: "Changed while unplugged",
	hasNotChanged: "Unchanged while unplugged",
	syncStatusList: {
		none: {text: "...", color: "none"},
		changedServer: {text: "Changed on server", color: '#80ff80'},
		changedLocally: {text: "Changed while unplugged", color: '#80ff80'},
		changedBoth: {text: "Changed while unplugged and on server", color: '#ff8080'},
		notFound: {text: "Not found on server", color: '#ffff80'},
		putToServer: {text: "Saved update on server", color: '#ff80ff'},
		gotFromServer: {text: "Retrieved update from server", color: '#80ffff'}
		}
	});

merge(config.macros.annotations,{
	});

merge(config.commands.closeTiddler,{
	text: "close",
	tooltip: "Close this tiddler"});

merge(config.commands.closeOthers,{
	text: "close others",
	tooltip: "Close all other tiddlers"});

merge(config.commands.editTiddler,{
	text: "edit",
	tooltip: "Edit this tiddler",
	readOnlyText: "view",
	readOnlyTooltip: "View the source of this tiddler"});

merge(config.commands.saveTiddler,{
	text: "done",
	tooltip: "Save changes to this tiddler"});

merge(config.commands.cancelTiddler,{
	text: "cancel",
	tooltip: "Undo changes to this tiddler",
	warning: "Are you sure you want to abandon your changes to '%0'?",
	readOnlyText: "done",
	readOnlyTooltip: "View this tiddler normally"});

merge(config.commands.deleteTiddler,{
	text: "delete",
	tooltip: "Delete this tiddler",
	warning: "Are you sure you want to delete '%0'?"});

merge(config.commands.permalink,{
	text: "permalink",
	tooltip: "Permalink for this tiddler"});

merge(config.commands.references,{
	text: "references",
	tooltip: "Show tiddlers that link to this one",
	popupNone: "No references"});

merge(config.commands.jump,{
	text: "jump",
	tooltip: "Jump to another open tiddler"});

merge(config.commands.syncing,{
	text: "syncing",
	tooltip: "Control synchronisation of this tiddler with a server or external file",
	currentlySyncing: "<div>Currently syncing via <span class='popupHighlight'>'%0'</span> to:</"+"div><div>host: <span class='popupHighlight'>%1</span></"+"div><div>workspace: <span class='popupHighlight'>%2</span></"+"div>", // Note escaping of closing <div> tag
	notCurrentlySyncing: "Not currently syncing",
	captionUnSync: "Stop synchronising this tiddler",
	chooseServer: "Synchronise this tiddler with another server:",
	currServerMarker: "\u25cf ",
	notCurrServerMarker: "  "});

merge(config.commands.fields,{
	text: "fields",
	tooltip: "Show the extended fields of this tiddler",
	emptyText: "There are no extended fields for this tiddler",
	listViewTemplate: {
		columns: [
			{name: 'Field', field: 'field', title: "Field", type: 'String'},
			{name: 'Value', field: 'value', title: "Value", type: 'String'}
			],
		rowClasses: [
			],
		buttons: [
			]}});

merge(config.shadowTiddlers,{
	DefaultTiddlers: "GettingStarted",
	MainMenu: "GettingStarted",
	SiteTitle: "My TiddlyWiki",
	SiteSubtitle: "a reusable non-linear personal web notebook",
	SiteUrl: "http://www.tiddlywiki.com/",
	SideBarOptions: '<<search>><<closeAll>><<permaview>><<newTiddler>><<newJournal "DD MMM YYYY">><<saveChanges>><<slider chkSliderOptionsPanel OptionsPanel "options »" "Change TiddlyWiki advanced options">>',
	SideBarTabs: '<<tabs txtMainTab "Timeline" "Timeline" TabTimeline "All" "All tiddlers" TabAll "Tags" "All tags" TabTags "More" "More lists" TabMore>>',
	TabMore: '<<tabs txtMoreTab "Missing" "Missing tiddlers" TabMoreMissing "Orphans" "Orphaned tiddlers" TabMoreOrphans "Shadowed" "Shadowed tiddlers" TabMoreShadowed>>'});

merge(config.annotations,{
	AdvancedOptions: "This shadow tiddler provides access to several advanced options",
	ColorPalette: "These values in this shadow tiddler determine the colour scheme of the ~TiddlyWiki user interface",
	DefaultTiddlers: "The tiddlers listed in this shadow tiddler will be automatically displayed when ~TiddlyWiki starts up",
	EditTemplate: "The HTML template in this shadow tiddler determines how tiddlers look while they are being edited",
	GettingStarted: "This shadow tiddler provides basic usage instructions",
	ImportTiddlers: "This shadow tiddler provides access to importing tiddlers",
	MainMenu: "This shadow tiddler is used as the contents of the main menu in the left-hand column of the screen",
	MarkupPreHead: "This tiddler is inserted at the top of the <head> section of the TiddlyWiki HTML file",
	MarkupPostHead: "This tiddler is inserted at the bottom of the <head> section of the TiddlyWiki HTML file",
	MarkupPreBody: "This tiddler is inserted at the top of the <body> section of the TiddlyWiki HTML file",
	MarkupPostBody: "This tiddler is inserted at the end of the <body> section of the TiddlyWiki HTML file immediately before the script block",
	OptionsPanel: "This shadow tiddler is used as the contents of the options panel slider in the right-hand sidebar",
	PageTemplate: "The HTML template in this shadow tiddler determines the overall ~TiddlyWiki layout",
	PluginManager: "This shadow tiddler provides access to the plugin manager",
	SideBarOptions: "This shadow tiddler is used as the contents of the option panel in the right-hand sidebar",
	SideBarTabs: "This shadow tiddler is used as the contents of the tabs panel in the right-hand sidebar",
	SiteSubtitle: "This shadow tiddler is used as the second part of the page title",
	SiteTitle: "This shadow tiddler is used as the first part of the page title",
	SiteUrl: "This shadow tiddler should be set to the full target URL for publication",
	StyleSheetColours: "This shadow tiddler contains CSS definitions related to the color of page elements",
	StyleSheet: "This tiddler can contain custom CSS definitions",
	StyleSheetLayout: "This shadow tiddler contains CSS definitions related to the layout of page elements",
	StyleSheetLocale: "This shadow tiddler contains CSS definitions related to the translation locale",
	StyleSheetPrint: "This shadow tiddler contains CSS definitions for printing",
	TabAll: "This shadow tiddler contains the contents of the 'All' tab in the right-hand sidebar",
	TabMore: "This shadow tiddler contains the contents of the 'More' tab in the right-hand sidebar",
	TabMoreMissing: "This shadow tiddler contains the contents of the 'Missing' tab in the right-hand sidebar",
	TabMoreOrphans: "This shadow tiddler contains the contents of the 'Orphans' tab in the right-hand sidebar",
	TabMoreShadowed: "This shadow tiddler contains the contents of the 'Shadowed' tab in the right-hand sidebar",
	TabTags: "This shadow tiddler contains the contents of the 'Tags' tab in the right-hand sidebar",
	TabTimeline: "This shadow tiddler contains the contents of the 'Timeline' tab in the right-hand sidebar",
	ViewTemplate: "The HTML template in this shadow tiddler determines how tiddlers look"
	});

//--
//-- Main
//--

var params = null; // Command line parameters
var store = null; // TiddlyWiki storage
var story = null; // Main story
var formatter = null; // Default formatters for the wikifier
config.parsers = {}; // Hashmap of alternative parsers for the wikifier
var anim = new Animator(); // Animation engine
var readOnly = false; // Whether we're in readonly mode
var highlightHack = null; // Embarrassing hack department...
var hadConfirmExit = false; // Don't warn more than once
var safeMode = false; // Disable all plugins and cookies
var installedPlugins = []; // Information filled in when plugins are executed
var startingUp = false; // Whether we're in the process of starting up
var pluginInfo,tiddler; // Used to pass information to plugins in loadPlugins()

// Whether to use the JavaSaver applet
var useJavaSaver = config.browser.isSafari || config.browser.isOpera;

// Starting up
function main()
{
	var t9,t8,t7,t6,t5,t4,t3,t2,t1,t0 = new Date();
	startingUp = true;
	window.onbeforeunload = function(e) {if(window.confirmExit) return confirmExit();};
	params = getParameters();
	if(params)
		params = params.parseParams("open",null,false);
	store = new TiddlyWiki();
	invokeParamifier(params,"oninit");
	story = new Story("tiddlerDisplay","tiddler");
	addEvent(document,"click",Popup.onDocumentClick);
	saveTest();
	loadOptionsCookie();
	for(var s=0; s<config.notifyTiddlers.length; s++)
		store.addNotification(config.notifyTiddlers[s].name,config.notifyTiddlers[s].notify);
	t1 = new Date();
	store.loadFromDiv("storeArea","store",true);
	t2 = new Date();
	loadShadowTiddlers();
	t3 = new Date();
	invokeParamifier(params,"onload");
	t4 = new Date();
	readOnly = (window.location.protocol == "file:") ? false : config.options.chkHttpReadOnly;
	var pluginProblem = loadPlugins();
	t5 = new Date();
	formatter = new Formatter(config.formatters);
	invokeParamifier(params,"onconfig");
	t6 = new Date();
	store.notifyAll();
	t7 = new Date();
	restart();
	t8 = new Date();
	if(pluginProblem) {
		story.displayTiddler(null,"PluginManager");
		displayMessage(config.messages.customConfigError);
	}
	for(var m in config.macros) {
		if(config.macros[m].init)
			config.macros[m].init();
	}
	if(!readOnly)
		backstage.init();
	t9 = new Date();
	if(config.options.chkDisplayStartupTime) {
		displayMessage("Load in " + (t2-t1) + " ms");
		displayMessage("Loadshadows in " + (t3-t2) + " ms");
		displayMessage("Loadplugins in " + (t5-t4) + " ms");
		displayMessage("Notify in " + (t7-t6) + " ms");
		displayMessage("Restart in " + (t8-t7) + " ms");
		displayMessage("Total startup in " + (t9-t0) + " ms");
	}
	startingUp = false;
}

// Restarting
function restart()
{
	invokeParamifier(params,"onstart");
	if(story.isEmpty()) {
		var defaultParams = store.getTiddlerText("DefaultTiddlers").parseParams("open",null,false);
		invokeParamifier(defaultParams,"onstart");
	}
	window.scrollTo(0,0);
}

function saveTest()
{
	var s = document.getElementById("saveTest");
	if(s.hasChildNodes())
		alert(config.messages.savedSnapshotError);
	s.appendChild(document.createTextNode("savetest"));
}

function loadShadowTiddlers()
{
	var shadows = new TiddlyWiki();
	shadows.loadFromDiv("shadowArea","shadows",true);
	shadows.forEachTiddler(function(title,tiddler){config.shadowTiddlers[title] = tiddler.text;});
	delete shadows;
}

function loadPlugins()
{
	if(safeMode)
		return false;
	var tiddlers = store.getTaggedTiddlers("systemConfig");
	var toLoad = [];
	var nLoaded = 0;
	var map = {};
	var nPlugins = tiddlers.length;
	installedPlugins = [];
	for(var i=0; i<nPlugins; i++) {
		var p = getPluginInfo(tiddlers[i]);
		installedPlugins[i] = p;
		var n = p.Name;
		if(n) 
			map[n] = p;
		if(n = p.Source) 
			map[n] = p;
	}
	var visit = function(p) {
		if(!p || p.done)
			return;
		p.done = 1;
		var reqs = p.Requires;
		if(reqs) {
			reqs = reqs.readBracketedList();
			for(var i=0; i<reqs.length; i++)
				visit(map[reqs[i]]);
		}
		toLoad.push(p);
	};
	for(i=0; i<nPlugins; i++) 
		visit(installedPlugins[i]);	
	for(i=0; i<toLoad.length; i++) {
		p = toLoad[i];
		pluginInfo = p;
		tiddler = p.tiddler;
		if(isPluginExecutable(p)) {
			if(isPluginEnabled(p)) {
				p.executed = true;
				var startTime = new Date();
				try {
					if(tiddler.text)
						window.eval(tiddler.text);
					nLoaded++;
				} catch(ex) {
					p.log.push(config.messages.pluginError.format([exceptionText(ex)]));
					p.error = true;
				}
				pluginInfo.startupTime = String((new Date()) - startTime) + "ms"; 
			} else {
				nPlugins--;
			}
		} else {
			p.warning = true;
		}
	}
	return nLoaded != nPlugins;
}

function getPluginInfo(tiddler)
{
	var p = store.getTiddlerSlices(tiddler.title,["Name","Description","Version","Requires","CoreVersion","Date","Source","Author","License","Browsers"]);
	p.tiddler = tiddler;
	p.title = tiddler.title;
	p.log = [];
	return p;
}

// Check that a particular plugin is valid for execution
function isPluginExecutable(plugin)
{
	if(plugin.tiddler.isTagged("systemConfigForce"))
		return verifyTail(plugin,true,config.messages.pluginForced);
	if(plugin["CoreVersion"]) {
		var coreVersion = plugin["CoreVersion"].split(".");
		var w = parseInt(coreVersion[0]) - version.major;
		if(w == 0 && coreVersion[1])
			w = parseInt(coreVersion[1]) - version.minor;
		if(w == 0 && coreVersion[2])
		 	w = parseInt(coreVersion[2]) - version.revision;
		if(w > 0)
			return verifyTail(plugin,false,config.messages.pluginVersionError);
		}
	return true;
}

function isPluginEnabled(plugin)
{
	if(plugin.tiddler.isTagged("systemConfigDisable"))
		return verifyTail(plugin,false,config.messages.pluginDisabled);
	return true;
}

function verifyTail(plugin,result,message)
{
	plugin.log.push(message);
	return result;
}

function invokeMacro(place,macro,params,wikifier,tiddler)
{
	try {
		var m = config.macros[macro];
		if(m && m.handler)
			m.handler(place,macro,params.readMacroParams(),wikifier,params,tiddler);
		else
			createTiddlyError(place,config.messages.macroError.format([macro]),config.messages.macroErrorDetails.format([macro,config.messages.missingMacro]));
	} catch(ex) {
		createTiddlyError(place,config.messages.macroError.format([macro]),config.messages.macroErrorDetails.format([macro,ex.toString()]));
	}
}

//--
//-- Paramifiers
//--

function getParameters()
{
	var p = null;
	if(window.location.hash) {
		p = decodeURI(window.location.hash.substr(1));
		if(config.browser.firefoxDate != null && config.browser.firefoxDate[1] < "20051111")
			p = convertUTF8ToUnicode(p);
	}
	return p;
}

function invokeParamifier(params,handler)
{
	if(!params || params.length == undefined || params.length <= 1)
		return;
	for(var t=1; t<params.length; t++) {
		var p = config.paramifiers[params[t].name];
		if(p && p[handler] instanceof Function)
			p[handler](params[t].value);
	}
}

config.paramifiers = {};

config.paramifiers.start = {
	oninit: function(v) {
		safeMode = v.toLowerCase() == "safe";
	}
};

config.paramifiers.open = {
	onstart: function(v) {
		story.displayTiddler("bottom",v,null,false,null);
	}
};

config.paramifiers.story = {
	onstart: function(v) {
		var list = store.getTiddlerText(v,"").parseParams("open",null,false);
		invokeParamifier(list,"onstart");
	}
};

config.paramifiers.search = {
	onstart: function(v) {
		story.search(v,false,false);
	}
};

config.paramifiers.searchRegExp = {
	onstart: function(v) {
		story.prototype.search(v,false,true);
	}
};

config.paramifiers.tag = {
	onstart: function(v) {
		var tagged = store.getTaggedTiddlers(v,"title");
		for(var t=0; t<tagged.length; t++)
			story.displayTiddler("bottom",tagged[t].title,null,false,null);
	}
};

config.paramifiers.newTiddler = {
	onstart: function(v) {
		if(!readOnly) {
			story.displayTiddler(null,v,DEFAULT_EDIT_TEMPLATE);
			story.focusTiddler(v,"text");
		}
	}
};

config.paramifiers.newJournal = {
	onstart: function(v) {
		if(!readOnly) {
			var now = new Date();
			var title = now.formatString(v.trim());
			story.displayTiddler(null,title,DEFAULT_EDIT_TEMPLATE);
			story.focusTiddler(title,"text");
		}
	}
};

config.paramifiers.readOnly = {
	onconfig: function(v) {
		var p = v.toLowerCase();
		readOnly = p == "yes" ? true : (p == "no" ? false : readOnly);
	}
};

//--
//-- Formatter helpers
//--

function Formatter(formatters)
{
	this.formatters = [];
	var pattern = [];
	for(var n=0; n<formatters.length; n++) {
		pattern.push("(" + formatters[n].match + ")");
		this.formatters.push(formatters[n]);
	}
	this.formatterRegExp = new RegExp(pattern.join("|"),"mg");
}

config.formatterHelpers = {

	createElementAndWikify: function(w)
	{
		w.subWikifyTerm(createTiddlyElement(w.output,this.element),this.termRegExp);
	},
	
	inlineCssHelper: function(w)
	{
		var styles = [];
		config.textPrimitives.cssLookaheadRegExp.lastIndex = w.nextMatch;
		var lookaheadMatch = config.textPrimitives.cssLookaheadRegExp.exec(w.source);
		while(lookaheadMatch && lookaheadMatch.index == w.nextMatch) {
			var s,v;
			if(lookaheadMatch[1]) {
				s = lookaheadMatch[1].unDash();
				v = lookaheadMatch[2];
			} else {
				s = lookaheadMatch[3].unDash();
				v = lookaheadMatch[4];
			}
			if (s=="bgcolor")
				s = "backgroundColor";
			styles.push({style: s, value: v});
			w.nextMatch = lookaheadMatch.index + lookaheadMatch[0].length;
			config.textPrimitives.cssLookaheadRegExp.lastIndex = w.nextMatch;
			lookaheadMatch = config.textPrimitives.cssLookaheadRegExp.exec(w.source);
		}
		return styles;
	},

	applyCssHelper: function(e,styles)
	{
		for(var t=0; t< styles.length; t++) {
			try {
				e.style[styles[t].style] = styles[t].value;
			} catch (ex) {
			}
		}
	},

	enclosedTextHelper: function(w)
	{
		this.lookaheadRegExp.lastIndex = w.matchStart;
		var lookaheadMatch = this.lookaheadRegExp.exec(w.source);
		if(lookaheadMatch && lookaheadMatch.index == w.matchStart) {
			var text = lookaheadMatch[1];
			if(config.browser.isIE)
				text = text.replace(/\n/g,"\r");
			createTiddlyElement(w.output,this.element,null,null,text);
			w.nextMatch = lookaheadMatch.index + lookaheadMatch[0].length;
		}
	},

	isExternalLink: function(link)
	{
		if(store.tiddlerExists(link) || store.isShadowTiddler(link)) {
			return false;
		}
		var urlRegExp = new RegExp(config.textPrimitives.urlPattern,"mg");
		if(urlRegExp.exec(link)) {
			return true;
		}
		if (link.indexOf(".")!=-1 || link.indexOf("\\")!=-1 || link.indexOf("/")!=-1){
			return true;
		}
		return false;
	}

};

//--
//-- Standard formatters
//--

config.formatters = [
{
	name: "table",
	match: "^\\|(?:[^\\n]*)\\|(?:[fhck]?)$",
	lookaheadRegExp: /^\|([^\n]*)\|([fhck]?)$/mg,
	rowTermRegExp: /(\|(?:[fhck]?)$\n?)/mg,
	cellRegExp: /(?:\|([^\n\|]*)\|)|(\|[fhck]?$\n?)/mg,
	cellTermRegExp: /((?:\x20*)\|)/mg,
	rowTypes: {"c":"caption", "h":"thead", "":"tbody", "f":"tfoot"},

	handler: function(w)
	{
		var table = createTiddlyElement(w.output,"table",null,"twtable");
		var prevColumns = [];
		var currRowType = null;
		var rowContainer;
		var rowCount = 0;
		w.nextMatch = w.matchStart;
		this.lookaheadRegExp.lastIndex = w.nextMatch;
		var lookaheadMatch = this.lookaheadRegExp.exec(w.source);
		while(lookaheadMatch && lookaheadMatch.index == w.nextMatch) {
			var nextRowType = lookaheadMatch[2];
			if(nextRowType == "k") {
				table.className = lookaheadMatch[1];
				w.nextMatch += lookaheadMatch[0].length+1;
			} else {
				if(nextRowType != currRowType) {
					rowContainer = createTiddlyElement(table,this.rowTypes[nextRowType]);
					currRowType = nextRowType;
				}
				if(currRowType == "c") {
					// Caption
					w.nextMatch++;
					if(rowContainer != table.firstChild)
						table.insertBefore(rowContainer,table.firstChild);
					rowContainer.setAttribute("align",rowCount == 0?"top":"bottom");
					w.subWikifyTerm(rowContainer,this.rowTermRegExp);
				} else {
					this.rowHandler(w,createTiddlyElement(rowContainer,"tr",null,(rowCount&1)?"oddRow":"evenRow"),prevColumns);
					rowCount++;
				}
			}
			this.lookaheadRegExp.lastIndex = w.nextMatch;
			lookaheadMatch = this.lookaheadRegExp.exec(w.source);
		}
	},
	rowHandler: function(w,e,prevColumns)
	{
		var col = 0;
		var colSpanCount = 1;
		var prevCell = null;
		this.cellRegExp.lastIndex = w.nextMatch;
		var cellMatch = this.cellRegExp.exec(w.source);
		while(cellMatch && cellMatch.index == w.nextMatch) {
			if(cellMatch[1] == "~") {
				// Rowspan
				var last = prevColumns[col];
				if(last) {
					last.rowSpanCount++;
					last.element.setAttribute("rowspan",last.rowSpanCount);
					last.element.setAttribute("rowSpan",last.rowSpanCount); // Needed for IE
					last.element.valign = "center";
				}
				w.nextMatch = this.cellRegExp.lastIndex-1;
			} else if(cellMatch[1] == ">") {
				// Colspan
				colSpanCount++;
				w.nextMatch = this.cellRegExp.lastIndex-1;
			} else if(cellMatch[2]) {
				// End of row
				if(prevCell && colSpanCount > 1) {
					prevCell.setAttribute("colspan",colSpanCount);
					prevCell.setAttribute("colSpan",colSpanCount); // Needed for IE
				}
				w.nextMatch = this.cellRegExp.lastIndex;
				break;
			} else {
				// Cell
				w.nextMatch++;
				var styles = config.formatterHelpers.inlineCssHelper(w);
				var spaceLeft = false;
				var chr = w.source.substr(w.nextMatch,1);
				while(chr == " ") {
					spaceLeft = true;
					w.nextMatch++;
					chr = w.source.substr(w.nextMatch,1);
				}
				var cell;
				if(chr == "!") {
					cell = createTiddlyElement(e,"th");
					w.nextMatch++;
				} else {
					cell = createTiddlyElement(e,"td");
				}
				prevCell = cell;
				prevColumns[col] = {rowSpanCount:1,element:cell};
				if(colSpanCount > 1) {
					cell.setAttribute("colspan",colSpanCount);
					cell.setAttribute("colSpan",colSpanCount); // Needed for IE
					colSpanCount = 1;
				}
				config.formatterHelpers.applyCssHelper(cell,styles);
				w.subWikifyTerm(cell,this.cellTermRegExp);
				if(w.matchText.substr(w.matchText.length-2,1) == " ") // spaceRight
					cell.align = spaceLeft ? "center" : "left";
				else if(spaceLeft)
					cell.align = "right";
				w.nextMatch--;
			}
			col++;
			this.cellRegExp.lastIndex = w.nextMatch;
			cellMatch = this.cellRegExp.exec(w.source);
		}
	}
},

{
	name: "heading",
	match: "^!{1,6}",
	termRegExp: /(\n)/mg,
	handler: function(w)
	{
		w.subWikifyTerm(createTiddlyElement(w.output,"h" + w.matchLength),this.termRegExp);
	}
},

{
	name: "list",
	match: "^(?:[\\*#;:]+)",
	lookaheadRegExp: /^(?:(?:(\*)|(#)|(;)|(:))+)/mg,
	termRegExp: /(\n)/mg,
	handler: function(w)
	{
		var stack = [w.output];
		var currLevel = 0, currType = null;
		var listLevel, listType, itemType;
		w.nextMatch = w.matchStart;
		this.lookaheadRegExp.lastIndex = w.nextMatch;
		var lookaheadMatch = this.lookaheadRegExp.exec(w.source);
		while(lookaheadMatch && lookaheadMatch.index == w.nextMatch) {
			if(lookaheadMatch[1]) {
				listType = "ul";
				itemType = "li";
			} else if(lookaheadMatch[2]) {
				listType = "ol";
				itemType = "li";
			} else if(lookaheadMatch[3]) {
				listType = "dl";
				itemType = "dt";
			} else if(lookaheadMatch[4]) {
				listType = "dl";
				itemType = "dd";
			}
			listLevel = lookaheadMatch[0].length;
			w.nextMatch += lookaheadMatch[0].length;
			var t;
			if(listLevel > currLevel) {
				for(t=currLevel; t<listLevel; t++) {
					var target = (currLevel == 0) ? stack[stack.length-1] : stack[stack.length-1].lastChild;
					stack.push(createTiddlyElement(target,listType));
				}
			} else if(listLevel < currLevel) {
				for(t=currLevel; t>listLevel; t--)
					stack.pop();
			} else if(listLevel == currLevel && listType != currType) {
				stack.pop();
				stack.push(createTiddlyElement(stack[stack.length-1].lastChild,listType));
			}
			currLevel = listLevel;
			currType = listType;
			var e = createTiddlyElement(stack[stack.length-1],itemType);
			w.subWikifyTerm(e,this.termRegExp);
			this.lookaheadRegExp.lastIndex = w.nextMatch;
			lookaheadMatch = this.lookaheadRegExp.exec(w.source);
		}
	}
},

{
	name: "quoteByBlock",
	match: "^<<<\\n",
	termRegExp: /(^<<<(\n|$))/mg,
	element: "blockquote",
	handler: config.formatterHelpers.createElementAndWikify
},

{
	name: "quoteByLine",
	match: "^>+",
	lookaheadRegExp: /^>+/mg,
	termRegExp: /(\n)/mg,
	element: "blockquote",
	handler: function(w)
	{
		var stack = [w.output];
		var currLevel = 0;
		var newLevel = w.matchLength;
		var t;
		do {
			if(newLevel > currLevel) {
				for(t=currLevel; t<newLevel; t++)
					stack.push(createTiddlyElement(stack[stack.length-1],this.element));
			} else if(newLevel < currLevel) {
				for(t=currLevel; t>newLevel; t--)
					stack.pop();
			}
			currLevel = newLevel;
			w.subWikifyTerm(stack[stack.length-1],this.termRegExp);
			createTiddlyElement(stack[stack.length-1],"br");
			this.lookaheadRegExp.lastIndex = w.nextMatch;
			var lookaheadMatch = this.lookaheadRegExp.exec(w.source);
			var matched = lookaheadMatch && lookaheadMatch.index == w.nextMatch;
			if(matched) {
				newLevel = lookaheadMatch[0].length;
				w.nextMatch += lookaheadMatch[0].length;
			}
		} while(matched);
	}
},

{
	name: "rule",
	match: "^----+$\\n?",
	handler: function(w)
	{
		createTiddlyElement(w.output,"hr");
	}
},

{
	name: "monospacedByLine",
	match: "^\\{\\{\\{\\n",
	lookaheadRegExp: /^\{\{\{\n((?:^[^\n]*\n)+?)(^\}\}\}$\n?)/mg,
	element: "pre",
	handler: config.formatterHelpers.enclosedTextHelper
},

{
	name: "monospacedByLineForCSS",
	match: "^/\\*\\{\\{\\{\\*/\\n",
	lookaheadRegExp: /\/\*\{\{\{\*\/\n*((?:^[^\n]*\n)+?)(\n*^\/\*\}\}\}\*\/$\n?)/mg,
	element: "pre",
	handler: config.formatterHelpers.enclosedTextHelper
},

{
	name: "monospacedByLineForPlugin",
	match: "^//\\{\\{\\{\\n",
	lookaheadRegExp: /^\/\/\{\{\{\n\n*((?:^[^\n]*\n)+?)(\n*^\/\/\}\}\}$\n?)/mg,
	element: "pre",
	handler: config.formatterHelpers.enclosedTextHelper
},

{
	name: "monospacedByLineForTemplate",
	match: "^<!--\\{\\{\\{-->\\n",
	lookaheadRegExp: /<!--\{\{\{-->\n*((?:^[^\n]*\n)+?)(\n*^<!--\}\}\}-->$\n?)/mg,
	element: "pre",
	handler: config.formatterHelpers.enclosedTextHelper
},

{
	name: "wikifyCommentForPlugin",
	match: "^/\\*\\*\\*\\n",
	termRegExp: /(^\*\*\*\/\n)/mg,
	handler: function(w)
	{
		w.subWikifyTerm(w.output,this.termRegExp);
	}
},

{
	name: "wikifyCommentForTemplate",
	match: "^<!---\\n",
	termRegExp: /(^--->\n)/mg,
	handler: function(w) 
	{
		w.subWikifyTerm(w.output,this.termRegExp);
	}
},

{
	name: "macro",
	match: "<<",
	lookaheadRegExp: /<<([^>\s]+)(?:\s*)((?:[^>]|(?:>(?!>)))*)>>/mg,
	handler: function(w)
	{
		this.lookaheadRegExp.lastIndex = w.matchStart;
		var lookaheadMatch = this.lookaheadRegExp.exec(w.source);
		if(lookaheadMatch && lookaheadMatch.index == w.matchStart && lookaheadMatch[1]) {
			w.nextMatch = this.lookaheadRegExp.lastIndex;
			invokeMacro(w.output,lookaheadMatch[1],lookaheadMatch[2],w,w.tiddler);
		}
	}
},

{
	name: "prettyLink",
	match: "\\[\\[",
	lookaheadRegExp: /\[\[(.*?)(?:\|(~)?(.*?))?\]\]/mg,
	handler: function(w)
	{
		this.lookaheadRegExp.lastIndex = w.matchStart;
		var lookaheadMatch = this.lookaheadRegExp.exec(w.source);
		if(lookaheadMatch && lookaheadMatch.index == w.matchStart) {
			var e;
			var text = lookaheadMatch[1];
			if(lookaheadMatch[3]) {
				// Pretty bracketted link
				var link = lookaheadMatch[3];
				e = (!lookaheadMatch[2] && config.formatterHelpers.isExternalLink(link)) ?
						createExternalLink(w.output,link) : createTiddlyLink(w.output,link,false,null,w.isStatic,w.tiddler);
			} else {
				// Simple bracketted link
				e = createTiddlyLink(w.output,text,false,null,w.isStatic,w.tiddler);
			}
			createTiddlyText(e,text);
			w.nextMatch = this.lookaheadRegExp.lastIndex;
		}
	}
},

{
	name: "unWikiLink",
	match: config.textPrimitives.unWikiLink+config.textPrimitives.wikiLink,
	handler: function(w)
	{
		w.outputText(w.output,w.matchStart+1,w.nextMatch);
	}
},

{
	name: "wikiLink",
	match: config.textPrimitives.wikiLink,
	handler: function(w)
	{
		if(w.matchStart > 0) {
			var preRegExp = new RegExp(config.textPrimitives.anyLetterStrict,"mg");
			preRegExp.lastIndex = w.matchStart-1;
			var preMatch = preRegExp.exec(w.source);
			if(preMatch.index == w.matchStart-1) {
				w.outputText(w.output,w.matchStart,w.nextMatch);
				return;
			}
		}
		if(w.autoLinkWikiWords == true || store.isShadowTiddler(w.matchText)) {
			var link = createTiddlyLink(w.output,w.matchText,false,null,w.isStatic,w.tiddler);
			w.outputText(link,w.matchStart,w.nextMatch);
		} else {
			w.outputText(w.output,w.matchStart,w.nextMatch);
		}
	}
},

{
	name: "urlLink",
	match: config.textPrimitives.urlPattern,
	handler: function(w)
	{
		w.outputText(createExternalLink(w.output,w.matchText),w.matchStart,w.nextMatch);
	}
},

{
	name: "image",
	match: "\\[[<>]?[Ii][Mm][Gg]\\[",
	lookaheadRegExp: /\[([<]?)(>?)[Ii][Mm][Gg]\[(?:([^\|\]]+)\|)?([^\[\]\|]+)\](?:\[([^\]]*)\])?\]/mg,
	handler: function(w)
	{
		this.lookaheadRegExp.lastIndex = w.matchStart;
		var lookaheadMatch = this.lookaheadRegExp.exec(w.source);
		if(lookaheadMatch && lookaheadMatch.index == w.matchStart) {
			var e = w.output;
			if(lookaheadMatch[5]) {
				var link = lookaheadMatch[5];
				e = config.formatterHelpers.isExternalLink(link) ? createExternalLink(w.output,link) : createTiddlyLink(w.output,link,false,null,w.isStatic,w.tiddler);
				addClass(e,"imageLink");
			}
			var img = createTiddlyElement(e,"img");
			if(lookaheadMatch[1])
				img.align = "left";
			else if(lookaheadMatch[2])
				img.align = "right";
			if(lookaheadMatch[3])
				img.title = lookaheadMatch[3];
			img.src = lookaheadMatch[4];
			w.nextMatch = this.lookaheadRegExp.lastIndex;
		}
	}
},

{
	name: "html",
	match: "<[Hh][Tt][Mm][Ll]>",
	lookaheadRegExp: /<[Hh][Tt][Mm][Ll]>((?:.|\n)*?)<\/[Hh][Tt][Mm][Ll]>/mg,
	handler: function(w)
	{
		this.lookaheadRegExp.lastIndex = w.matchStart;
		var lookaheadMatch = this.lookaheadRegExp.exec(w.source);
		if(lookaheadMatch && lookaheadMatch.index == w.matchStart) {
			createTiddlyElement(w.output,"span").innerHTML = lookaheadMatch[1];
			w.nextMatch = this.lookaheadRegExp.lastIndex;
		}
	}
},

{
	name: "commentByBlock",
	match: "/%",
	lookaheadRegExp: /\/%((?:.|\n)*?)%\//mg,
	handler: function(w)
	{
		this.lookaheadRegExp.lastIndex = w.matchStart;
		var lookaheadMatch = this.lookaheadRegExp.exec(w.source);
		if(lookaheadMatch && lookaheadMatch.index == w.matchStart)
			w.nextMatch = this.lookaheadRegExp.lastIndex;
	}
},

{
	name: "boldByChar",
	match: "''",
	termRegExp: /('')/mg,
	element: "strong",
	handler: config.formatterHelpers.createElementAndWikify
},

{
	name: "italicByChar",
	match: "//",
	termRegExp: /(\/\/)/mg,
	element: "em",
	handler: config.formatterHelpers.createElementAndWikify
},

{
	name: "underlineByChar",
	match: "__",
	termRegExp: /(__)/mg,
	element: "u",
	handler: config.formatterHelpers.createElementAndWikify
},

{
	name: "strikeByChar",
	match: "--(?!\\s|$)",
	termRegExp: /((?!\s)--|(?=\n\n))/mg,
	element: "strike",
	handler: config.formatterHelpers.createElementAndWikify
},

{
	name: "superscriptByChar",
	match: "\\^\\^",
	termRegExp: /(\^\^)/mg,
	element: "sup",
	handler: config.formatterHelpers.createElementAndWikify
},

{
	name: "subscriptByChar",
	match: "~~",
	termRegExp: /(~~)/mg,
	element: "sub",
	handler: config.formatterHelpers.createElementAndWikify
},

{
	name: "monospacedByChar",
	match: "\\{\\{\\{",
	lookaheadRegExp: /\{\{\{((?:.|\n)*?)\}\}\}/mg,
	handler: function(w)
	{
		this.lookaheadRegExp.lastIndex = w.matchStart;
		var lookaheadMatch = this.lookaheadRegExp.exec(w.source);
		if(lookaheadMatch && lookaheadMatch.index == w.matchStart) {
			createTiddlyElement(w.output,"code",null,null,lookaheadMatch[1]);
			w.nextMatch = this.lookaheadRegExp.lastIndex;
		}
	}
},

{
	name: "styleByChar",
	match: "@@",
	termRegExp: /(@@)/mg,
	handler: function(w)
	{
		var e = createTiddlyElement(w.output,"span");
		var styles = config.formatterHelpers.inlineCssHelper(w);
		if(styles.length == 0)
			e.className = "marked";
		else
			config.formatterHelpers.applyCssHelper(e,styles);
		w.subWikifyTerm(e,this.termRegExp);
	}
},

{
	name: "lineBreak",
	match: "\\n|<br ?/?>",
	handler: function(w)
	{
		createTiddlyElement(w.output,"br");
	}
},

{
	name: "rawText",
	match: "\\\"{3}|<nowiki>",
	lookaheadRegExp: /(?:\"{3}|<nowiki>)((?:.|\n)*?)(?:\"{3}|<\/nowiki>)/mg,
	handler: function(w)
	{
		this.lookaheadRegExp.lastIndex = w.matchStart;
		var lookaheadMatch = this.lookaheadRegExp.exec(w.source);
		if(lookaheadMatch && lookaheadMatch.index == w.matchStart) {
			createTiddlyElement(w.output,"span",null,null,lookaheadMatch[1]);
			w.nextMatch = this.lookaheadRegExp.lastIndex;
		}
	}
},

{
	name: "mdash",
	match: "--",
	handler: function(w)
	{
		createTiddlyElement(w.output,"span").innerHTML = "&mdash;";
	}
},

{
	name: "htmlEntitiesEncoding",
	match: "(?:(?:&#?[a-zA-Z0-9]{2,8};|.)(?:&#?(?:x0*(?:3[0-6][0-9a-fA-F]|1D[c-fC-F][0-9a-fA-F]|20[d-fD-F][0-9a-fA-F]|FE2[0-9a-fA-F])|0*(?:76[89]|7[7-9][0-9]|8[0-7][0-9]|761[6-9]|76[2-7][0-9]|84[0-3][0-9]|844[0-7]|6505[6-9]|6506[0-9]|6507[0-1]));)+|&#?[a-zA-Z0-9]{2,8};)",
	handler: function(w)
	{
		createTiddlyElement(w.output,"span").innerHTML = w.matchText;
	}
},

{
	name: "customClasses",
	match: "\\{\\{",
	termRegExp: /(\}\}\})/mg,
	lookaheadRegExp: /\{\{[\s]*([\w]+[\s\w]*)[\s]*\{(\n?)/mg,
	handler: function(w)
	{
		this.lookaheadRegExp.lastIndex = w.matchStart;
		var lookaheadMatch = this.lookaheadRegExp.exec(w.source);
		if(lookaheadMatch) {
			var e = createTiddlyElement(w.output,lookaheadMatch[2] == "\n" ? "div" : "span",null,lookaheadMatch[1]);
			w.nextMatch = this.lookaheadRegExp.lastIndex;
			w.subWikifyTerm(e,this.termRegExp);
		}
	}
}

];

//--
//-- Wikifier
//--

function getParser(tiddler,format)
{
	if(tiddler) {
		if(!format)
			format = tiddler.fields["wikiformat"];
		if(format) {
			for(var i in config.parsers) {
				if(format == config.parsers[i].format)
					return config.parsers[i];
			}
		} else {
			for(var i in config.parsers) {
				if(tiddler.isTagged(config.parsers[i].formatTag))
					return config.parsers[i];
			}
		}
	}
	return formatter;
}

function wikify(source,output,highlightRegExp,tiddler)
{
	if(source && source != "") {
		var wikifier = new Wikifier(source,getParser(tiddler),highlightRegExp,tiddler);
		wikifier.subWikifyUnterm(output);
	}
}

function wikifyStatic(source,highlightRegExp,tiddler,format)
{
	var e = createTiddlyElement(document.body,"div");
	e.style.display = "none";
	var html = "";
	if(source && source != "") {
		var wikifier = new Wikifier(source,getParser(tiddler,format),highlightRegExp,tiddler);
		wikifier.isStatic = true;
		wikifier.subWikifyUnterm(e);
		html = e.innerHTML;
		removeNode(e);
	}
	return html;
}

function wikifyPlain(title,theStore,limit)
{
	if(!theStore)
		theStore = store;
	if(theStore.tiddlerExists(title) || theStore.isShadowTiddler(title)) {
		return wikifyPlainText(theStore.getTiddlerText(title),limit,tiddler);
	} else {
		return "";
	}
}

function wikifyPlainText(text,limit,tiddler)
{
	if(limit > 0)
		text = text.substr(0,limit);
	var wikifier = new Wikifier(text,formatter,null,tiddler);
	return wikifier.wikifyPlain();
}

function highlightify(source,output,highlightRegExp,tiddler)
{
	if(source && source != "") {
		var wikifier = new Wikifier(source,formatter,highlightRegExp,tiddler);
		wikifier.outputText(output,0,source.length);
	}
}

function Wikifier(source,formatter,highlightRegExp,tiddler)
{
	this.source = source;
	this.output = null;
	this.formatter = formatter;
	this.nextMatch = 0;
	this.autoLinkWikiWords = tiddler && tiddler.autoLinkWikiWords() == false ? false : true;
	this.highlightRegExp = highlightRegExp;
	this.highlightMatch = null;
	this.isStatic = false;
	if(highlightRegExp) {
		highlightRegExp.lastIndex = 0;
		this.highlightMatch = highlightRegExp.exec(source);
	}
	this.tiddler = tiddler;
}

Wikifier.prototype.wikifyPlain = function()
{
	var e = createTiddlyElement(document.body,"div");
	this.subWikify(e);
	var text = getPlainText(e);
	removeNode(e);
	return text;
};

Wikifier.prototype.subWikify = function(output,terminator)
{
	if(terminator)
		this.subWikifyTerm(output,new RegExp("(" + terminator + ")","mg"));
	else
		this.subWikifyUnterm(output);
};

Wikifier.prototype.subWikifyUnterm = function(output)
{
	// subWikify() can be indirectly recursive, so we need to save the old output pointer
	var oldOutput = this.output;
	this.output = output;
	this.formatter.formatterRegExp.lastIndex = this.nextMatch;
	var formatterMatch = this.formatter.formatterRegExp.exec(this.source);
	while(formatterMatch) {
		// Output any text before the match
		if(formatterMatch.index > this.nextMatch)
			this.outputText(this.output,this.nextMatch,formatterMatch.index);
		// Set the match parameters for the handler
		this.matchStart = formatterMatch.index;
		this.matchLength = formatterMatch[0].length;
		this.matchText = formatterMatch[0];
		this.nextMatch = this.formatter.formatterRegExp.lastIndex;
		for(var t=1; t<formatterMatch.length; t++) {
			if(formatterMatch[t]) {
				this.formatter.formatters[t-1].handler(this);
				this.formatter.formatterRegExp.lastIndex = this.nextMatch;
				break;
			}
		}
		formatterMatch = this.formatter.formatterRegExp.exec(this.source);
	}
	if(this.nextMatch < this.source.length) {
		this.outputText(this.output,this.nextMatch,this.source.length);
		this.nextMatch = this.source.length;
	}
	this.output = oldOutput;
};

Wikifier.prototype.subWikifyTerm = function(output,terminatorRegExp)
{
	// subWikify() can be indirectly recursive, so we need to save the old output pointer
	var oldOutput = this.output;
	this.output = output;
	// Get the first matches for the formatter and terminator RegExps
	terminatorRegExp.lastIndex = this.nextMatch;
	var terminatorMatch = terminatorRegExp.exec(this.source);
	this.formatter.formatterRegExp.lastIndex = this.nextMatch;
	var formatterMatch = this.formatter.formatterRegExp.exec(terminatorMatch ? this.source.substr(0,terminatorMatch.index) : this.source);
	while(terminatorMatch || formatterMatch) {
		if(terminatorMatch && (!formatterMatch || terminatorMatch.index <= formatterMatch.index)) {
			if(terminatorMatch.index > this.nextMatch)
				this.outputText(this.output,this.nextMatch,terminatorMatch.index);
			this.matchText = terminatorMatch[1];
			this.matchLength = terminatorMatch[1].length;
			this.matchStart = terminatorMatch.index;
			this.nextMatch = this.matchStart + this.matchLength;
			this.output = oldOutput;
			return;
		}
		if(formatterMatch.index > this.nextMatch)
			this.outputText(this.output,this.nextMatch,formatterMatch.index);
		this.matchStart = formatterMatch.index;
		this.matchLength = formatterMatch[0].length;
		this.matchText = formatterMatch[0];
		this.nextMatch = this.formatter.formatterRegExp.lastIndex;
		for(var t=1; t<formatterMatch.length; t++) {
			if(formatterMatch[t]) {
				this.formatter.formatters[t-1].handler(this);
				this.formatter.formatterRegExp.lastIndex = this.nextMatch;
				break;
			}
		}
		terminatorRegExp.lastIndex = this.nextMatch;
		terminatorMatch = terminatorRegExp.exec(this.source);
		formatterMatch = this.formatter.formatterRegExp.exec(terminatorMatch ? this.source.substr(0,terminatorMatch.index) : this.source);
	}
	if(this.nextMatch < this.source.length) {
		this.outputText(this.output,this.nextMatch,this.source.length);
		this.nextMatch = this.source.length;
	}
	this.output = oldOutput;
};

Wikifier.prototype.outputText = function(place,startPos,endPos)
{
	while(this.highlightMatch && (this.highlightRegExp.lastIndex > startPos) && (this.highlightMatch.index < endPos) && (startPos < endPos)) {
		if(this.highlightMatch.index > startPos) {
			createTiddlyText(place,this.source.substring(startPos,this.highlightMatch.index));
			startPos = this.highlightMatch.index;
		}
		var highlightEnd = Math.min(this.highlightRegExp.lastIndex,endPos);
		var theHighlight = createTiddlyElement(place,"span",null,"highlight",this.source.substring(startPos,highlightEnd));
		startPos = highlightEnd;
		if(startPos >= this.highlightRegExp.lastIndex)
			this.highlightMatch = this.highlightRegExp.exec(this.source);
	}
	if(startPos < endPos) {
		createTiddlyText(place,this.source.substring(startPos,endPos));
	}
};

//--
//-- Macro definitions
//--

config.macros.today.handler = function(place,macroName,params)
{
	var now = new Date();
	var text;
	if(params[0])
		text = now.formatString(params[0].trim());
	else
		text = now.toLocaleString();
	createTiddlyElement(place,"span",null,null,text);
};

config.macros.version.handler = function(place)
{
	createTiddlyElement(place,"span",null,null,version.major + "." + version.minor + "." + version.revision + (version.beta ? " (beta " + version.beta + ")" : ""));
};

config.macros.list.handler = function(place,macroName,params)
{
	var type = params[0] ? params[0] : "all";
	var list = document.createElement("ul");
	place.appendChild(list);
	if(this[type].prompt)
		createTiddlyElement(list,"li",null,"listTitle",this[type].prompt);
	var results;
	if(this[type].handler)
		results = this[type].handler(params);
	for(var t = 0; t < results.length; t++) {
		var li = document.createElement("li");
		list.appendChild(li);
		createTiddlyLink(li,typeof results[t] == "string" ? results[t] : results[t].title,true);
	}
};

config.macros.list.all.handler = function(params)
{
	return store.reverseLookup("tags","excludeLists",false,"title");
};

config.macros.list.missing.handler = function(params)
{
	return store.getMissingLinks();
};

config.macros.list.orphans.handler = function(params)
{
	return store.getOrphans();
};

config.macros.list.shadowed.handler = function(params)
{
	return store.getShadowed();
};

config.macros.list.touched.handler = function(params)
{
	return store.getTouched();
};

config.macros.allTags.handler = function(place,macroName,params)
{
	var tags = store.getTags(params[0]);
	var ul = createTiddlyElement(place,"ul");
	if(tags.length == 0)
		createTiddlyElement(ul,"li",null,"listTitle",this.noTags);
	for(var t=0; t<tags.length; t++) {
		var title = tags[t][0];
		var info = getTiddlyLinkInfo(title);
		var li =createTiddlyElement(ul,"li");
		var btn = createTiddlyButton(li,title + " (" + tags[t][1] + ")",this.tooltip.format([title]),onClickTag,info.classes);
		btn.setAttribute("tag",title);
		btn.setAttribute("refresh","link");
		btn.setAttribute("tiddlyLink",title);
	}
};

config.macros.timeline.handler = function(place,macroName,params)
{
	var field = params[0] ? params[0] : "modified";
	var tiddlers = store.reverseLookup("tags","excludeLists",false,field);
	var lastDay = "";
	var last = params[1] ? tiddlers.length-Math.min(tiddlers.length,parseInt(params[1])) : 0;
	for(var t=tiddlers.length-1; t>=last; t--) {
		var tiddler = tiddlers[t];
		var theDay = tiddler[field].convertToLocalYYYYMMDDHHMM().substr(0,8);
		if(theDay != lastDay) {
			var theDateList = document.createElement("ul");
			place.appendChild(theDateList);
			createTiddlyElement(theDateList,"li",null,"listTitle",tiddler[field].formatString(this.dateFormat));
			lastDay = theDay;
		}
		var theDateListItem = createTiddlyElement(theDateList,"li",null,"listLink");
		theDateListItem.appendChild(createTiddlyLink(place,tiddler.title,true));
	}
};

config.macros.search.handler = function(place,macroName,params)
{
	var searchTimeout = null;
	var btn = createTiddlyButton(place,this.label,this.prompt,this.onClick);
	var txt = createTiddlyElement(place,"input",null,"txtOptionInput");
	if(params[0])
		txt.value = params[0];
	txt.onkeyup = this.onKeyPress;
	txt.onfocus = this.onFocus;
	txt.setAttribute("size",this.sizeTextbox);
	txt.setAttribute("accessKey",this.accessKey);
	txt.setAttribute("autocomplete","off");
	txt.setAttribute("lastSearchText","");
	if(config.browser.isSafari) {
		txt.setAttribute("type","search");
		txt.setAttribute("results","5");
	} else {
		txt.setAttribute("type","text");
	}
};

// Global because there's only ever one outstanding incremental search timer
config.macros.search.timeout = null;

config.macros.search.doSearch = function(txt)
{
	if(txt.value.length > 0) {
		story.search(txt.value,config.options.chkCaseSensitiveSearch,config.options.chkRegExpSearch);
		txt.setAttribute("lastSearchText",txt.value);
	}
};

config.macros.search.onClick = function(e)
{
	config.macros.search.doSearch(this.nextSibling);
	return false;
};

config.macros.search.onKeyPress = function(e)
{
	if(!e) var e = window.event;
	switch(e.keyCode) {
		case 13: // Ctrl-Enter
		case 10: // Ctrl-Enter on IE PC
			config.macros.search.doSearch(this);
			break;
		case 27: // Escape
			this.value = "";
			clearMessage();
			break;
	}
	if(this.value.length > 2) {
		if(this.value != this.getAttribute("lastSearchText")) {
			if(config.macros.search.timeout)
				clearTimeout(config.macros.search.timeout);
			var txt = this;
			config.macros.search.timeout = setTimeout(function() {config.macros.search.doSearch(txt);},500);
		}
	} else {
		if(config.macros.search.timeout)
			clearTimeout(config.macros.search.timeout);
	}
};

config.macros.search.onFocus = function(e)
{
	this.select();
};

config.macros.tiddler.handler = function(place,macroName,params,wikifier,paramString,tiddler)
{
	params = paramString.parseParams("name",null,true,false,true);
	var names = params[0]["name"];
	var tiddlerName = names[0];
	var className = names[1] ? names[1] : null;
	var args = params[0]["with"];
	var wrapper = createTiddlyElement(place,"span",null,className);
	if(!args) {
		wrapper.setAttribute("refresh","content");
		wrapper.setAttribute("tiddler",tiddlerName);
	}
	var text = store.getTiddlerText(tiddlerName);
	if(text) {
		var stack = config.macros.tiddler.tiddlerStack;
		if(stack.indexOf(tiddlerName) !== -1)
			return;
		stack.push(tiddlerName);
		try {
			var n = args ? Math.min(args.length,9) : 0;
			for(var i=0; i<n; i++) {
				var placeholderRE = new RegExp("\\$" + (i + 1),"mg");
				text = text.replace(placeholderRE,args[i]);
			}
			config.macros.tiddler.renderText(wrapper,text,tiddlerName,params);
		} finally {
			stack.pop();
		}
	}
};

config.macros.tiddler.renderText = function(place,text,tiddlerName,params) 
{
	wikify(text,place,null,store.getTiddler(tiddlerName));
};

config.macros.tiddler.tiddlerStack = [];

config.macros.tag.handler = function(place,macroName,params)
{
	createTagButton(place,params[0]);
};

config.macros.tags.handler = function(place,macroName,params,wikifier,paramString,tiddler)
{
	params = paramString.parseParams("anon",null,true,false,false);
	var theList = createTiddlyElement(place,"ul");
	var title = getParam(params,"anon","");
	if(title && store.tiddlerExists(title))
		tiddler = store.getTiddler(title);
	var sep = getParam(params,"sep"," ");
	var lingo = config.views.wikified.tag;
	var prompt = tiddler.tags.length == 0 ? lingo.labelNoTags : lingo.labelTags;
	createTiddlyElement(theList,"li",null,"listTitle",prompt.format([tiddler.title]));
	for(var t=0; t<tiddler.tags.length; t++) {
		createTagButton(createTiddlyElement(theList,"li"),tiddler.tags[t],tiddler.title);
		if(t<tiddler.tags.length-1)
			createTiddlyText(theList,sep);
	}
};

config.macros.tagging.handler = function(place,macroName,params,wikifier,paramString,tiddler)
{
	params = paramString.parseParams("anon",null,true,false,false);
	var theList = createTiddlyElement(place,"ul");
	var title = getParam(params,"anon","");
	if(title == "" && tiddler instanceof Tiddler)
		title = tiddler.title;
	var sep = getParam(params,"sep"," ");
	theList.setAttribute("title",this.tooltip.format([title]));
	var tagged = store.getTaggedTiddlers(title);
	var prompt = tagged.length == 0 ? this.labelNotTag : this.label;
	createTiddlyElement(theList,"li",null,"listTitle",prompt.format([title,tagged.length]));
	for(var t=0; t<tagged.length; t++) {
		createTiddlyLink(createTiddlyElement(theList,"li"),tagged[t].title,true);
		if(t<tagged.length-1)
			createTiddlyText(theList,sep);
	}
};

config.macros.closeAll.handler = function(place)
{
	createTiddlyButton(place,this.label,this.prompt,this.onClick);
};

config.macros.closeAll.onClick = function(e)
{
	story.closeAllTiddlers();
	return false;
};

config.macros.permaview.handler = function(place)
{
	createTiddlyButton(place,this.label,this.prompt,this.onClick);
};

config.macros.permaview.onClick = function(e)
{
	story.permaView();
	return false;
};

config.macros.saveChanges.handler = function(place)
{
	if(!readOnly)
		createTiddlyButton(place,this.label,this.prompt,this.onClick,null,null,this.accessKey);
};

config.macros.saveChanges.onClick = function(e)
{
	saveChanges();
	return false;
};

config.macros.slider.onClickSlider = function(e)
{
	if(!e) var e = window.event;
	var n = this.nextSibling;
	var cookie = n.getAttribute("cookie");
	var isOpen = n.style.display != "none";
	if(config.options.chkAnimate && anim && typeof Slider == "function")
		anim.startAnimating(new Slider(n,!isOpen,null,"none"));
	else
		n.style.display = isOpen ? "none" : "block";
	config.options[cookie] = !isOpen;
	saveOptionCookie(cookie);
	return false;
};

config.macros.slider.createSlider = function(place,cookie,title,tooltip)
{
	var cookie = cookie ? cookie : "";
	var btn = createTiddlyButton(place,title,tooltip,this.onClickSlider);
	var panel = createTiddlyElement(null,"div",null,"sliderPanel");
	panel.setAttribute("cookie",cookie);
	panel.style.display = config.options[cookie] ? "block" : "none";
	place.appendChild(panel);
	return panel;
};

config.macros.slider.handler = function(place,macroName,params)
{
	var panel = this.createSlider(place,params[0],params[2],params[3]);
	var text = store.getTiddlerText(params[1]);
	panel.setAttribute("refresh","content");
	panel.setAttribute("tiddler",params[1]);
	if(text)
		wikify(text,panel,null,store.getTiddler(params[1]));
};

config.macros.option.genericCreate = function(place,type,opt,className,desc)
{
	var typeInfo = config.macros.option.types[type];
	var c = document.createElement(typeInfo.elementType);
	if(typeInfo.typeValue)
		c.setAttribute("type",typeInfo.typeValue);
	c[typeInfo.eventName] = typeInfo.onChange;
	c.setAttribute("option",opt);
	if(className)
		c.className = className;
	else
		c.className = typeInfo.className;
	if(config.optionsDesc[opt])
		c.setAttribute("title",config.optionsDesc[opt]);
	place.appendChild(c);
	if(desc != "no")
		createTiddlyText(place,config.optionsDesc[opt] ? config.optionsDesc[opt] : opt);
	c[typeInfo.valueField] = config.options[opt];
	return c;
};

config.macros.option.genericOnChange = function(e)
{
	var opt = this.getAttribute("option");
	if(opt) {
		var optType = opt.substr(0,3);
		var handler = config.macros.option.types[optType];
		if (handler.elementType && handler.valueField)
			config.macros.option.propagateOption(opt,handler.valueField,this[handler.valueField],handler.elementType);
		}
	return true;
};

config.macros.option.types = {
	'txt': {
		elementType: "input",
		valueField: "value",
		eventName: "onkeyup",
		className: "txtOptionInput",
		create: config.macros.option.genericCreate,
		onChange: config.macros.option.genericOnChange
	},
	'chk': {
		elementType: "input",
		valueField: "checked",
		eventName: "onclick",
		className: "chkOptionInput",
		typeValue: "checkbox",
		create: config.macros.option.genericCreate,
		onChange: config.macros.option.genericOnChange
	}
};

config.macros.option.propagateOption = function(opt,valueField,value,elementType)
{
	config.options[opt] = value;
	saveOptionCookie(opt);
	var nodes = document.getElementsByTagName(elementType);
	for(var t=0; t<nodes.length; t++) {
		var optNode = nodes[t].getAttribute("option");
		if(opt == optNode)
			nodes[t][valueField] = value;
		}
};

config.macros.option.handler = function(place,macroName,params,wikifier,paramString,tiddler)
{
	params = paramString.parseParams("anon",null,true,false,false);
	var opt = (params[1] && params[1].name == "anon") ? params[1].value : getParam(params,"name",null);
	var className = (params[2] && params[2].name == "anon") ? params[2].value : getParam(params,"class",null);
	var desc = getParam(params,"desc","no");
	var type = opt.substr(0,3);
	var h = config.macros.option.types[type];
	if (h && h.create)
		h.create(place,type,opt,className,desc);
};

config.macros.options.handler = function(place,macroName,params,wikifier,paramString,tiddler)
{
	params = paramString.parseParams("anon",null,true,false,false);
	var showUnknown = getParam(params,"showUnknown","no");
	var wizard = new Wizard();
	wizard.createWizard(place,this.wizardTitle);
	wizard.addStep(this.step1Title,this.step1Html);
	var markList = wizard.getElement("markList");
	var chkUnknown = wizard.getElement("chkUnknown");
	chkUnknown.checked = showUnknown == "yes";
	chkUnknown.onchange = this.onChangeUnknown;
	var listWrapper = document.createElement("div");
	markList.parentNode.insertBefore(listWrapper,markList);
	wizard.setValue("listWrapper",listWrapper);
	this.refreshOptions(listWrapper,showUnknown == "yes");
};

config.macros.options.refreshOptions = function(listWrapper,showUnknown)
{	
	var opts = [];
	for(var n in config.options) {
		var opt = {};
		opt.option = "";
		opt.name = n;
		opt.lowlight = !config.optionsDesc[n];
		opt.description = opt.lowlight ? this.unknownDescription : config.optionsDesc[n];
		if(!opt.lowlight || showUnknown)
			opts.push(opt);
	}
	opts.sort(function(a,b) {return a.name.substr(3) < b.name.substr(3) ? -1 : (a.name.substr(3) == b.name.substr(3) ? 0 : +1);});
	var listview = ListView.create(listWrapper,opts,this.listViewTemplate);
	for(n=0; n<opts.length; n++) {
		var type = opts[n].name.substr(0,3);
		var h = config.macros.option.types[type];
		if (h && h.create) {
			h.create(opts[n].colElements['option'],type,opts[n].name,null,"no");
		}
	}
};

config.macros.options.onChangeUnknown = function(e)
{
	var wizard = new Wizard(this);
	var listWrapper = wizard.getValue("listWrapper");
	removeChildren(listWrapper);
	config.macros.options.refreshOptions(listWrapper,this.checked);
	return false;
};

config.macros.newTiddler.createNewTiddlerButton = function(place,title,params,label,prompt,accessKey,newFocus,isJournal)
{
	var tags = [];
	for(var t=1; t<params.length; t++) {
		if((params[t].name == "anon" && t != 1) || (params[t].name == "tag"))
			tags.push(params[t].value);
	}
	label = getParam(params,"label",label);
	prompt = getParam(params,"prompt",prompt);
	accessKey = getParam(params,"accessKey",accessKey);
	newFocus = getParam(params,"focus",newFocus);
	var customFields = getParam(params,"fields","");
	if(!customFields && !store.isShadowTiddler(title))
		customFields = String.encodeHashMap(config.defaultCustomFields);
	var btn = createTiddlyButton(place,label,prompt,this.onClickNewTiddler,null,null,accessKey);
	btn.setAttribute("newTitle",title);
	btn.setAttribute("isJournal",isJournal ? "true" : "false");
	if(tags.length > 0)
		btn.setAttribute("params",tags.join("|"));
	btn.setAttribute("newFocus",newFocus);
	btn.setAttribute("newTemplate",getParam(params,"template",DEFAULT_EDIT_TEMPLATE));
	if(customFields !== "")
		btn.setAttribute("customFields",customFields);
	var text = getParam(params,"text");
	if(text !== undefined) 
		btn.setAttribute("newText",text);
	return btn;
};

config.macros.newTiddler.onClickNewTiddler = function()
{
	var title = this.getAttribute("newTitle");
	if(this.getAttribute("isJournal") == "true") {
		var now = new Date();
		title = now.formatString(title.trim());
	}
	var params = this.getAttribute("params");
	var tags = params ? params.split("|") : [];
	var focus = this.getAttribute("newFocus");
	var template = this.getAttribute("newTemplate");
	var customFields = this.getAttribute("customFields");
	story.displayTiddler(null,title,template,false,null,null);
	var tiddlerElem = document.getElementById(story.idPrefix + title);
	story.addCustomFields(tiddlerElem,customFields);
	var text = this.getAttribute("newText");
	if(typeof text == "string")
		story.getTiddlerField(title,"text").value = text.format([title]);
	for(var t=0;t<tags.length;t++)
		story.setTiddlerTag(title,tags[t],+1);
	story.focusTiddler(title,focus);
	return false;
};

config.macros.newTiddler.handler = function(place,macroName,params,wikifier,paramString,tiddler)
{
	if(!readOnly) {
		params = paramString.parseParams("anon",null,true,false,false);
		var title = params[1] && params[1].name == "anon" ? params[1].value : this.title;
		title = getParam(params,"title",title);
		this.createNewTiddlerButton(place,title,params,this.label,this.prompt,this.accessKey,"title",false);
	}
};

config.macros.newJournal.handler = function(place,macroName,params,wikifier,paramString,tiddler)
{
	if(!readOnly) {
		params = paramString.parseParams("anon",null,true,false,false);
		var title = params[1] && params[1].name == "anon" ? params[1].value : "";
		title = getParam(params,"title",title);
		config.macros.newTiddler.createNewTiddlerButton(place,title,params,this.label,this.prompt,this.accessKey,"text",true);
	}
};

config.macros.sparkline.handler = function(place,macroName,params)
{
	var data = [];
	var min = 0;
	var max = 0;
	for(var t=0; t<params.length; t++) {
		var v = parseInt(params[t]);
		if(v < min)
			min = v;
		if(v > max)
			max = v;
		data.push(v);
	}
	if(data.length < 1)
		return;
	var box = createTiddlyElement(place,"span",null,"sparkline",String.fromCharCode(160));
	box.title = data.join(",");
	var w = box.offsetWidth;
	var h = box.offsetHeight;
	box.style.paddingRight = (data.length * 2 - w) + "px";
	box.style.position = "relative";
	for(var d=0; d<data.length; d++) {
		var tick = document.createElement("img");
		tick.border = 0;
		tick.className = "sparktick";
		tick.style.position = "absolute";
		tick.src = "data:image/gif,GIF89a%01%00%01%00%91%FF%00%FF%FF%FF%00%00%00%C0%C0%C0%00%00%00!%F9%04%01%00%00%02%00%2C%00%00%00%00%01%00%01%00%40%02%02T%01%00%3B";
		tick.style.left = d*2 + "px";
		tick.style.width = "2px";
		var v = Math.floor(((data[d] - min)/(max-min)) * h);
		tick.style.top = (h-v) + "px";
		tick.style.height = v + "px";
		box.appendChild(tick);
	}
};

config.macros.tabs.handler = function(place,macroName,params)
{
	var cookie = params[0];
	var numTabs = (params.length-1)/3;
	var wrapper = createTiddlyElement(null,"div",null,cookie);
	var tabset = createTiddlyElement(wrapper,"div",null,"tabset");
	tabset.setAttribute("cookie",cookie);
	var validTab = false;
	for(var t=0; t<numTabs; t++) {
		var label = params[t*3+1];
		var prompt = params[t*3+2];
		var content = params[t*3+3];
		var tab = createTiddlyButton(tabset,label,prompt,this.onClickTab,"tab tabUnselected");
		tab.setAttribute("tab",label);
		tab.setAttribute("content",content);
		tab.title = prompt;
		if(config.options[cookie] == label)
			validTab = true;
	}
	if(!validTab)
		config.options[cookie] = params[1];
	place.appendChild(wrapper);
	this.switchTab(tabset,config.options[cookie]);
};

config.macros.tabs.onClickTab = function(e)
{
	config.macros.tabs.switchTab(this.parentNode,this.getAttribute("tab"));
	return false;
};

config.macros.tabs.switchTab = function(tabset,tab)
{
	var cookie = tabset.getAttribute("cookie");
	var theTab = null;
	var nodes = tabset.childNodes;
	for(var t=0; t<nodes.length; t++) {
		if(nodes[t].getAttribute && nodes[t].getAttribute("tab") == tab) {
			theTab = nodes[t];
			theTab.className = "tab tabSelected";
		} else {
			nodes[t].className = "tab tabUnselected";
		}
	}
	if(theTab) {
		if(tabset.nextSibling && tabset.nextSibling.className == "tabContents")
			removeNode(tabset.nextSibling);
		var tabContent = createTiddlyElement(null,"div",null,"tabContents");
		tabset.parentNode.insertBefore(tabContent,tabset.nextSibling);
		var contentTitle = theTab.getAttribute("content");
		wikify(store.getTiddlerText(contentTitle),tabContent,null,store.getTiddler(contentTitle));
		if(cookie) {
			config.options[cookie] = tab;
			saveOptionCookie(cookie);
		}
	}
};

// <<gradient [[tiddler name]] vert|horiz rgb rgb rgb rgb... >>
config.macros.gradient.handler = function(place,macroName,params,wikifier)
{
	var terminator = ">>";
	var panel;
	if(wikifier)
		panel = createTiddlyElement(place,"div",null,"gradient");
	else
		panel = place;
	panel.style.position = "relative";
	panel.style.overflow = "hidden";
	panel.style.zIndex = "0";
	var t;
	if(wikifier) {
		var styles = config.formatterHelpers.inlineCssHelper(wikifier);
		config.formatterHelpers.applyCssHelper(panel,styles);
	}
	var colours = [];
	for(t=1; t<params.length; t++) {
		var c = new RGB(params[t]);
		if(c)
			colours.push(c);
	}
	drawGradient(panel,params[0] != "vert",colours);
	if(wikifier)
		wikifier.subWikify(panel,terminator);
	if(document.all) {
		panel.style.height = "100%";
		panel.style.width = "100%";
	}
};

config.macros.message.handler = function(place,macroName,params)
{
	if(params[0]) {
		var m = config;
		var p = params[0].split(".");
		for(var t=0; t<p.length; t++) {
			if(p[t] in m)
				m = m[p[t]];
			else
				break;
		}
		createTiddlyText(place,m.toString().format(params.splice(1)));
	}
};

config.macros.view.handler = function(place,macroName,params,wikifier,paramString,tiddler)
{
	if((tiddler instanceof Tiddler) && params[0]) {
		var value = store.getValue(tiddler,params[0]);
		if(value != undefined) {
			switch(params[1]) {
				case undefined:
					highlightify(value,place,highlightHack,tiddler);
					break;
				case "link":
					createTiddlyLink(place,value,true);
					break;
				case "wikified":
					wikify(value,place,highlightHack,tiddler);
					break;
				case "date":
					value = Date.convertFromYYYYMMDDHHMM(value);
					createTiddlyText(place,value.formatString(params[2] ? params[2] : config.views.wikified.dateFormat));
					break;
			}
		}
	}
};

config.macros.edit.handler = function(place,macroName,params,wikifier,paramString,tiddler)
{
	var field = params[0];
	var rows = params[1];
	if((tiddler instanceof Tiddler) && field) {
		story.setDirty(tiddler.title,true);
		if(field != "text" && !rows) {
			var e = createTiddlyElement(null,"input");
			if(tiddler.isReadOnly())
				e.setAttribute("readOnly","readOnly");
			e.setAttribute("edit",field);
			e.setAttribute("type","text");
			var v = store.getValue(tiddler,field);
			if(!v) 
				v = "";
			e.value = v;
			e.setAttribute("size","40");
			e.setAttribute("autocomplete","off");
			place.appendChild(e);
		} else {
			var wrapper1 = createTiddlyElement(null,"fieldset",null,"fieldsetFix");
			var wrapper2 = createTiddlyElement(wrapper1,"div");
			var e = createTiddlyElement(wrapper2,"textarea");
			if(tiddler.isReadOnly())
				e.setAttribute("readOnly","readOnly");
			var v = store.getValue(tiddler,field);
			if(!v) 
				v = "";
			e.value = v;
			var rows = rows ? rows : 10;
			var lines = v.match(/\n/mg);
			var maxLines = Math.max(parseInt(config.options.txtMaxEditRows),5);
			if(lines != null && lines.length > rows)
				rows = lines.length + 5;
			rows = Math.min(rows,maxLines);
			e.setAttribute("rows",rows);
			e.setAttribute("edit",field);
			place.appendChild(wrapper1);
		}
	}
};

config.macros.tagChooser.onClick = function(e)
{
	if(!e) var e = window.event;
	var lingo = config.views.editor.tagChooser;
	var popup = Popup.create(this);
	var tags = store.getTags();
	if(tags.length == 0)
		createTiddlyText(createTiddlyElement(popup,"li"),lingo.popupNone);
	for(var t=0; t<tags.length; t++) {
		var theTag = createTiddlyButton(createTiddlyElement(popup,"li"),tags[t][0],lingo.tagTooltip.format([tags[t][0]]),config.macros.tagChooser.onTagClick);
		theTag.setAttribute("tag",tags[t][0]);
		theTag.setAttribute("tiddler",this.getAttribute("tiddler"));
	}
	Popup.show();
	e.cancelBubble = true;
	if(e.stopPropagation) e.stopPropagation();
	return false;
};

config.macros.tagChooser.onTagClick = function(e)
{
	if(!e) var e = window.event;
	var tag = this.getAttribute("tag");
	var title = this.getAttribute("tiddler");
	if(!readOnly)
		story.setTiddlerTag(title,tag,0);
	return false;
};

config.macros.tagChooser.handler = function(place,macroName,params,wikifier,paramString,tiddler)
{
	if(tiddler instanceof Tiddler) {
		var title = tiddler.title;
		var lingo = config.views.editor.tagChooser;
		var btn = createTiddlyButton(place,lingo.text,lingo.tooltip,this.onClick);
		btn.setAttribute("tiddler",title);
	}
};

// Create a toolbar command button
config.macros.toolbar.createCommand = function(place,commandName,tiddler,theClass)
{
	if(typeof commandName != "string") {
		var c = null;
		for(var t in config.commands) {
			if(config.commands[t] == commandName)
				c = t;
		}
		commandName = c;
	}
	if((tiddler instanceof Tiddler) && (typeof commandName == "string")) {
		var command = config.commands[commandName];
		if(command.isEnabled ? command.isEnabled(tiddler) : this.isCommandEnabled(command,tiddler)) {
			var text = command.getText ? command.getText(tiddler) : this.getCommandText(command,tiddler);
			var tooltip = command.getTooltip ? command.getTooltip(tiddler) : this.getCommandTooltip(command,tiddler);
			var cmd;
			switch(command.type) {
				case "popup":
					cmd = this.onClickPopup;
					break;
				case "command":
				default:
					cmd = this.onClickCommand;
					break;
			}
			var btn = createTiddlyButton(null,text,tooltip,cmd);
			btn.setAttribute("commandName",commandName);
			btn.setAttribute("tiddler",tiddler.title);
			if(theClass)
				addClass(btn,theClass);
			place.appendChild(btn);
		}
	}
};

config.macros.toolbar.isCommandEnabled = function(command,tiddler)
{
	var title = tiddler.title;
	var ro = tiddler.isReadOnly();
	var shadow = store.isShadowTiddler(title) && !store.tiddlerExists(title);
	return (!ro || (ro && !command.hideReadOnly)) && !(shadow && command.hideShadow);
};

config.macros.toolbar.getCommandText = function(command,tiddler)
{
	return tiddler.isReadOnly() && command.readOnlyText ? command.readOnlyText : command.text;
};

config.macros.toolbar.getCommandTooltip = function(command,tiddler)
{
	return tiddler.isReadOnly() && command.readOnlyTooltip ? command.readOnlyTooltip : command.tooltip;
};

config.macros.toolbar.onClickCommand = function(e)
{
	if(!e) var e = window.event;
	e.cancelBubble = true;
	if (e.stopPropagation) e.stopPropagation();
	var command = config.commands[this.getAttribute("commandName")];
	return command.handler(e,this,this.getAttribute("tiddler"));
};

config.macros.toolbar.onClickPopup = function(e)
{
	if(!e) var e = window.event;
	e.cancelBubble = true;
	if (e.stopPropagation) e.stopPropagation();
	var popup = Popup.create(this);
	var command = config.commands[this.getAttribute("commandName")];
	var title = this.getAttribute("tiddler");
	var tiddler = store.fetchTiddler(title);
	popup.setAttribute("tiddler",title);
	command.handlePopup(popup,title);
	Popup.show();
	return false;
};

// Invoke the first command encountered from a given place that is tagged with a specified class
config.macros.toolbar.invokeCommand = function(place,theClass,event)
{
	var children = place.getElementsByTagName("a");
	for(var t=0; t<children.length; t++) {
		var c = children[t];
		if(hasClass(c,theClass) && c.getAttribute && c.getAttribute("commandName")) {
			if(c.onclick instanceof Function)
				c.onclick.call(c,event);
			break;
		}
	}
};

config.macros.toolbar.onClickMore = function(e)
{
	var e = this.nextSibling;
	e.style.display = "inline";
	removeNode(this);
	return false;
};

config.macros.toolbar.handler = function(place,macroName,params,wikifier,paramString,tiddler)
{
	for(var t=0; t<params.length; t++) {
		var c = params[t];
		switch(c) {
			case '>':
				var btn = createTiddlyButton(place,this.moreLabel,this.morePrompt,config.macros.toolbar.onClickMore);
				addClass(btn,"moreCommand");
				var e = createTiddlyElement(place,"span",null,"moreCommand");
				e.style.display = "none";
				place = e;
				break;
			default:
				var theClass = "";
				switch(c.substr(0,1)) {
					case "+":
						theClass = "defaultCommand";
						c = c.substr(1);
						break;
					case "-":
						theClass = "cancelCommand";
						c = c.substr(1);
						break;
				}
				if(c in config.commands)
					this.createCommand(place,c,tiddler,theClass);
				break;
		}
	}
};

config.macros.refreshDisplay.handler = function(place)
{
	createTiddlyButton(place,this.label,this.prompt,this.onClick);
};

config.macros.refreshDisplay.onClick = function(e)
{
	refreshAll();
	return false;
};

config.macros.annotations.handler = function(place,macroName,params,wikifier,paramString,tiddler)
{
	var title = tiddler ? tiddler.title : null;
	var a = title ? config.annotations[title] : null;
	if(!tiddler || !title || !a)
		return;
	var text = a.format([title]);
	wikify(text,createTiddlyElement(place,"div",null,"annotation"),null,tiddler);
};

//--
//-- Menu and toolbar commands
//--

config.commands.closeTiddler.handler = function(event,src,title)
{
	story.closeTiddler(title,true);
	return false;
};

config.commands.closeOthers.handler = function(event,src,title)
{
	story.closeAllTiddlers(title);
	return false;
};

config.commands.editTiddler.handler = function(event,src,title)
{
	clearMessage();
	var tiddlerElem = document.getElementById(story.idPrefix + title);
	var fields = tiddlerElem.getAttribute("tiddlyFields");
	story.displayTiddler(null,title,DEFAULT_EDIT_TEMPLATE,false,null,fields);
	story.focusTiddler(title,"text");
	return false;
};

config.commands.saveTiddler.handler = function(event,src,title)
{
	var newTitle = story.saveTiddler(title,event.shiftKey);
	if(newTitle)
		story.displayTiddler(null,newTitle);
	return false;
};

config.commands.cancelTiddler.handler = function(event,src,title)
{
	if(story.hasChanges(title) && !readOnly) {
		if(!confirm(this.warning.format([title])))
			return false;
	}
	story.setDirty(title,false);
	story.displayTiddler(null,title);
	return false;
};

config.commands.deleteTiddler.handler = function(event,src,title)
{
	var deleteIt = true;
	if (config.options.chkConfirmDelete)
		deleteIt = confirm(this.warning.format([title]));
	if (deleteIt) {
		store.removeTiddler(title);
		story.closeTiddler(title,true);
		autoSaveChanges();
	}
	return false;
};

config.commands.permalink.handler = function(event,src,title)
{
	var t = encodeURIComponent(String.encodeTiddlyLink(title));
	if(window.location.hash != t)
		window.location.hash = t;
	return false;
};

config.commands.references.handlePopup = function(popup,title)
{
	var references = store.getReferringTiddlers(title);
	var c = false;
	for(var r=0; r<references.length; r++) {
		if(references[r].title != title && !references[r].isTagged("excludeLists")) {
			createTiddlyLink(createTiddlyElement(popup,"li"),references[r].title,true);
			c = true;
		}
	}
	if(!c)
		createTiddlyText(createTiddlyElement(popup,"li",null,"disabled"),this.popupNone);
};

config.commands.jump.handlePopup = function(popup,title)
{
	story.forEachTiddler(function(title,element) {
		createTiddlyLink(createTiddlyElement(popup,"li"),title,true,null,false,null,true);
		});
};

config.commands.syncing.handlePopup = function(popup,title)
{
	var tiddler = store.fetchTiddler(title);
	if(!tiddler)
		return;
	var serverType = tiddler.getServerType();
	var serverHost = tiddler.fields['server.host'];
	var serverWorkspace = tiddler.fields['server.workspace'];
	if(!serverWorkspace)
		serverWorkspace = "";
	if(serverType) {
		var e = createTiddlyElement(popup,"li",null,"popupMessage");
		e.innerHTML = config.commands.syncing.currentlySyncing.format([serverType,serverHost,serverWorkspace]);
	} else {
		createTiddlyElement(popup,"li",null,"popupMessage",config.commands.syncing.notCurrentlySyncing);
	}
	if(serverType) {
		createTiddlyElement(createTiddlyElement(popup,"li",null,"listBreak"),"div");
		var btn = createTiddlyButton(createTiddlyElement(popup,"li"),this.captionUnSync,null,config.commands.syncing.onChooseServer);
		btn.setAttribute("tiddler",title);
		btn.setAttribute("server.type","");
	}
	createTiddlyElement(createTiddlyElement(popup,"li",null,"listBreak"),"div");
	createTiddlyElement(popup,"li",null,"popupMessage",config.commands.syncing.chooseServer);
	var feeds = store.getTaggedTiddlers("systemServer","title");
	for(var t=0; t<feeds.length; t++) {
		var f = feeds[t];
		var feedServerType = store.getTiddlerSlice(f.title,"Type");
		if(!feedServerType)
			feedServerType = "file";
		var feedServerHost = store.getTiddlerSlice(f.title,"URL");
		if(!feedServerHost)
			feedServerHost = "";
		var feedServerWorkspace = store.getTiddlerSlice(f.title,"Workspace");
		if(!feedServerWorkspace)
			feedServerWorkspace = "";
		var caption = f.title;
		if(serverType == feedServerType && serverHost == feedServerHost && serverWorkspace == feedServerWorkspace) {
			caption = config.commands.syncing.currServerMarker + caption;
		} else {
			caption = config.commands.syncing.notCurrServerMarker + caption;
		}
		btn = createTiddlyButton(createTiddlyElement(popup,"li"),caption,null,config.commands.syncing.onChooseServer);
		btn.setAttribute("tiddler",title);
		btn.setAttribute("server.type",feedServerType);
		btn.setAttribute("server.host",feedServerHost);
		btn.setAttribute("server.workspace",feedServerWorkspace);
	}
};

config.commands.syncing.onChooseServer = function(e)
{
	var tiddler = this.getAttribute("tiddler");
	var serverType = this.getAttribute("server.type");
	if(serverType) {
		store.addTiddlerFields(tiddler,{
			'server.type': serverType,
			'server.host': this.getAttribute("server.host"),
			'server.workspace': this.getAttribute("server.workspace")
			});
	} else {
		store.setValue(tiddler,'server',null);
	}
	return false;
};

config.commands.fields.handlePopup = function(popup,title)
{
	var tiddler = store.fetchTiddler(title);
	if(!tiddler)
		return;
	var fields = {};
	store.forEachField(tiddler,function(tiddler,fieldName,value) {fields[fieldName] = value;},true);
	var items = [];
	for(var t in fields) {
		items.push({field: t,value: fields[t]});
	}
	items.sort(function(a,b) {return a.field < b.field ? -1 : (a.field == b.field ? 0 : +1);});
	if(items.length > 0)
		ListView.create(popup,items,this.listViewTemplate);
	else
		createTiddlyElement(popup,"div",null,null,this.emptyText);
};

//--
//-- Tiddler() object
//--

function Tiddler(title)
{
	this.title = title;
	this.text = null;
	this.modifier = null;
	this.modified = new Date();
	this.created = new Date();
	this.links = [];
	this.linksUpdated = false;
	this.tags = [];
	this.fields = {};
	return this;
}

Tiddler.prototype.getLinks = function()
{
	if(this.linksUpdated==false)
		this.changed();
	return this.links;
};

// Returns the fields that are inherited in string field:"value" field2:"value2" format
Tiddler.prototype.getInheritedFields = function()
{
	var f = {};
	for(i in this.fields) {
		if(i=="server.host" || i=="server.workspace" || i=="wikiformat"|| i=="server.type") {
			f[i] = this.fields[i];
		}
	}
	return String.encodeHashMap(f);
};

// Increment the changeCount of a tiddler
Tiddler.prototype.incChangeCount = function()
{
	var c = this.fields['changecount'];
	c = c ? parseInt(c) : 0;
	this.fields['changecount'] = String(c+1);
};

// Clear the changeCount of a tiddler
Tiddler.prototype.clearChangeCount = function()
{
	if(this.fields['changecount']) {
		delete this.fields['changecount'];
	}
};

// Returns true if the tiddler has been updated since the tiddler was created or downloaded
Tiddler.prototype.isTouched = function()
{
	var changeCount = this.fields['changecount'];
	if(changeCount === undefined)
		changeCount = 0;
	return changeCount > 0;
};

// Format the text for storage in an RSS item
Tiddler.prototype.saveToRss = function(url)
{
	var s = [];
	s.push("<item>");
	s.push("<title" + ">" + this.title.htmlEncode() + "</title" + ">");
	s.push("<description>" + wikifyStatic(this.text,null,this).htmlEncode() + "</description>");
	for(var t=0; t<this.tags.length; t++)
		s.push("<category>" + this.tags[t] + "</category>");
	s.push("<link>" + url + "#" + encodeURIComponent(String.encodeTiddlyLink(this.title)) + "</link>");
	s.push("<pubDate>" + this.modified.toGMTString() + "</pubDate>");
	s.push("</item>");
	return s.join("\n");
};

// Change the text and other attributes of a tiddler
Tiddler.prototype.set = function(title,text,modifier,modified,tags,created,fields)
{
	this.assign(title,text,modifier,modified,tags,created,fields);
	this.changed();
	return this;
};

// Change the text and other attributes of a tiddler without triggered a tiddler.changed() call
Tiddler.prototype.assign = function(title,text,modifier,modified,tags,created,fields)
{
	if(title != undefined)
		this.title = title;
	if(text != undefined)
		this.text = text;
	if(modifier != undefined)
		this.modifier = modifier;
	if(modified != undefined)
		this.modified = modified;
	if(created != undefined)
		this.created = created;
	if(fields != undefined)
		this.fields = fields;
	if(tags != undefined)
		this.tags = (typeof tags == "string") ? tags.readBracketedList() : tags;
	else if(this.tags == undefined)
		this.tags = [];
	return this;
};

// Get the tags for a tiddler as a string (space delimited, using [[brackets]] for tags containing spaces)
Tiddler.prototype.getTags = function()
{
	return String.encodeTiddlyLinkList(this.tags);
};

// Test if a tiddler carries a tag
Tiddler.prototype.isTagged = function(tag)
{
	return this.tags.indexOf(tag) != -1;
};

// Static method to convert "\n" to newlines, "\s" to "\"
Tiddler.unescapeLineBreaks = function(text)
{
	return text ? text.unescapeLineBreaks() : "";
};

// Convert newlines to "\n", "\" to "\s"
Tiddler.prototype.escapeLineBreaks = function()
{
	return this.text.escapeLineBreaks();
};

// Updates the secondary information (like links[] array) after a change to a tiddler
Tiddler.prototype.changed = function()
{
	this.links = [];
	var t = this.autoLinkWikiWords() ? 0 : 1;
	var tiddlerLinkRegExp = t==0 ? config.textPrimitives.tiddlerAnyLinkRegExp : config.textPrimitives.tiddlerForcedLinkRegExp;
	tiddlerLinkRegExp.lastIndex = 0;
	var formatMatch = tiddlerLinkRegExp.exec(this.text);
	while(formatMatch) {
		var lastIndex = tiddlerLinkRegExp.lastIndex;
		if(t==0 && formatMatch[1] && formatMatch[1] != this.title) {
			// wikiWordLink
			if(formatMatch.index > 0) {
				var preRegExp = new RegExp(config.textPrimitives.unWikiLink+"|"+config.textPrimitives.anyLetter,"mg");
				preRegExp.lastIndex = formatMatch.index-1;
				var preMatch = preRegExp.exec(this.text);
				if(preMatch.index != formatMatch.index-1)
					this.links.pushUnique(formatMatch[1]);
			} else {
				this.links.pushUnique(formatMatch[1]);
			}
		}
		else if(formatMatch[2-t] && !config.formatterHelpers.isExternalLink(formatMatch[3-t])) // titledBrackettedLink
			this.links.pushUnique(formatMatch[3-t]);
		else if(formatMatch[4-t] && formatMatch[4-t] != this.title) // brackettedLink
			this.links.pushUnique(formatMatch[4-t]);
		tiddlerLinkRegExp.lastIndex = lastIndex;
		formatMatch = tiddlerLinkRegExp.exec(this.text);
	}
	this.linksUpdated = true;
};

Tiddler.prototype.getSubtitle = function()
{
	var theModifier = this.modifier;
	if(!theModifier)
		theModifier = config.messages.subtitleUnknown;
	var theModified = this.modified;
	if(theModified)
		theModified = theModified.toLocaleString();
	else
		theModified = config.messages.subtitleUnknown;
	return config.messages.tiddlerLinkTooltip.format([this.title,theModifier,theModified]);
};

Tiddler.prototype.isReadOnly = function()
{
	return readOnly;
};

Tiddler.prototype.autoLinkWikiWords = function()
{
	return !(this.isTagged("systemConfig") || this.isTagged("excludeMissing"));
};

Tiddler.prototype.generateFingerprint = function()
{
	return "0x" + Crypto.hexSha1Str(this.text);
};

Tiddler.prototype.getServerType = function()
{
	var serverType = null;
	if(this.fields && this.fields['server.type'])
		serverType = this.fields['server.type'];
	if(!serverType)
		serverType = this.fields['wikiformat'];
	if(serverType && !config.adaptors[serverType])
		serverType = null;
	return serverType;
};

Tiddler.prototype.getAdaptor = function()
{
	var serverType = this.getServerType();
	if(serverType)
		return new config.adaptors[serverType];
	else
		return null;
};

//--
//-- TiddlyWiki() object contains Tiddler()s
//--

function TiddlyWiki()
{
	var tiddlers = {}; // Hashmap by name of tiddlers
	this.tiddlersUpdated = false;
	this.namedNotifications = []; // Array of {name:,notify:} of notification functions
	this.notificationLevel = 0;
	this.slices = {}; // map tiddlerName->(map sliceName->sliceValue). Lazy.
	this.clear = function() {
		tiddlers = {};
		this.setDirty(false);
	};
	this.fetchTiddler = function(title) {
		return tiddlers[title];
	};
	this.deleteTiddler = function(title) {
		delete this.slices[title];
		delete tiddlers[title];
	};
	this.addTiddler = function(tiddler) {
		delete this.slices[tiddler.title];
		tiddlers[tiddler.title] = tiddler;
	};
	this.forEachTiddler = function(callback) {
		for(var t in tiddlers) {
			var tiddler = tiddlers[t];
			if(tiddler instanceof Tiddler)
				callback.call(this,t,tiddler);
		}
	};
}

TiddlyWiki.prototype.setDirty = function(dirty)
{
	this.dirty = dirty;
};

TiddlyWiki.prototype.isDirty = function()
{
	return this.dirty;
};

TiddlyWiki.prototype.suspendNotifications = function()
{
	this.notificationLevel--;
};

TiddlyWiki.prototype.resumeNotifications = function()
{
	this.notificationLevel++;
};

// Invoke the notification handlers for a particular tiddler
TiddlyWiki.prototype.notify = function(title,doBlanket)
{
	if(!this.notificationLevel) {
		for(var t=0; t<this.namedNotifications.length; t++) {
			var n = this.namedNotifications[t];
			if((n.name == null && doBlanket) || (n.name == title))
				n.notify(title);
		}
	}
};

// Invoke the notification handlers for all tiddlers
TiddlyWiki.prototype.notifyAll = function()
{
	if(!this.notificationLevel) {
		for(var t=0; t<this.namedNotifications.length; t++) {
			var n = this.namedNotifications[t];
			if(n.name)
				n.notify(n.name);
		}
	}
};

// Add a notification handler to a tiddler
TiddlyWiki.prototype.addNotification = function(title,fn)
{
	for(var i=0; i<this.namedNotifications.length; i++) {
		if((this.namedNotifications[i].name == title) && (this.namedNotifications[i].notify == fn))
			return this;
	}
	this.namedNotifications.push({name: title, notify: fn});
	return this;
};

TiddlyWiki.prototype.removeTiddler = function(title)
{
	var tiddler = this.fetchTiddler(title);
	if(tiddler) {
		this.deleteTiddler(title);
		this.notify(title,true);
		this.setDirty(true);
	}
};

TiddlyWiki.prototype.tiddlerExists = function(title)
{
	var t = this.fetchTiddler(title);
	return t != undefined;
};

TiddlyWiki.prototype.isShadowTiddler = function(title)
{
	return typeof config.shadowTiddlers[title] == "string";
};

TiddlyWiki.prototype.getTiddler = function(title)
{
	var t = this.fetchTiddler(title);
	if(t != undefined)
		return t;
	else
		return null;
};

TiddlyWiki.prototype.getTiddlerText = function(title,defaultText)
{
	var tiddler = this.fetchTiddler(title);
	if(tiddler)
		return tiddler.text;
	if(!title)
		return defaultText;
	var pos = title.indexOf(config.textPrimitives.sliceSeparator);
	if(pos != -1) {
		var slice = this.getTiddlerSlice(title.substr(0,pos),title.substr(pos + config.textPrimitives.sliceSeparator.length));
		if(slice)
			return slice;
	}
	if(this.isShadowTiddler(title))
		return config.shadowTiddlers[title];
	if(defaultText != undefined)
		return defaultText;
	return null;
};

TiddlyWiki.prototype.slicesRE = /(?:[\'\/]*~?([\.\w]+)[\'\/]*\:[\'\/]*\s*(.*?)\s*$)|(?:\|[\'\/]*~?([\.\w]+)\:?[\'\/]*\|\s*(.*?)\s*\|)/gm;

// @internal
TiddlyWiki.prototype.calcAllSlices = function(title)
{
	var slices = {};
	var text = this.getTiddlerText(title,"");
	this.slicesRE.lastIndex = 0;
	do {
		var m = this.slicesRE.exec(text);
		if(m) {
			if(m[1])
				slices[m[1]] = m[2];
			else
				slices[m[3]] = m[4];
		}
	} while(m);
	return slices;
};

// Returns the slice of text of the given name
TiddlyWiki.prototype.getTiddlerSlice = function(title,sliceName)
{
	var slices = this.slices[title];
	if(!slices) {
		slices = this.calcAllSlices(title);
		this.slices[title] = slices;
	}
	return slices[sliceName];
};

// Build an hashmap of the specified named slices of a tiddler
TiddlyWiki.prototype.getTiddlerSlices = function(title,sliceNames)
{
	var r = {};
	for(var t=0; t<sliceNames.length; t++) {
		var slice = this.getTiddlerSlice(title,sliceNames[t]);
		if(slice)
			r[sliceNames[t]] = slice;
	}
	return r;
};

TiddlyWiki.prototype.getRecursiveTiddlerText = function(title,defaultText,depth)
{
	var bracketRegExp = new RegExp("(?:\\[\\[([^\\]]+)\\]\\])","mg");
	var text = this.getTiddlerText(title,null);
	if(text == null)
		return defaultText;
	var textOut = [];
	var lastPos = 0;
	do {
		var match = bracketRegExp.exec(text);
		if(match) {
			textOut.push(text.substr(lastPos,match.index-lastPos));
			if(match[1]) {
				if(depth <= 0)
					textOut.push(match[1]);
				else
					textOut.push(this.getRecursiveTiddlerText(match[1],"[[" + match[1] + "]]",depth-1));
			}
			lastPos = match.index + match[0].length;
		} else {
			textOut.push(text.substr(lastPos));
		}
	} while(match);
	return textOut.join("");
};

TiddlyWiki.prototype.setTiddlerTag = function(title,status,tag)
{
	var tiddler = this.fetchTiddler(title);
	if(tiddler) {
		var t = tiddler.tags.indexOf(tag);
		if(t != -1)
			tiddler.tags.splice(t,1);
		if(status)
			tiddler.tags.push(tag);
		tiddler.changed();
		this.incChangeCount(title);
		this.notify(title,true);
		this.setDirty(true);
	}
};

TiddlyWiki.prototype.addTiddlerFields = function(title,fields)
{
	var tiddler = this.fetchTiddler(title);
	if(!tiddler)
		return;
	merge(tiddler.fields,fields);
	tiddler.changed();
	this.incChangeCount(title);
	this.notify(title,true);
	this.setDirty(true);
};

TiddlyWiki.prototype.saveTiddler = function(title,newTitle,newBody,modifier,modified,tags,fields,clearChangeCount,created)
{
	var tiddler = this.fetchTiddler(title);
	if(tiddler) {
		created = created ? created : tiddler.created; // Preserve created date
		this.deleteTiddler(title);
	} else {
		created = created ? created : modified;
		tiddler = new Tiddler();
	}
	tiddler.set(newTitle,newBody,modifier,modified,tags,created,fields);
	this.addTiddler(tiddler);
	if(clearChangeCount)
		tiddler.clearChangeCount();
	else
		tiddler.incChangeCount();
	if(title != newTitle)
		this.notify(title,true);
	this.notify(newTitle,true);
	this.setDirty(true);
	return tiddler;
};

// Reset the sync status of a freshly synced tiddler
TiddlyWiki.prototype.resetTiddler = function(title)
{
	var tiddler = this.fetchTiddler(title);
	if(tiddler) {
		tiddler.clearChangeCount();
		this.notify(title,true);
		this.setDirty(true);
	}
};

TiddlyWiki.prototype.incChangeCount = function(title)
{
	var tiddler = this.fetchTiddler(title);
	if(tiddler)
		tiddler.incChangeCount();
};

TiddlyWiki.prototype.createTiddler = function(title)
{
	var tiddler = this.fetchTiddler(title);
	if(!tiddler) {
		tiddler = new Tiddler();
		tiddler.title = title;
		this.addTiddler(tiddler);
		this.setDirty(true);
	}
	return tiddler;
};

// Load contents of a TiddlyWiki from an HTML DIV
TiddlyWiki.prototype.loadFromDiv = function(src,idPrefix,noUpdate)
{
	this.idPrefix = idPrefix;
	var storeElem = (typeof src == "string") ? document.getElementById(src) : src;
	if(!storeElem)
		return;
	var tiddlers = this.getLoader().loadTiddlers(this,storeElem.childNodes);
	this.setDirty(false);
	if(!noUpdate) {
		for(var i = 0;i<tiddlers.length; i++)
			tiddlers[i].changed();
	}
};

// Load contents of a TiddlyWiki from a string
// Returns null if there's an error
TiddlyWiki.prototype.importTiddlyWiki = function(text)
{
	var posDiv = locateStoreArea(text);
	if(!posDiv)
		return null;
	var content = "<" + "html><" + "body>" + text.substring(posDiv[0],posDiv[1] + endSaveArea.length) + "<" + "/body><" + "/html>";
	// Create the iframe
	var iframe = document.createElement("iframe");
	iframe.style.display = "none";
	document.body.appendChild(iframe);
	var doc = iframe.document;
	if(iframe.contentDocument)
		doc = iframe.contentDocument; // For NS6
	else if(iframe.contentWindow)
		doc = iframe.contentWindow.document; // For IE5.5 and IE6
	// Put the content in the iframe
	doc.open();
	doc.writeln(content);
	doc.close();
	// Load the content into a TiddlyWiki() object
	var storeArea = doc.getElementById("storeArea");
	this.loadFromDiv(storeArea,"store");
	// Get rid of the iframe
	iframe.parentNode.removeChild(iframe);
	return this;
};

TiddlyWiki.prototype.updateTiddlers = function()
{
	this.tiddlersUpdated = true;
	this.forEachTiddler(function(title,tiddler) {
		tiddler.changed();
	});
};

// Return all tiddlers formatted as an HTML string
TiddlyWiki.prototype.allTiddlersAsHtml = function()
{
	return store.getSaver().externalize(store);
};

// Return an array of tiddlers matching a search regular expression
TiddlyWiki.prototype.search = function(searchRegExp,sortField,excludeTag)
{
	var candidates = this.reverseLookup("tags",excludeTag,false);
	var results = [];
	for(var t=0; t<candidates.length; t++) {
		if((candidates[t].title.search(searchRegExp) != -1) || (candidates[t].text.search(searchRegExp) != -1))
			results.push(candidates[t]);
	}
	if(!sortField)
		sortField = "title";
	results.sort(function(a,b) {return a[sortField] < b[sortField] ? -1 : (a[sortField] == b[sortField] ? 0 : +1);});
	return results;
};

// Return an array of all the tags in use. Each member of the array is another array where [0] is the name of the tag and [1] is the number of occurances
TiddlyWiki.prototype.getTags = function(excludeTag)
{
	var results = [];
	this.forEachTiddler(function(title,tiddler) {
		for(var g=0; g<tiddler.tags.length; g++) {
			var tag = tiddler.tags[g];
			if(excludeTag) {
				var t = store.fetchTiddler(tag);
				if(t && t.isTagged(excludeTag))
					return false;
			}
			var f = false;
			for(var c=0; c<results.length; c++) {
				if(results[c][0] == tag) {
					f = true;
					results[c][1]++;
				}
			}
			if(!f)
				results.push([tag,1]);
		}
	});
	results.sort(function(a,b) {return a[0].toLowerCase() < b[0].toLowerCase() ? -1 : (a[0].toLowerCase() == b[0].toLowerCase() ? 0 : +1);});
	return results;
};

// Return an array of the tiddlers that are tagged with a given tag
TiddlyWiki.prototype.getTaggedTiddlers = function(tag,sortField)
{
	return this.reverseLookup("tags",tag,true,sortField);
};

// Return an array of the tiddlers that link to a given tiddler
TiddlyWiki.prototype.getReferringTiddlers = function(title,unusedParameter,sortField)
{
	if(!this.tiddlersUpdated)
		this.updateTiddlers();
	return this.reverseLookup("links",title,true,sortField);
};

// Return an array of the tiddlers that do or do not have a specified entry in the specified storage array (ie, "links" or "tags")
// lookupMatch == true to match tiddlers, false to exclude tiddlers
TiddlyWiki.prototype.reverseLookup = function(lookupField,lookupValue,lookupMatch,sortField)
{
	var results = [];
	this.forEachTiddler(function(title,tiddler) {
		var f = !lookupMatch;
		for(var lookup=0; lookup<tiddler[lookupField].length; lookup++) {
			if(tiddler[lookupField][lookup] == lookupValue)
				f = lookupMatch;
		}
		if(f)
			results.push(tiddler);
	});
	if(!sortField)
		sortField = "title";
	results.sort(function(a,b) {return a[sortField] < b[sortField] ? -1 : (a[sortField] == b[sortField] ? 0 : +1);});
	return results;
};

// Return the tiddlers as a sorted array
TiddlyWiki.prototype.getTiddlers = function(field,excludeTag)
{
	var results = [];
	this.forEachTiddler(function(title,tiddler) {
		if(excludeTag == undefined || !tiddler.isTagged(excludeTag))
			results.push(tiddler);
	});
	if(field)
		results.sort(function(a,b) {return a[field] < b[field] ? -1 : (a[field] == b[field] ? 0 : +1);});
	return results;
};

// Return array of names of tiddlers that are referred to but not defined
TiddlyWiki.prototype.getMissingLinks = function(sortField)
{
	if(!this.tiddlersUpdated)
		this.updateTiddlers();
	var results = [];
	this.forEachTiddler(function (title,tiddler) {
		if(tiddler.isTagged("excludeMissing") || tiddler.isTagged("systemConfig"))
			return;
		for(var n=0; n<tiddler.links.length;n++) {
			var link = tiddler.links[n];
			if(this.fetchTiddler(link) == null && !this.isShadowTiddler(link))
				results.pushUnique(link);
		}
	});
	results.sort();
	return results;
};

// Return an array of names of tiddlers that are defined but not referred to
TiddlyWiki.prototype.getOrphans = function()
{
	var results = [];
	this.forEachTiddler(function (title,tiddler) {
		if(this.getReferringTiddlers(title).length == 0 && !tiddler.isTagged("excludeLists"))
			results.push(title);
	});
	results.sort();
	return results;
};

// Return an array of names of all the shadow tiddlers
TiddlyWiki.prototype.getShadowed = function()
{
	var results = [];
	for(var t in config.shadowTiddlers) {
		if(typeof config.shadowTiddlers[t] == "string")
			results.push(t);
	}
	results.sort();
	return results;
};

// Return an array of tiddlers that have been touched since they were downloaded or created
TiddlyWiki.prototype.getTouched = function()
{
	var results = [];
	this.forEachTiddler(function(title,tiddler) {
		if(tiddler.isTouched())
			results.push(tiddler);
		});
	results.sort();
	return results;
};

// Resolves a Tiddler reference or tiddler title into a Tiddler object, or null if it doesn't exist
TiddlyWiki.prototype.resolveTiddler = function(tiddler)
{
	var t = (typeof tiddler == 'string') ? this.getTiddler(tiddler) : tiddler;
	return t instanceof Tiddler ? t : null;
};

TiddlyWiki.prototype.getLoader = function()
{
	if(!this.loader)
		this.loader = new TW21Loader();
	return this.loader;
};

TiddlyWiki.prototype.getSaver = function()
{
	if(!this.saver)
		this.saver = new TW21Saver();
	return this.saver;
};

// Returns true if path is a valid field name (path),
// i.e. a sequence of identifiers, separated by '.'
TiddlyWiki.isValidFieldName = function(name)
{
	var match = /[a-zA-Z_]\w*(\.[a-zA-Z_]\w*)*/.exec(name);
	return match && (match[0] == name);
};

// Throws an exception when name is not a valid field name.
TiddlyWiki.checkFieldName = function(name)
{
	if(!TiddlyWiki.isValidFieldName(name))
		throw config.messages.invalidFieldName.format([name]);
};

function StringFieldAccess(n,readOnly)
{
	this.set = readOnly ?
			function(t,v) {if(v != t[n]) throw config.messages.fieldCannotBeChanged.format([n]);} :
			function(t,v) {if(v != t[n]) {t[n] = v; return true;}};
	this.get = function(t) {return t[n];};
}

function DateFieldAccess(n)
{
	this.set = function(t,v) {
		var d = v instanceof Date ? v : Date.convertFromYYYYMMDDHHMM(v);
		if(d != t[n]) {
			t[n] = d; return true;
		}
	};
	this.get = function(t) {return t[n].convertToYYYYMMDDHHMM();};
}

function LinksFieldAccess(n)
{
	this.set = function(t,v) {
		var s = (typeof v == "string") ? v.readBracketedList() : v;
		if(s.toString() != t[n].toString()) {
			t[n] = s; return true;
		}
	};
	this.get = function(t) {return String.encodeTiddlyLinkList(t[n]);};
}

TiddlyWiki.standardFieldAccess = {
	// The set functions return true when setting the data has changed the value.
	"title":    new StringFieldAccess("title",true),
	// Handle the "tiddler" field name as the title
	"tiddler":  new StringFieldAccess("title",true),
	"text":     new StringFieldAccess("text"),
	"modifier": new StringFieldAccess("modifier"),
	"modified": new DateFieldAccess("modified"),
	"created":  new DateFieldAccess("created"),
	"tags":     new LinksFieldAccess("tags")
};

TiddlyWiki.isStandardField = function(name)
{
	return TiddlyWiki.standardFieldAccess[name] != undefined;
};

// Sets the value of the given field of the tiddler to the value.
// Setting an ExtendedField's value to null or undefined removes the field.
// Setting a namespace to undefined removes all fields of that namespace.
// The fieldName is case-insensitive.
// All values will be converted to a string value.
TiddlyWiki.prototype.setValue = function(tiddler,fieldName,value)
{
	TiddlyWiki.checkFieldName(fieldName);
	var t = this.resolveTiddler(tiddler);
	if(!t)
		return;
	fieldName = fieldName.toLowerCase();
	var isRemove = (value === undefined) || (value === null);
	var accessor = TiddlyWiki.standardFieldAccess[fieldName];
	if(accessor) {
		if(isRemove)
			// don't remove StandardFields
			return;
		var h = TiddlyWiki.standardFieldAccess[fieldName];
		if(!h.set(t,value))
			return;
	} else {
		var oldValue = t.fields[fieldName];
		if(isRemove) {
			if(oldValue !== undefined) {
				// deletes a single field
				delete t.fields[fieldName];
			} else {
				// no concrete value is defined for the fieldName
				// so we guess this is a namespace path.
				// delete all fields in a namespace
				var re = new RegExp('^'+fieldName+'\\.');
				var dirty = false;
				for(var n in t.fields) {
					if(n.match(re)) {
						delete t.fields[n];
						dirty = true;
					}
				}
				if(!dirty)
					return;
			}
		} else {
			// the "normal" set case. value is defined (not null/undefined)
			// For convenience provide a nicer conversion Date->String
			value = value instanceof Date ? value.convertToYYYYMMDDHHMMSSMMM() : String(value);
			if(oldValue == value)
				return;
			t.fields[fieldName] = value;
		}
	}
	// When we are here the tiddler/store really was changed.
	this.notify(t.title,true);
	if(!fieldName.match(/^temp\./))
		this.setDirty(true);
};

// Returns the value of the given field of the tiddler.
// The fieldName is case-insensitive.
// Will only return String values (or undefined).
TiddlyWiki.prototype.getValue = function(tiddler,fieldName)
{
	var t = this.resolveTiddler(tiddler);
	if(!t)
		return undefined;
	fieldName = fieldName.toLowerCase();
	var accessor = TiddlyWiki.standardFieldAccess[fieldName];
	if(accessor) {
		return accessor.get(t);
	}
	return t.fields[fieldName];
};

// Calls the callback function for every field in the tiddler.
// When callback function returns a non-false value the iteration stops
// and that value is returned.
// The order of the fields is not defined.
// @param callback a function(tiddler,fieldName,value).
TiddlyWiki.prototype.forEachField = function(tiddler,callback,onlyExtendedFields)
{
	var t = this.resolveTiddler(tiddler);
	if(!t)
		return undefined;
	for(var n in t.fields) {
		var result = callback(t,n,t.fields[n]);
		if(result)
			return result;
		}
	if(onlyExtendedFields)
		return undefined;
	for(var n in TiddlyWiki.standardFieldAccess) {
		if(n == "tiddler")
			// even though the "title" field can also be referenced through the name "tiddler"
			// we only visit this field once.
			continue;
		var result = callback(t,n,TiddlyWiki.standardFieldAccess[n].get(t));
		if(result)
			return result;
	}
	return undefined;
};

//--
//-- Story functions
//--

function Story(container,idPrefix)
{
	this.container = container;
	this.idPrefix = idPrefix;
	this.highlightRegExp = null;
}

Story.prototype.forEachTiddler = function(fn)
{
	var place = document.getElementById(this.container);
	if(!place)
		return;
	var e = place.firstChild;
	while(e) {
		var n = e.nextSibling;
		var title = e.getAttribute("tiddler");
		fn.call(this,title,e);
		e = n;
	}
};

Story.prototype.displayTiddlers = function(srcElement,titles,template,animate,unused,customFields,toggle)
{
	for(var t = titles.length-1;t>=0;t--)
		this.displayTiddler(srcElement,titles[t],template,animate,unused,customFields);
};

Story.prototype.displayTiddler = function(srcElement,title,template,animate,unused,customFields,toggle)
{
	var place = document.getElementById(this.container);
	var tiddlerElem = document.getElementById(this.idPrefix + title);
	if(tiddlerElem) {
		if(toggle)
			this.closeTiddler(title,true);
		else
			this.refreshTiddler(title,template,false,customFields);
	} else {
		var before = this.positionTiddler(srcElement);
		tiddlerElem = this.createTiddler(place,before,title,template,customFields);
	}
	if(srcElement && typeof srcElement !== "string") {
		if(config.options.chkAnimate && (animate == undefined || animate == true) && anim && typeof Zoomer == "function" && typeof Scroller == "function")
			anim.startAnimating(new Zoomer(title,srcElement,tiddlerElem),new Scroller(tiddlerElem));
		else
			window.scrollTo(0,ensureVisible(tiddlerElem));
	}
};

Story.prototype.positionTiddler = function(srcElement)
{
	var place = document.getElementById(this.container);
	var before = null;
	if(typeof srcElement == "string") {
		switch(srcElement) {
			case "top":
				before = place.firstChild;
				break;
			case "bottom":
				before = null;
				break;
		}
	} else {
		var after = this.findContainingTiddler(srcElement);
		if(after == null) {
			before = place.firstChild;
		} else if(after.nextSibling) {
			before = after.nextSibling;
			if(before.nodeType != 1)
				before = null;
		}
	}
	return before;
};

Story.prototype.createTiddler = function(place,before,title,template,customFields)
{
	var tiddlerElem = createTiddlyElement(null,"div",this.idPrefix + title,"tiddler");
	tiddlerElem.setAttribute("refresh","tiddler");
	if(customFields)
		tiddlerElem.setAttribute("tiddlyFields",customFields);
	place.insertBefore(tiddlerElem,before);
	var defaultText = null;
	if(!store.tiddlerExists(title) && !store.isShadowTiddler(title))
		defaultText = this.loadMissingTiddler(title,customFields,tiddlerElem);
	this.refreshTiddler(title,template,false,customFields,defaultText);
	return tiddlerElem;
};

Story.prototype.loadMissingTiddler = function(title,fields,tiddlerElem)
{
	var tiddler = new Tiddler(title);
	tiddler.fields = typeof fields == "string" ?  fields.decodeHashMap() : (fields ? fields : {});
	var serverType = tiddler.getServerType();
	var host = tiddler.fields['server.host'];
	var workspace = tiddler.fields['server.workspace'];
	if(!serverType | !host)
		return null;
	var sm = new SyncMachine(serverType,{
			start: function() {
				return this.openHost(host,"openWorkspace");
			},
			openWorkspace: function() {
				return this.openWorkspace(workspace,"getTiddler");
			},
			getTiddler: function() {
				return this.getTiddler(title,"gotTiddler");
			},
			gotTiddler: function(tiddler) {
				if(tiddler && tiddler.text) {
					var downloaded = new Date();
					if(!tiddler.created)
						tiddler.created = downloaded;
					if(!tiddler.modified)
						tiddler.modified = tiddler.created;
					store.saveTiddler(tiddler.title,tiddler.title,tiddler.text,tiddler.modifier,tiddler.modified,tiddler.tags,tiddler.fields,true,tiddler.created);
					autoSaveChanges();
				}
				delete this;
				return true;
			},
			error: function(message) {
				displayMessage("Error loading missing tiddler from %0: %1".format([host,message]));
			}
		});
	sm.go();
	return config.messages.loadingMissingTiddler.format([title,serverType,host,workspace]);
};

Story.prototype.chooseTemplateForTiddler = function(title,template)
{
	if(!template)
		template = DEFAULT_VIEW_TEMPLATE;
	if(template == DEFAULT_VIEW_TEMPLATE || template == DEFAULT_EDIT_TEMPLATE)
		template = config.tiddlerTemplates[template];
	return template;
};

Story.prototype.getTemplateForTiddler = function(title,template,tiddler)
{
	return store.getRecursiveTiddlerText(template,null,10);
};

Story.prototype.refreshTiddler = function(title,template,force,customFields,defaultText)
{
	var tiddlerElem = document.getElementById(this.idPrefix + title);
	if(tiddlerElem) {
		if(tiddlerElem.getAttribute("dirty") == "true" && !force)
			return tiddlerElem;
		template = this.chooseTemplateForTiddler(title,template);
		var currTemplate = tiddlerElem.getAttribute("template");
		if((template != currTemplate) || force) {
			var tiddler = store.getTiddler(title);
			if(!tiddler) {
				tiddler = new Tiddler();
				if(store.isShadowTiddler(title)) {
					tiddler.set(title,store.getTiddlerText(title),config.views.wikified.shadowModifier,version.date,[],version.date);
				} else {
					var text = template=="EditTemplate" ?
								config.views.editor.defaultText.format([title]) :
								config.views.wikified.defaultText.format([title]);
					text = defaultText ? defaultText : text;
					var fields = customFields ? customFields.decodeHashMap() : null;
					tiddler.set(title,text,config.views.wikified.defaultModifier,version.date,[],version.date,fields);
				}
			}
			tiddlerElem.setAttribute("tags",tiddler.tags.join(" "));
			tiddlerElem.setAttribute("tiddler",title);
			tiddlerElem.setAttribute("template",template);
			var me = this;
			tiddlerElem.onmouseover = this.onTiddlerMouseOver;
			tiddlerElem.onmouseout = this.onTiddlerMouseOut;
			tiddlerElem.ondblclick = this.onTiddlerDblClick;
			tiddlerElem[window.event?"onkeydown":"onkeypress"] = this.onTiddlerKeyPress;
			var html = this.getTemplateForTiddler(title,template,tiddler);
			tiddlerElem.innerHTML = html;
			applyHtmlMacros(tiddlerElem,tiddler);
			if(store.getTaggedTiddlers(title).length > 0)
				addClass(tiddlerElem,"isTag");
			else
				removeClass(tiddlerElem,"isTag");
			if(!store.tiddlerExists(title)) {
				if(store.isShadowTiddler(title))
					addClass(tiddlerElem,"shadow");
				else
					addClass(tiddlerElem,"missing");
			} else {
				removeClass(tiddlerElem,"shadow");
				removeClass(tiddlerElem,"missing");
			}
			if(customFields)
				this.addCustomFields(tiddlerElem,customFields);
			forceReflow();
		}
	}
	return tiddlerElem;
};

Story.prototype.addCustomFields = function(place,customFields)
{
	var fields = customFields.decodeHashMap();
	var w = document.createElement("div");
	w.style.display = "none";
	place.appendChild(w);
	for(var t in fields) {
		var e = document.createElement("input");
		e.setAttribute("type","text");
		e.setAttribute("value",fields[t]);
		w.appendChild(e);
		e.setAttribute("edit",t);
	}
};

Story.prototype.refreshAllTiddlers = function() 
{
	var place = document.getElementById(this.container);
	var e = place.firstChild;
	if(!e)
		return;
	this.refreshTiddler(e.getAttribute("tiddler"),e.getAttribute("template"),true);
	while((e = e.nextSibling) != null) 
		this.refreshTiddler(e.getAttribute("tiddler"),e.getAttribute("template"),true);
};

Story.prototype.onTiddlerMouseOver = function(e)
{
	if(window.addClass instanceof Function)
		addClass(this,"selected");
};

Story.prototype.onTiddlerMouseOut = function(e)
{
	if(window.removeClass instanceof Function)
		removeClass(this,"selected");
};

Story.prototype.onTiddlerDblClick = function(e)
{
	if(!e) var e = window.event;
	var theTarget = resolveTarget(e);
	if(theTarget && theTarget.nodeName.toLowerCase() != "input" && theTarget.nodeName.toLowerCase() != "textarea") {
		if(document.selection && document.selection.empty)
			document.selection.empty();
		config.macros.toolbar.invokeCommand(this,"defaultCommand",e);
		e.cancelBubble = true;
		if(e.stopPropagation) e.stopPropagation();
		return true;
	} else {
		return false;
	}
};

Story.prototype.onTiddlerKeyPress = function(e)
{
	if(!e) var e = window.event;
	clearMessage();
	var consume = false; 
	var title = this.getAttribute("tiddler");
	var target = resolveTarget(e);
	switch(e.keyCode) {
		case 9: // Tab
			if(config.options.chkInsertTabs && target.tagName.toLowerCase() == "textarea") {
				replaceSelection(target,String.fromCharCode(9));
				consume = true; 
			}
			if(config.isOpera) {
				target.onblur = function() {
					this.focus();
					this.onblur = null;
				};
			}
			break;
		case 13: // Ctrl-Enter
		case 10: // Ctrl-Enter on IE PC
		case 77: // Ctrl-Enter is "M" on some platforms
			if(e.ctrlKey) {
				blurElement(this);
				config.macros.toolbar.invokeCommand(this,"defaultCommand",e);
				consume = true;
			}
			break; 
		case 27: // Escape
			blurElement(this);
			config.macros.toolbar.invokeCommand(this,"cancelCommand",e);
			consume = true;
			break;
	}
	e.cancelBubble = consume;
	if(consume) {
		if(e.stopPropagation) e.stopPropagation(); // Stop Propagation
		e.returnValue = true; // Cancel The Event in IE
		if(e.preventDefault ) e.preventDefault(); // Cancel The Event in Moz
	}
	return !consume;
};

Story.prototype.getTiddlerField = function(title,field)
{
	var tiddlerElem = document.getElementById(this.idPrefix + title);
	var e = null;
	if(tiddlerElem != null) {
		var children = tiddlerElem.getElementsByTagName("*");
		for(var t=0; t<children.length; t++) {
			var c = children[t];
			if(c.tagName.toLowerCase() == "input" || c.tagName.toLowerCase() == "textarea") {
				if(!e)
					e = c;
				if(c.getAttribute("edit") == field)
					e = c;
			}
		}
	}
	return e;
};

Story.prototype.focusTiddler = function(title,field)
{
	var e = this.getTiddlerField(title,field);
	if(e) {
		e.focus();
		e.select();
	}
};

Story.prototype.blurTiddler = function(title)
{
	var tiddlerElem = document.getElementById(this.idPrefix + title);
	if(tiddlerElem != null && tiddlerElem.focus && tiddlerElem.blur) {
		tiddlerElem.focus();
		tiddlerElem.blur();
	}
};

Story.prototype.setTiddlerField = function(title,tag,mode,field)
{
	var c = story.getTiddlerField(title,field);

	var tags = c.value.readBracketedList();
	tags.setItem(tag,mode);
	c.value = String.encodeTiddlyLinkList(tags);
};

Story.prototype.setTiddlerTag = function(title,tag,mode)
{
	Story.prototype.setTiddlerField(title,tag,mode,"tags");
};

Story.prototype.closeTiddler = function(title,animate,unused)
{
	var tiddlerElem = document.getElementById(this.idPrefix + title);
	if(tiddlerElem != null) {
		clearMessage();
		this.scrubTiddler(tiddlerElem);
		if(config.options.chkAnimate && animate && anim && typeof Slider == "function")
			anim.startAnimating(new Slider(tiddlerElem,false,null,"all"));
		else {
			removeNode(tiddlerElem);
			forceReflow();
		}
	}
};

Story.prototype.scrubTiddler = function(tiddlerElem)
{
	tiddlerElem.id = null;
};

Story.prototype.setDirty = function(title,dirty)
{
	var tiddlerElem = document.getElementById(this.idPrefix + title);
	if(tiddlerElem != null)
		tiddlerElem.setAttribute("dirty",dirty ? "true" : "false");
};

Story.prototype.isDirty = function(title)
{
	var tiddlerElem = document.getElementById(this.idPrefix + title);
	if(tiddlerElem != null)
		return tiddlerElem.getAttribute("dirty") == "true";
	return null;
};

Story.prototype.areAnyDirty = function()
{
	var r = false;
	this.forEachTiddler(function(title,element) {
		if(this.isDirty(title))
			r = true;
	});
	return r;
};

Story.prototype.closeAllTiddlers = function(exclude)
{
	clearMessage();
	this.forEachTiddler(function(title,element) {
		if((title != exclude) && element.getAttribute("dirty") != "true")
			this.closeTiddler(title);
	});
	window.scrollTo(0,ensureVisible(this.container));
};

Story.prototype.isEmpty = function()
{
	var place = document.getElementById(this.container);
	return place && place.firstChild == null;
};

Story.prototype.search = function(text,useCaseSensitive,useRegExp)
{
	this.closeAllTiddlers();
	highlightHack = new RegExp(useRegExp ?	 text : text.escapeRegExp(),useCaseSensitive ? "mg" : "img");
	var matches = store.search(highlightHack,"title","excludeSearch");
	var titles = [];
	for(var t=0;t<matches.length;t++)
		titles.push(matches[t].title);
	this.displayTiddlers(null,titles);
	highlightHack = null;
	var q = useRegExp ? "/" : "'";
	if(matches.length > 0)
		displayMessage(config.macros.search.successMsg.format([titles.length.toString(),q + text + q]));
	else
		displayMessage(config.macros.search.failureMsg.format([q + text + q]));
};

Story.prototype.findContainingTiddler = function(e)
{
	while(e && !hasClass(e,"tiddler"))
		e = e.parentNode;
	return e;
};

Story.prototype.gatherSaveFields = function(e,fields)
{
	if(e && e.getAttribute) {
		var f = e.getAttribute("edit");
		if(f)
			fields[f] = e.value.replace(/\r/mg,"");
		if(e.hasChildNodes()) {
			var c = e.childNodes;
			for(var t=0; t<c.length; t++)
				this.gatherSaveFields(c[t],fields);
		}
	}
};

Story.prototype.hasChanges = function(title)
{
	var e = document.getElementById(this.idPrefix + title);
	if(e != null) {
		var fields = {};
		this.gatherSaveFields(e,fields);
		var tiddler = store.fetchTiddler(title);
		if(!tiddler)
			return false;
		for(var n in fields) {
			if(store.getValue(title,n) != fields[n])
				return true;
		}
	}
	return false;
};

Story.prototype.saveTiddler = function(title,minorUpdate)
{
	var tiddlerElem = document.getElementById(this.idPrefix + title);
	if(tiddlerElem != null) {
		var fields = {};
		this.gatherSaveFields(tiddlerElem,fields);
		var newTitle = fields.title ? fields.title : title;
		if(store.tiddlerExists(newTitle) && newTitle != title) {
			if(!confirm(config.messages.overwriteWarning.format([newTitle.toString()])))
				return null;
		}
		if(newTitle != title)
			this.closeTiddler(newTitle,false);
		tiddlerElem.id = this.idPrefix + newTitle;
		tiddlerElem.setAttribute("tiddler",newTitle);
		tiddlerElem.setAttribute("template",DEFAULT_VIEW_TEMPLATE);
		tiddlerElem.setAttribute("dirty","false");
		if(config.options.chkForceMinorUpdate)
			minorUpdate = !minorUpdate;
		if(!store.tiddlerExists(newTitle))
			minorUpdate = false;
		var newDate = new Date();
		var extendedFields = store.tiddlerExists(newTitle) ? store.fetchTiddler(newTitle).fields : {};
		for(var n in fields) {
			if(!TiddlyWiki.isStandardField(n))
				extendedFields[n] = fields[n];
			}
		var tiddler = store.saveTiddler(title,newTitle,fields.text,minorUpdate ? undefined : config.options.txtUserName,minorUpdate ? undefined : newDate,fields.tags,extendedFields);
		autoSaveChanges(null,[tiddler]);
		return newTitle;
	}
	return null;
};

Story.prototype.permaView = function()
{
	var links = [];
	this.forEachTiddler(function(title,element) {
		links.push(String.encodeTiddlyLink(title));
	});
	var t = encodeURIComponent(links.join(" "));
	if(t == "")
		t = "#";
	if(window.location.hash != t)
		window.location.hash = t;
};

//--
//-- Backstage
//--

var backstage = {
	area: null,
	toolbar: null,
	button: null,
	showButton: null,
	hideButton: null,
	cloak: null,
	panel: null,
	panelBody: null,
	panelFooter: null,
	currTabName: null,
	currTabElem: null,
	content: null,

	init: function() {
		var cmb = config.messages.backstage;
		this.area = document.getElementById("backstageArea");
		this.toolbar = document.getElementById("backstageToolbar");
		this.button = document.getElementById("backstageButton");
		this.button.style.display = "block";
		var t = cmb.open.text + " " + glyph("bentArrowLeft");
		this.showButton = createTiddlyButton(this.button,t,cmb.open.tooltip,
						function (e) {backstage.show(); return false;},null,"backstageShow");
		t = glyph("bentArrowRight") + " " + cmb.close.text;
		this.hideButton = createTiddlyButton(this.button,t,cmb.close.tooltip,
						function (e) {backstage.hide(); return false;},null,"backstageHide");
		this.cloak = document.getElementById("backstageCloak");
		this.panel = document.getElementById("backstagePanel");
		this.panelFooter = createTiddlyElement(this.panel,"div",null,"backstagePanelFooter");
		this.panelBody = createTiddlyElement(this.panel,"div",null,"backstagePanelBody");
		this.cloak.onmousedown = function(e) {
			backstage.switchTab(null);
		};
		createTiddlyText(this.toolbar,cmb.prompt);
		for(t=0; t<config.backstageTasks.length; t++) {
			var taskName = config.backstageTasks[t];
			var task = config.tasks[taskName];
			var handler = task.action ? this.onClickCommand : this.onClickTab;
			var text = task.text + (task.action ? "" : glyph("downTriangle"));
			var btn = createTiddlyButton(this.toolbar,text,task.tooltip,handler,"backstageTab");
			btn.setAttribute("task",taskName);
			addClass(btn,task.action ? "backstageAction" : "backstageTask");
			}
		this.content = document.getElementById("contentWrapper");
		if(config.options.chkBackstage)
			this.show();
		else
			this.hide();
	},
	
	isVisible: function () {
		return this.area ? this.area.style.display == "block" : false;
	},
	
	show: function() {
		this.area.style.display = "block";
		if(anim && config.options.chkAnimate) {
			backstage.toolbar.style.left = findWindowWidth() + "px";
			var p = [
				{style: "left", start: findWindowWidth(), end: 0, template: "%0px"}
			];
			anim.startAnimating(new Morpher(backstage.toolbar,config.animDuration,p));
		} else {
			backstage.area.style.left = "0px";
		}
		this.showButton.style.display = "none";
		this.hideButton.style.display = "block";
		config.options.chkBackstage = true;
		saveOptionCookie("chkBackstage");
		addClass(this.content,"backstageVisible");
	},

	hide: function() {
		if(this.currTabElem) {
			this.switchTab(null);
		} else {
			backstage.toolbar.style.left = "0px";
			if(anim && config.options.chkAnimate) {
				var p = [
					{style: "left", start: 0, end: findWindowWidth(), template: "%0px"}
				];
				var c = function(element,properties) {backstage.area.style.display = "none";};
				anim.startAnimating(new Morpher(backstage.toolbar,config.animDuration,p,c));
			} else {
				this.area.style.display = "none";
			}
			this.showButton.style.display = "block";
			this.hideButton.style.display = "none";
			config.options.chkBackstage = false;
			saveOptionCookie("chkBackstage");
			removeClass(this.content,"backstageVisible");
		}
	},

	onClickCommand: function(e) {
		var task = config.tasks[this.getAttribute("task")];
		displayMessage(task);
		if(task.action) {
			backstage.switchTab(null);
			task.action();
		}
		return false;
	},

	onClickTab: function(e) {
		backstage.switchTab(this.getAttribute("task"));
		return false;
	},

	// Switch to a given tab, or none if null is passed
	switchTab: function(tabName) {
		var tabElem = null;
		var e = this.toolbar.firstChild;
		while(e)
			{
			if(e.getAttribute && e.getAttribute("task") == tabName)
				tabElem = e;
			e = e.nextSibling;
			}
		if(tabName == backstage.currTabName)
			return;
		if(backstage.currTabElem) {
			removeClass(this.currTabElem,"backstageSelTab");
		}
		if(tabElem && tabName) {
			backstage.preparePanel();
			addClass(tabElem,"backstageSelTab");
			var task = config.tasks[tabName];
			wikify(task.content,backstage.panelBody,null,null);
			backstage.showPanel();
		} else if(backstage.currTabElem) {
			backstage.hidePanel();
		}
		backstage.currTabName = tabName;
		backstage.currTabElem = tabElem;
	},

	isPanelVisible: function() {
		return backstage.panel ? backstage.panel.style.display == "block" : false;
	},

	preparePanel: function() {
		backstage.cloak.style.height = findWindowHeight() + "px";
		backstage.cloak.style.display = "block";
		removeChildren(backstage.panelBody);
		return backstage.panelBody;
	},
	
	showPanel: function() {
		backstage.panel.style.display = "block";
		if(anim && config.options.chkAnimate) {
			backstage.panel.style.top = (-backstage.panel.offsetHeight) + "px";
			var p = [
				{style: "top", start: -backstage.panel.offsetHeight, end: 0, template: "%0px"}
			];
			anim.startAnimating(new Morpher(backstage.panel,config.animDuration,p),new Scroller(backstage.panel,false));
		} else {
			backstage.panel.style.top = "0px";
		}
		return backstage.panelBody;
	},
	
	hidePanel: function() {
		backstage.currTabName = null;
		backstage.currTabElem = null;
		if(anim && config.options.chkAnimate) {
			var p = [
				{style: "top", start: 0, end: -(backstage.panel.offsetHeight), template: "%0px"},
				{style: "display", atEnd: "none"}
			];
			var c = function(element,properties) {backstage.cloak.style.display = "none";};
			anim.startAnimating(new Morpher(backstage.panel,config.animDuration,p,c));
		 } else {
			backstage.panel.style.display = "none";
			backstage.cloak.style.display = "none";
		}
	}
};

config.macros.backstage = {};

config.macros.backstage.handler = function(place,macroName,params,wikifier,paramString,tiddler)
{
	var backstageTask = config.tasks[params[0]];
	if(backstageTask)
		createTiddlyButton(place,backstageTask.text,backstageTask.tooltip,function(e) {backstage.switchTab(params[0]); return false;});
};

//--
//-- ImportTiddlers macro
//--

config.macros.importTiddlers.handler = function(place,macroName,params,wikifier,paramString,tiddler)
{
	if(readOnly) {
		createTiddlyElement(place,"div",null,"marked",this.readOnlyWarning);
		return;
	}
	var w = new Wizard();
	w.createWizard(place,this.wizardTitle);
	this.restart(w);
};

config.macros.importTiddlers.onCancel = function(e)
{
	var wizard = new Wizard(this);
	var place = wizard.clear();
	config.macros.importTiddlers.restart(wizard);
	return false;
};

config.macros.importTiddlers.restart = function(wizard)
{
	wizard.addStep(this.step1Title,this.step1Html);
	var s = wizard.getElement("selTypes");
	for(var t in config.adaptors) {
		var e = createTiddlyElement(s,"option",null,null,t);
		e.value = t;
	}
	s = wizard.getElement("selFeeds");
	var feeds = this.getFeeds();
	for(t in feeds) {
		e = createTiddlyElement(s,"option",null,null,t);
		e.value = t;
	}
	wizard.setValue("feeds",feeds);
	s.onchange = config.macros.importTiddlers.onFeedChange;
	var fileInput = wizard.getElement("txtBrowse");
	fileInput.onchange = config.macros.importTiddlers.onBrowseChange;
	fileInput.onkeyup = config.macros.importTiddlers.onBrowseChange;
	wizard.setButtons([{caption: this.openLabel, tooltip: this.openPrompt, onClick: config.macros.importTiddlers.onOpen}]);
};

config.macros.importTiddlers.getFeeds = function()
{
	var feeds = {};
	var tagged = store.getTaggedTiddlers("systemServer","title");
	for(var t=0; t<tagged.length; t++) {
		var title = tagged[t].title;
		var serverType = store.getTiddlerSlice(title,"Type");
		if(!serverType)
			serverType = "file";
		feeds[title] = {title: title,
						url: store.getTiddlerSlice(title,"URL"),
						workspace: store.getTiddlerSlice(title,"Workspace"),
						workspaceList: store.getTiddlerSlice(title,"WorkspaceList"),
						tiddlerFilter: store.getTiddlerSlice(title,"TiddlerFilter"),
						serverType: serverType,
						description: store.getTiddlerSlice(title,"Description")};
	}
	return feeds;
};

config.macros.importTiddlers.onFeedChange = function(e)
{
	var wizard = new Wizard(this);
	var selTypes = wizard.getElement("selTypes");
	var fileInput = wizard.getElement("txtPath");
	var feeds = wizard.getValue("feeds");
	var f = feeds[this.value];
	if(f) {
		selTypes.value = f.serverType;
		fileInput.value = f.url;
		this.selectedIndex = 0;
		wizard.setValue("feedName",f.serverType);
		wizard.setValue("feedHost",f.url);
		wizard.setValue("feedWorkspace",f.workspace);
		wizard.setValue("feedWorkspaceList",f.workspaceList);
		wizard.setValue("feedTiddlerFilter",f.tiddlerFilter);
	}
	return false;
};

config.macros.importTiddlers.onBrowseChange = function(e)
{
	var wizard = new Wizard(this);
	var fileInput = wizard.getElement("txtPath");
	fileInput.value = "file://" + this.value;
	var serverType = wizard.getElement("selTypes");
	serverType.value = "file";
	return false;
};

config.macros.importTiddlers.onOpen = function(e)
{
	var wizard = new Wizard(this);
	var fileInput = wizard.getElement("txtPath");
	var url = fileInput.value;
	var serverType = wizard.getElement("selTypes").value;
	var adaptor = new config.adaptors[serverType];
	wizard.setValue("adaptor",adaptor);
	wizard.setValue("serverType",serverType);
	wizard.setValue("host",url);
	var context = {};
	var ret = adaptor.openHost(url,context,wizard,config.macros.importTiddlers.onOpenHost);
	if(ret !== true)
		displayMessage(ret);
	wizard.setButtons([{caption: config.macros.importTiddlers.cancelLabel, tooltip: config.macros.importTiddlers.cancelPrompt, onClick: config.macros.importTiddlers.onCancel}],config.macros.importTiddlers.statusOpenHost);
	return false;
};

config.macros.importTiddlers.onOpenHost = function(context,wizard)
{
	var adaptor = wizard.getValue("adaptor");
	if(context.status !== true)
		displayMessage("Error in importTiddlers.onOpenHost: " + context.statusText);
	var ret = adaptor.getWorkspaceList(context,wizard,config.macros.importTiddlers.onGetWorkspaceList);
	if(ret !== true)
		displayMessage(ret);
	wizard.setButtons([{caption: config.macros.importTiddlers.cancelLabel, tooltip: config.macros.importTiddlers.cancelPrompt, onClick: config.macros.importTiddlers.onCancel}],config.macros.importTiddlers.statusGetWorkspaceList);
};

config.macros.importTiddlers.onGetWorkspaceList = function(context,wizard)
{
	if(context.status !== true)
		displayMessage("Error in importTiddlers.onGetWorkspaceList: " + context.statusText);
	wizard.addStep(config.macros.importTiddlers.step2Title,config.macros.importTiddlers.step2Html);
	var s = wizard.getElement("selWorkspace");
	s.onchange = config.macros.importTiddlers.onWorkspaceChange;
	for(var t=0; t<context.workspaces.length; t++) {
		var e = createTiddlyElement(s,"option",null,null,context.workspaces[t].title);
		e.value = context.workspaces[t].title;
	}
	var workspaceList = wizard.getValue("feedWorkspaceList");
	if(workspaceList) {
		var list = workspaceList.parseParams("workspace",null,false,true);
		for(var n=1; n<list.length; n++) {
			if(context.workspaces.findByField("title",list[n].value) == null) {
				e = createTiddlyElement(s,"option",null,null,list[n].value);
				e.value = list[n].value;
			}
		}
	}
	var workspace = wizard.getValue("feedWorkspace");
	if(workspace) {
		t = wizard.getElement("txtWorkspace");
		t.value = workspace;
	}
	wizard.setButtons([{caption: config.macros.importTiddlers.openLabel, tooltip: config.macros.importTiddlers.openPrompt, onClick: config.macros.importTiddlers.onChooseWorkspace}]);
};

config.macros.importTiddlers.onWorkspaceChange = function(e)
{
	var wizard = new Wizard(this);
	var t = wizard.getElement("txtWorkspace");
	t.value  = this.value;
	this.selectedIndex = 0;
	return false;
};

config.macros.importTiddlers.onChooseWorkspace = function(e)
{
	var wizard = new Wizard(this);
	var adaptor = wizard.getValue("adaptor");
	var workspace = wizard.getElement("txtWorkspace").value;
	wizard.setValue("workspace",workspace);
	var context = {};
	var ret = adaptor.openWorkspace(workspace,context,wizard,config.macros.importTiddlers.onOpenWorkspace);
	if(ret !== true)
		displayMessage(ret);
	wizard.setButtons([{caption: config.macros.importTiddlers.cancelLabel, tooltip: config.macros.importTiddlers.cancelPrompt, onClick: config.macros.importTiddlers.onCancel}],config.macros.importTiddlers.statusOpenWorkspace);
	return false;
};

config.macros.importTiddlers.onOpenWorkspace = function(context,wizard)
{
	if(context.status !== true)
		displayMessage("Error in importTiddlers.onOpenWorkspace: " + context.statusText);
	var adaptor = wizard.getValue("adaptor");
	var ret = adaptor.getTiddlerList(context,wizard,config.macros.importTiddlers.onGetTiddlerList,wizard.getValue("feedTiddlerFilter"));
	if(ret !== true)
		displayMessage(ret);
	wizard.setButtons([{caption: config.macros.importTiddlers.cancelLabel, tooltip: config.macros.importTiddlers.cancelPrompt, onClick: config.macros.importTiddlers.onCancel}],config.macros.importTiddlers.statusGetTiddlerList);
};

config.macros.importTiddlers.onGetTiddlerList = function(context,wizard)
{
	if(context.status !== true)
		displayMessage("Error in importTiddlers.onGetTiddlerList: " + context.statusText);
	// Extract data for the listview
	var listedTiddlers = [];
	if(context.tiddlers) {
		for(var n=0; n<context.tiddlers.length; n++) {
			var tiddler = context.tiddlers[n];
			listedTiddlers.push({
				title: tiddler.title,
				modified: tiddler.modified,
				modifier: tiddler.modifier,
				text: tiddler.text ? wikifyPlainText(tiddler.text,100) : "",
				tags: tiddler.tags,
				size: tiddler.text ? tiddler.text.length : 0,
				tiddler: tiddler
			});
		}
	}
	listedTiddlers.sort(function(a,b) {return a.title < b.title ? -1 : (a.title == b.title ? 0 : +1);});
	// Display the listview
	wizard.addStep(config.macros.importTiddlers.step3Title,config.macros.importTiddlers.step3Html);
	var markList = wizard.getElement("markList");
	var listWrapper = document.createElement("div");
	markList.parentNode.insertBefore(listWrapper,markList);
	var listView = ListView.create(listWrapper,listedTiddlers,config.macros.importTiddlers.listViewTemplate);
	wizard.setValue("listView",listView);
	var txtSaveTiddler = wizard.getElement("txtSaveTiddler");
	txtSaveTiddler.value = config.macros.importTiddlers.generateSystemServerName(wizard);
	wizard.setButtons([
			{caption: config.macros.importTiddlers.cancelLabel, tooltip: config.macros.importTiddlers.cancelPrompt, onClick: config.macros.importTiddlers.onCancel},
			{caption: config.macros.importTiddlers.importLabel, tooltip: config.macros.importTiddlers.importPrompt, onClick:  config.macros.importTiddlers.doImport}
		]);
};

config.macros.importTiddlers.generateSystemServerName = function(wizard)
{
	var serverType = wizard.getValue("serverType");
	var host = wizard.getValue("host");
	var workspace = wizard.getValue("workspace");
	var pattern = config.macros.importTiddlers[workspace ? "systemServerNamePattern" : "systemServerNamePatternNoWorkspace"];
	return pattern.format([serverType,host,workspace]);
};

config.macros.importTiddlers.saveServerTiddler = function(wizard)
{
	var txtSaveTiddler = wizard.getElement("txtSaveTiddler").value;
	if(store.tiddlerExists(txtSaveTiddler)) {
		if(!confirm(config.macros.importTiddlers.confirmOverwriteSaveTiddler.format([txtSaveTiddler])))
			return;
		store.suspendNotifications();
		store.removeTiddler(txtSaveTiddler);
		store.resumeNotifications();
	}
	var serverType = wizard.getValue("serverType");
	var host = wizard.getValue("host");
	var workspace = wizard.getValue("workspace");
	var text = config.macros.importTiddlers.serverSaveTemplate.format([serverType,host,workspace]);
	store.saveTiddler(txtSaveTiddler,txtSaveTiddler,text,config.macros.importTiddlers.serverSaveModifier,new Date(),["systemServer"]);
};

config.macros.importTiddlers.doImport = function(e)
{
	var wizard = new Wizard(this);
	if(wizard.getElement("chkSave").checked)
		config.macros.importTiddlers.saveServerTiddler(wizard);
	var chkSync = wizard.getElement("chkSync").checked;
	wizard.setValue("sync",chkSync);
	var listView = wizard.getValue("listView");
	var rowNames = ListView.getSelectedRows(listView);
	var adaptor = wizard.getValue("adaptor");
	var overwrite = new Array();
	var t;
	for(t=0; t<rowNames.length; t++) {
		if(store.tiddlerExists(rowNames[t]))
			overwrite.push(rowNames[t]);
	}
	if(overwrite.length > 0) {
		if(!confirm(config.macros.importTiddlers.confirmOverwriteText.format([overwrite.join(", ")])))
			return false;
	}
	wizard.addStep(config.macros.importTiddlers.step4Title.format([rowNames.length]),config.macros.importTiddlers.step4Html);
	for(t=0; t<rowNames.length; t++) {
		var link = document.createElement("div");
		createTiddlyLink(link,rowNames[t],true);
		var place = wizard.getElement("markReport");
		place.parentNode.insertBefore(link,place);
	}
	wizard.setValue("remainingImports",rowNames.length);
	wizard.setButtons([
			{caption: config.macros.importTiddlers.cancelLabel, tooltip: config.macros.importTiddlers.cancelPrompt, onClick: config.macros.importTiddlers.onCancel}
		],config.macros.importTiddlers.statusDoingImport);
	for(t=0; t<rowNames.length; t++) {
		var context = {};
		context.allowSynchronous = true;
		var inbound = adaptor.getTiddler(rowNames[t],context,wizard,config.macros.importTiddlers.onGetTiddler);
	}
	return false;
};

config.macros.importTiddlers.onGetTiddler = function(context,wizard)
{
	if(!context.status)
		displayMessage("Error in importTiddlers.onGetTiddler: " + context.statusText);
	var tiddler = context.tiddler;
	store.suspendNotifications();
	store.saveTiddler(tiddler.title, tiddler.title, tiddler.text, tiddler.modifier, tiddler.modified, tiddler.tags, tiddler.fields, true, tiddler.created);
	if(!wizard.getValue("sync")) {
		store.setValue(tiddler.title,'server',null);
	}
	store.resumeNotifications();
	if(!context.isSynchronous) 
		store.notify(tiddler.title,true);
	var remainingImports = wizard.getValue("remainingImports")-1;
	wizard.setValue("remainingImports",remainingImports);
	if(remainingImports == 0) {
		if(context.isSynchronous) {
			store.notifyAll();
			refreshDisplay();
		}
		wizard.setButtons([
				{caption: config.macros.importTiddlers.doneLabel, tooltip: config.macros.importTiddlers.donePrompt, onClick: config.macros.importTiddlers.onCancel}
			],config.macros.importTiddlers.statusDoneImport);
		autoSaveChanges();
	}
};

//--
//-- Sync macro
//--

// Synchronisation handlers
config.syncers = {};

// Sync state.
var currSync = null;

// sync macro
config.macros.sync.handler = function(place,macroName,params,wikifier,paramString,tiddler)
{
	if(!wikifier.isStatic)
		this.startSync(place);
};

config.macros.sync.startSync = function(place)
{
	if(currSync)
		config.macros.sync.cancelSync();
	currSync = {};
	currSync.syncList = this.getSyncableTiddlers();
	this.createSyncTasks();
	this.preProcessSyncableTiddlers();
	var wizard = new Wizard();
	currSync.wizard = wizard;
	wizard.createWizard(place,this.wizardTitle);
	wizard.addStep(this.step1Title,this.step1Html);
	var markList = wizard.getElement("markList");
	var listWrapper = document.createElement("div");
	markList.parentNode.insertBefore(listWrapper,markList);
	currSync.listView = ListView.create(listWrapper,currSync.syncList,this.listViewTemplate);
	this.processSyncableTiddlers();
	wizard.setButtons([
			{caption: this.syncLabel, tooltip: this.syncPrompt, onClick: this.doSync}
		]);
};

config.macros.sync.getSyncableTiddlers = function ()
{
	var list = [];
	store.forEachTiddler(function(title,tiddler) {
		var syncItem = {};
		syncItem.serverType = tiddler.getServerType();
		syncItem.serverHost = tiddler.fields['server.host'];
		syncItem.serverWorkspace = tiddler.fields['server.workspace'];
		syncItem.tiddler = tiddler;
		syncItem.title = tiddler.title;
		syncItem.isTouched = tiddler.isTouched();
		syncItem.selected = syncItem.isTouched;
		syncItem.syncStatus = config.macros.sync.syncStatusList[syncItem.isTouched ? "changedLocally" : "none"];
		syncItem.status = syncItem.syncStatus.text;
		if(syncItem.serverType && syncItem.serverHost)
			list.push(syncItem);
		});
	list.sort(function(a,b) {return a.title < b.title ? -1 : (a.title == b.title ? 0 : +1);});
	return list;
};

config.macros.sync.preProcessSyncableTiddlers = function()
{
	for(var t=0; t<currSync.syncList.length; t++) {
		si = currSync.syncList[t];
		var ti = si.syncTask.syncMachine.generateTiddlerInfo(si.tiddler);
		si.serverUrl = ti.uri;
	}
};

config.macros.sync.processSyncableTiddlers = function()
{
	for(var t=0; t<currSync.syncList.length; t++) {
		si = currSync.syncList[t];
		si.rowElement.style.backgroundColor = si.syncStatus.color;
	}
};

config.macros.sync.createSyncTasks = function()
{
	currSync.syncTasks = [];
	for(var t=0; t<currSync.syncList.length; t++) {
		var si = currSync.syncList[t];
		var r = null;
		for(var st=0; st<currSync.syncTasks.length; st++) {
			var cst = currSync.syncTasks[st];
			if(si.serverType == cst.serverType && si.serverHost == cst.serverHost && si.serverWorkspace == cst.serverWorkspace)
				r = cst;
		}
		if(r == null) {
			si.syncTask = this.createSyncTask(si);
			currSync.syncTasks.push(si.syncTask);
		} else {
			si.syncTask = r;
			r.syncItems.push(si);
		}
	}
};

config.macros.sync.createSyncTask = function(syncItem)
{
	var st = {};
	st.serverType = syncItem.serverType;
	st.serverHost = syncItem.serverHost;
	st.serverWorkspace = syncItem.serverWorkspace;
	st.syncItems = [syncItem];
	st.syncMachine = new SyncMachine(st.serverType,{
		start: function() {
			return this.openHost(st.serverHost,"openWorkspace");
		},
		openWorkspace: function() {
			return this.openWorkspace(st.serverWorkspace,"getTiddlerList");
		},
		getTiddlerList: function() {
			return this.getTiddlerList("gotTiddlerList");
		},
		gotTiddlerList: function(tiddlers) {
			for(var t=0; t<st.syncItems.length; t++) {
				var si = st.syncItems[t];
				var f = tiddlers.findByField("title",si.title);
				if(f !== null) {
					if(tiddlers[f].fields['server.page.revision'] > si.tiddler.fields['server.page.revision']) {
						si.syncStatus = config.macros.sync.syncStatusList[si.isTouched ? 'changedBoth' : 'changedServer'];
					}
				} else {
					si.syncStatus = config.macros.sync.syncStatusList.notFound;
				}
				config.macros.sync.updateSyncStatus(si);
			}
		},
		getTiddler: function(title) {
			return this.getTiddler(title,"onGetTiddler");
		},
		onGetTiddler: function(tiddler) {
			var syncItem = st.syncItems.findByField("title",tiddler.title);
			if(syncItem !== null) {
				syncItem = st.syncItems[syncItem];
				store.saveTiddler(tiddler.title, tiddler.title, tiddler.text, tiddler.modifier, tiddler.modified, tiddler.tags, tiddler.fields, true, tiddler.created);
				syncItem.syncStatus = config.macros.sync.syncStatusList.gotFromServer;
				config.macros.sync.updateSyncStatus(syncItem);
			}
		},
		putTiddler: function(tiddler) {
			return this.putTiddler(tiddler,"onPutTiddler");
		},
		onPutTiddler: function(tiddler) {
			var syncItem = st.syncItems.findByField("title",tiddler.title);
			if(syncItem !== null) {
				syncItem = st.syncItems[syncItem];
				store.resetTiddler(tiddler.title);
				syncItem.syncStatus = config.macros.sync.syncStatusList.putToServer;
				config.macros.sync.updateSyncStatus(syncItem);
			}
		}
	});
	st.syncMachine.go();
	return st;
};

config.macros.sync.updateSyncStatus = function(syncItem)
{
	var e = syncItem.colElements["status"];
	removeChildren(e);
	createTiddlyText(e,syncItem.syncStatus.text);
	syncItem.rowElement.style.backgroundColor = syncItem.syncStatus.color;
};

config.macros.sync.doSync = function(e)
{
	var rowNames = ListView.getSelectedRows(currSync.listView);
	for(var t=0; t<currSync.syncList.length; t++) {
		var si = currSync.syncList[t];
		if(rowNames.indexOf(si.title) != -1) {
			config.macros.sync.doSyncItem(si);
		}
	}
	return false;
};

config.macros.sync.doSyncItem = function(syncItem)
{
	var r = true;
	var sl = config.macros.sync.syncStatusList;
	switch(syncItem.syncStatus) {
		case sl.changedServer:
			r = syncItem.syncTask.syncMachine.go("getTiddler",syncItem.title);
			break;
		case sl.notFound:
		case sl.changedLocally:
		case sl.changedBoth:
			r = syncItem.syncTask.syncMachine.go("putTiddler",syncItem.tiddler);
			break;
		default:
			break;
	}
	if(r !== true)
		displayMessage("Error in doSyncItem: " + r);
};

config.macros.sync.cancelSync = function()
{
	currSync = null;
};

function SyncMachine(serverType,steps)
{
	this.serverType = serverType;
	this.adaptor = new config.adaptors[serverType];
	this.steps = steps;
}

SyncMachine.prototype.go = function(step,varargs)
{
	if(!step)
		step = "start";
	var h = this.steps[step];
	if(!h)
		return null;
	var a = [];
	for(var t=1; t<arguments.length; t++)
		a.push(arguments[t]);
	var r = h.apply(this,a);
	if(typeof r == "string")
		this.invokeError(r);
	return r;
};

SyncMachine.prototype.invokeError = function(message)
{
	if(this.steps.error)
		this.steps.error(message);
};

SyncMachine.prototype.openHost = function(host,nextStep)
{
	var me = this;
	return me.adaptor.openHost(host,null,null,function(context) {
		if(typeof context.status == "string")
			me.invokeError(context.status);
		else
			me.go(nextStep);
	});
};

SyncMachine.prototype.getWorkspaceList = function(nextStep)
{
	var me = this;
	return me.adaptor.getWorkspaceList(null,null,function(context) {
		if(typeof context.status == "string")
			me.invokeError(context.status);
		else
			me.go(nextStep,context.workspaces);
	});
};

SyncMachine.prototype.openWorkspace = function(workspace,nextStep)
{
	var me = this;
	return me.adaptor.openWorkspace(workspace,null,null,function(context) {
		if(typeof context.status == "string")
			me.invokeError(context.status);
		else
			me.go(nextStep);
	});
};

SyncMachine.prototype.getTiddlerList = function(nextStep)
{
	var me = this;
	return me.adaptor.getTiddlerList(null,null,function(context) {
		if(typeof context.status == "string")
			me.invokeError(context.status);
		else
			me.go(nextStep,context.tiddlers);
	});
};

SyncMachine.prototype.generateTiddlerInfo = function(tiddler)
{
	return this.adaptor.generateTiddlerInfo(tiddler);
};

SyncMachine.prototype.getTiddler = function(title,nextStep)
{
	var me = this;
	return me.adaptor.getTiddler(title,null,null,function(context) {
		if(typeof context.status == "string")
			me.invokeError(context.status);
		else
			me.go(nextStep,context.tiddler);
	});
};

SyncMachine.prototype.putTiddler = function(tiddler,nextStep)
{
	var me = this;
	return me.adaptor.putTiddler(tiddler,null,null,function(context) {
		if(typeof context.status == "string")
			me.invokeError(context.status);
		else
			me.go(nextStep,tiddler);
	});
};

//--
//-- Manager UI for groups of tiddlers
//--

config.macros.plugins.handler = function(place,macroName,params,wikifier,paramString,tiddler)
{
	var wizard = new Wizard();
	wizard.createWizard(place,this.wizardTitle);
	wizard.addStep(this.step1Title,this.step1Html);
	var markList = wizard.getElement("markList");
	var listWrapper = document.createElement("div");
	markList.parentNode.insertBefore(listWrapper,markList);
	listWrapper.setAttribute("refresh","macro");
	listWrapper.setAttribute("macroName","plugins");
	listWrapper.setAttribute("params",paramString);
	this.refresh(listWrapper,paramString);
};

config.macros.plugins.refresh = function(listWrapper,params)
{
	var wizard = new Wizard(listWrapper);
	var selectedRows = [];
	ListView.forEachSelector(listWrapper,function(e,rowName) {
			if(e.checked)
				selectedRows.push(e.getAttribute("rowName"));
		});
	removeChildren(listWrapper);
	params = params.parseParams("anon");
	var plugins = installedPlugins.slice(0);
	var t,tiddler,p;
	var configTiddlers = store.getTaggedTiddlers("systemConfig");
	for(t=0; t<configTiddlers.length; t++) {
		tiddler = configTiddlers[t];
		if(plugins.findByField("title",tiddler.title) == null) {
			p = getPluginInfo(tiddler);
			p.executed = false;
			p.log.splice(0,0,this.skippedText);
			plugins.push(p);
		}
	}
	for(t=0; t<plugins.length; t++) {
		p = plugins[t];
		p.size = p.tiddler.text ? p.tiddler.text.length : 0;
		p.forced = p.tiddler.isTagged("systemConfigForce");
		p.disabled = p.tiddler.isTagged("systemConfigDisable");
		p.Selected = selectedRows.indexOf(plugins[t].title) != -1;
	}
	if(plugins.length == 0) {
		createTiddlyElement(listWrapper,"em",null,null,this.noPluginText);
		wizard.setButtons([]);
	} else {
		var listView = ListView.create(listWrapper,plugins,this.listViewTemplate,this.onSelectCommand);
		wizard.setValue("listView",listView);
		wizard.setButtons([
				{caption: config.macros.plugins.removeLabel, tooltip: config.macros.plugins.removePrompt, onClick:  config.macros.plugins.doRemoveTag},
				{caption: config.macros.plugins.deleteLabel, tooltip: config.macros.plugins.deletePrompt, onClick:  config.macros.plugins.doDelete}
			]);
	}
};

config.macros.plugins.doRemoveTag = function(e)
{
	var wizard = new Wizard(this);
	var listView = wizard.getValue("listView");
	var rowNames = ListView.getSelectedRows(listView);
	if(rowNames.length == 0) {
		alert(config.messages.nothingSelected);
	} else {
		for(var t=0; t<rowNames.length; t++)
			store.setTiddlerTag(rowNames[t],false,"systemConfig");
	}
};

config.macros.plugins.doDelete = function(e)
{
	var wizard = new Wizard(this);
	var listView = wizard.getValue("listView");
	var rowNames = ListView.getSelectedRows(listView);
	if(rowNames.length == 0) {
		alert(config.messages.nothingSelected);
	} else {
		if(confirm(config.macros.plugins.confirmDeleteText.format([rowNames.join(", ")]))) {
			for(t=0; t<rowNames.length; t++) {
				store.removeTiddler(rowNames[t]);
				story.closeTiddler(rowNames[t],true);
			}
		}
	}
};

//--
//-- Message area
//--

function getMessageDiv()
{
	var msgArea = document.getElementById("messageArea");
	if(!msgArea)
		return null;
	if(!msgArea.hasChildNodes())
		createTiddlyButton(createTiddlyElement(msgArea,"div",null,"messageToolbar"),
			config.messages.messageClose.text,
			config.messages.messageClose.tooltip,
			clearMessage);
	msgArea.style.display = "block";
	return createTiddlyElement(msgArea,"div");
}

function displayMessage(text,linkText)
{
	var e = getMessageDiv();
	if(!e) {
		alert(text);
		return;
	}
	if(linkText) {
		var link = createTiddlyElement(e,"a",null,null,text);
		link.href = linkText;
		link.target = "_blank";
	} else {
		e.appendChild(document.createTextNode(text));
	}
}

function clearMessage()
{
	var msgArea = document.getElementById("messageArea");
	if(msgArea) {
		removeChildren(msgArea);
		msgArea.style.display = "none";
	}
	return false;
}

//--
//-- Refresh mechanism
//--

config.refreshers = {
	link: function(e,changeList)
		{
		var title = e.getAttribute("tiddlyLink");
		refreshTiddlyLink(e,title);
		return true;
		},
	
	tiddler: function(e,changeList)
		{
		var title = e.getAttribute("tiddler");
		var template = e.getAttribute("template");
		if(changeList && changeList.indexOf(title) != -1 && !story.isDirty(title))
			story.refreshTiddler(title,template,true);
		else
			refreshElements(e,changeList);
		return true;
		},

	content: function(e,changeList)
		{
		var title = e.getAttribute("tiddler");
		var force = e.getAttribute("force");
		if(force != null || changeList == null || changeList.indexOf(title) != -1) {
			removeChildren(e);
			wikify(store.getTiddlerText(title,title),e,null);
			return true;
		} else
			return false;
		},

	macro: function(e,changeList)
		{
		var macro = e.getAttribute("macroName");
		var params = e.getAttribute("params");
		if(macro)
			macro = config.macros[macro];
		if(macro && macro.refresh)
			macro.refresh(e,params);
		return true;
		}
};

function refreshElements(root,changeList)
{
	var nodes = root.childNodes;
	for(var c=0; c<nodes.length; c++) {
		var e = nodes[c], type = null;
		if(e.getAttribute  && (e.tagName ? e.tagName != "IFRAME" : true))
			type = e.getAttribute("refresh");
		var refresher = config.refreshers[type];
		var refreshed = false;
		if(refresher != undefined)
			refreshed = refresher(e,changeList);
		if(e.hasChildNodes() && !refreshed)
			refreshElements(e,changeList);
	}
}

function applyHtmlMacros(root,tiddler)
{
	var e = root.firstChild;
	while(e) {
		var nextChild = e.nextSibling;
		if(e.getAttribute) {
			var macro = e.getAttribute("macro");
			if(macro) {
				var params = "";
				var p = macro.indexOf(" ");
				if(p != -1) {
					params = macro.substr(p+1);
					macro = macro.substr(0,p);
				}
				invokeMacro(e,macro,params,null,tiddler);
			}
		}
		if(e.hasChildNodes())
			applyHtmlMacros(e,tiddler);
		e = nextChild;
	}
}

function refreshPageTemplate(title)
{
	var stash = createTiddlyElement(document.body,"div");
	stash.style.display = "none";
	var display = document.getElementById("tiddlerDisplay");
	var nodes,t;
	if(display) {
		nodes = display.childNodes;
		for(t=nodes.length-1; t>=0; t--)
			stash.appendChild(nodes[t]);
	}
	var wrapper = document.getElementById("contentWrapper");
	if(!title)
		title = "PageTemplate";
	var html = store.getRecursiveTiddlerText(title,null,10);
	wrapper.innerHTML = html;
	applyHtmlMacros(wrapper);
	refreshElements(wrapper);
	display = document.getElementById("tiddlerDisplay");
	removeChildren(display);
	if(!display)
		display = createTiddlyElement(wrapper,"div","tiddlerDisplay");
	nodes = stash.childNodes;
	for(t=nodes.length-1; t>=0; t--)
		display.appendChild(nodes[t]);
	removeNode(stash);
}

function refreshDisplay(hint)
{
	if(typeof hint == "string")
		hint = [hint];
	var e = document.getElementById("contentWrapper");
	refreshElements(e,hint);
	if(backstage.isPanelVisible()) {
		e = document.getElementById("backstage");
		refreshElements(e,hint);
	}
}

function refreshPageTitle()
{
	document.title = getPageTitle();
}

function getPageTitle()
{
	var st = wikifyPlain("SiteTitle");
	var ss = wikifyPlain("SiteSubtitle");
	return st + ((st == "" || ss == "") ? "" : " - ") + ss;
}

function refreshStyles(title,doc)
{
	if(!doc)
		doc = document;
	setStylesheet(title == null ? "" : store.getRecursiveTiddlerText(title,"",10),title,doc);
}

function refreshColorPalette(title)
{
	if(!startingUp)
		refreshAll();
}

function refreshAll()
{
	refreshPageTemplate();
	refreshDisplay();
	refreshStyles("StyleSheetLayout");
	refreshStyles("StyleSheetColors");
	refreshStyles("StyleSheet");
	refreshStyles("StyleSheetPrint");
}

//--
//-- Options cookie stuff
//--

config.optionHandlers = {
	'txt': {
		get: function(name) {return encodeCookie(config.options[name].toString());},
		set: function(name,value) {config.options[name] = decodeCookie(value);}
	},
	'chk': {
		get: function(name) {return config.options[name] ? "true" : "false";},
		set: function(name,value) {config.options[name] = value == "true";}
	}
};

function loadOptionsCookie()
{
	if(safeMode)
		return;
	var cookies = document.cookie.split(";");
	for(var c=0; c<cookies.length; c++) {
		var p = cookies[c].indexOf("=");
		if(p != -1) {
			var name = cookies[c].substr(0,p).trim();
			var value = cookies[c].substr(p+1).trim();
			var optType = name.substr(0,3);
			if(config.optionHandlers[optType] && config.optionHandlers[optType].set)
				config.optionHandlers[optType].set(name,value);
		}
	}
}

function saveOptionCookie(name)
{
	if(safeMode)
		return;
	var c = name + "=";
	var optType = name.substr(0,3);
	if(config.optionHandlers[optType] && config.optionHandlers[optType].get)
		c += config.optionHandlers[optType].get(name);
	c += "; expires=Fri, 1 Jan 2038 12:00:00 UTC; path=/";
	document.cookie = c;
}

function encodeCookie(s)
{
	return escape(manualConvertUnicodeToUTF8(s));
}

function decodeCookie(s)
{
	s = unescape(s);
	var re = /&#[0-9]{1,5};/g;
	return s.replace(re,function($0) {return String.fromCharCode(eval($0.replace(/[&#;]/g,"")));});
}

//--
//-- Saving
//--

var saveUsingSafari = false;

var startSaveArea = '<div id="' + 'storeArea">'; // Split up into two so that indexOf() of this source doesn't find it
var endSaveArea = '</d' + 'iv>';

// If there are unsaved changes, force the user to confirm before exitting
function confirmExit()
{
	hadConfirmExit = true;
	if((store && store.isDirty && store.isDirty()) || (story && story.areAnyDirty && story.areAnyDirty()))
		return config.messages.confirmExit;
}

// Give the user a chance to save changes before exitting
function checkUnsavedChanges()
{
	if(store && store.isDirty && store.isDirty() && window.hadConfirmExit === false) {
		if(confirm(config.messages.unsavedChangesWarning))
			saveChanges();
	}
}

function updateLanguageAttribute(s)
{
	if(config.locale) {
		var mRE = /(<html(?:.*?)?)(?: xml:lang\="([a-z]+)")?(?: lang\="([a-z]+)")?>/;
		var m = mRE.exec(s);
		if(m) {
			var t = m[1];
			if(m[2])
				t += ' xml:lang="' + config.locale + '"';
			if(m[3])
				t += ' lang="' + config.locale + '"';
			t += ">";
			s = s.substr(0,m.index) + t + s.substr(m.index+m[0].length);
		}
	}
	return s;
}

function updateMarkupBlock(s,blockName,tiddlerName)
{
	return s.replaceChunk(
			"<!--%0-START-->".format([blockName]),
			"<!--%0-END-->".format([blockName]),
			"\n" + store.getRecursiveTiddlerText(tiddlerName,"") + "\n");
}

function updateOriginal(original,posDiv)
{
	if(!posDiv)
		posDiv = locateStoreArea(original);
	if(!posDiv) {
		alert(config.messages.invalidFileError.format([localPath]));
		return null;
	}
	var revised = original.substr(0,posDiv[0] + startSaveArea.length) + "\n" +
				convertUnicodeToUTF8(store.allTiddlersAsHtml()) + "\n" +
				original.substr(posDiv[1]);
	var newSiteTitle = convertUnicodeToUTF8(getPageTitle()).htmlEncode();
	revised = revised.replaceChunk("<title"+">","</title"+">"," " + newSiteTitle + " ");
	revised = updateLanguageAttribute(revised);
	revised = updateMarkupBlock(revised,"PRE-HEAD","MarkupPreHead");
	revised = updateMarkupBlock(revised,"POST-HEAD","MarkupPostHead");
	revised = updateMarkupBlock(revised,"PRE-BODY","MarkupPreBody");
	revised = updateMarkupBlock(revised,"POST-SCRIPT","MarkupPostBody");
	return revised;
}

function locateStoreArea(original)
{
	// Locate the storeArea div's
	var posOpeningDiv = original.indexOf(startSaveArea);
	var limitClosingDiv = original.indexOf("<"+"!--POST-STOREAREA--"+">");
	if(limitClosingDiv == -1)
		limitClosingDiv = original.indexOf("<"+"!--POST-BODY-START--"+">");
	var posClosingDiv = original.lastIndexOf(endSaveArea,limitClosingDiv == -1 ? original.length : limitClosingDiv);
	return (posOpeningDiv != -1 && posClosingDiv != -1) ? [posOpeningDiv,posClosingDiv] : null;
}

function autoSaveChanges(onlyIfDirty,tiddlers)
{
	if(config.options.chkAutoSave)
		saveChanges(onlyIfDirty,tiddlers);
}

// Save this tiddlywiki with the pending changes
function saveChanges(onlyIfDirty,tiddlers)
{
	if(onlyIfDirty && !store.isDirty())
		return;
	clearMessage();
	// Get the URL of the document
	var originalPath = document.location.toString();
	// Check we were loaded from a file URL
	if(originalPath.substr(0,5) != "file:") {
		alert(config.messages.notFileUrlError);
		if(store.tiddlerExists(config.messages.saveInstructions))
			story.displayTiddler(null,config.messages.saveInstructions);
		return;
	}
	var localPath = getLocalPath(originalPath);
	// Load the original file
	var original = loadFile(localPath);
	if(original == null) {
		alert(config.messages.cantSaveError);
		if(store.tiddlerExists(config.messages.saveInstructions))
			story.displayTiddler(null,config.messages.saveInstructions);
		return;
	}
	// Locate the storeArea div's
	var posDiv = locateStoreArea(original);
	if(!posDiv) {
		alert(config.messages.invalidFileError.format([localPath]));
		return;
	}
	saveBackup(localPath,original);
	saveRss(localPath);
	saveEmpty(localPath,original,posDiv);
	saveMain(localPath,original,posDiv);
}

function saveBackup(localPath,original)
{
	// Save the backup
	if(config.options.chkSaveBackups) {
		var backupPath = getBackupPath(localPath);
		var backup = config.browser.isIE ? ieCopyFile(backupPath,localPath) : saveFile(backupPath,original);
		if(backup)
			displayMessage(config.messages.backupSaved,"file://" + backupPath);
		else
			alert(config.messages.backupFailed);
	}
}

function saveRss(localPath)
{
	if(config.options.chkGenerateAnRssFeed) {
		var rssPath = localPath.substr(0,localPath.lastIndexOf(".")) + ".xml";
		var rssSave = saveFile(rssPath,convertUnicodeToUTF8(generateRss()));
		if(rssSave)
			displayMessage(config.messages.rssSaved,"file://" + rssPath);
		else
			alert(config.messages.rssFailed);
	}
}

function saveEmpty(localPath,original,posDiv)
{
	if(config.options.chkSaveEmptyTemplate) {
		var emptyPath,p;
		if((p = localPath.lastIndexOf("/")) != -1)
			emptyPath = localPath.substr(0,p) + "/empty.html";
		else if((p = localPath.lastIndexOf("\\")) != -1)
			emptyPath = localPath.substr(0,p) + "\\empty.html";
		else
			emptyPath = localPath + ".empty.html";
		var empty = original.substr(0,posDiv[0] + startSaveArea.length) + original.substr(posDiv[1]);
		var emptySave = saveFile(emptyPath,empty);
		if(emptySave)
			displayMessage(config.messages.emptySaved,"file://" + emptyPath);
		else
			alert(config.messages.emptyFailed);
	}
}

function saveMain(localPath,original,posDiv)
{
	var save;
	try {
		var revised = updateOriginal(original,posDiv);
		save = saveFile(localPath,revised);
	} catch (ex) {
		showException(ex);
	}
	if(save) {
		displayMessage(config.messages.mainSaved,"file://" + localPath);
		store.setDirty(false);
	} else {
		alert(config.messages.mainFailed);
	}
}

function getLocalPath(origPath)
{
	var originalPath = convertUriToUTF8(origPath,config.options.txtFileSystemCharSet);
	// Remove any location or query part of the URL
	var argPos = originalPath.indexOf("?");
	if(argPos != -1)
		originalPath = originalPath.substr(0,argPos);
	var hashPos = originalPath.indexOf("#");
	if(hashPos != -1)
		originalPath = originalPath.substr(0,hashPos);
	// Convert file://localhost/ to file:///
	if(originalPath.indexOf("file://localhost/") == 0)
		originalPath = "file://" + originalPath.substr(16);
	// Convert to a native file format
	var localPath;
	if(originalPath.charAt(9) == ":") // pc local file
		localPath = unescape(originalPath.substr(8)).replace(new RegExp("/","g"),"\\");
	else if(originalPath.indexOf("file://///") == 0) // FireFox pc network file
		localPath = "\\\\" + unescape(originalPath.substr(10)).replace(new RegExp("/","g"),"\\");
	else if(originalPath.indexOf("file:///") == 0) // mac/unix local file
		localPath = unescape(originalPath.substr(7));
	else if(originalPath.indexOf("file:/") == 0) // mac/unix local file
		localPath = unescape(originalPath.substr(5));
	else // pc network file
		localPath = "\\\\" + unescape(originalPath.substr(7)).replace(new RegExp("/","g"),"\\");
	return localPath;
}

function getBackupPath(localPath)
{
	var backSlash = true;
	var dirPathPos = localPath.lastIndexOf("\\");
	if(dirPathPos == -1) {
		dirPathPos = localPath.lastIndexOf("/");
		backSlash = false;
	}
	var backupFolder = config.options.txtBackupFolder;
	if(!backupFolder || backupFolder == "")
		backupFolder = ".";
	var backupPath = localPath.substr(0,dirPathPos) + (backSlash ? "\\" : "/") + backupFolder + localPath.substr(dirPathPos);
	backupPath = backupPath.substr(0,backupPath.lastIndexOf(".")) + "." + (new Date()).convertToYYYYMMDDHHMMSSMMM() + ".html";
	return backupPath;
}

function generateRss()
{
	var s = [];
	var d = new Date();
	var u = store.getTiddlerText("SiteUrl");
	// Assemble the header
	s.push("<" + "?xml version=\"1.0\"?" + ">");
	s.push("<rss version=\"2.0\">");
	s.push("<channel>");
	s.push("<title" + ">" + wikifyPlain("SiteTitle").htmlEncode() + "</title" + ">");
	if(u)
		s.push("<link>" + u.htmlEncode() + "</link>");
	s.push("<description>" + wikifyPlain("SiteSubtitle").htmlEncode() + "</description>");
	s.push("<language>en-us</language>");
	s.push("<copyright>Copyright " + d.getFullYear() + " " + config.options.txtUserName.htmlEncode() + "</copyright>");
	s.push("<pubDate>" + d.toGMTString() + "</pubDate>");
	s.push("<lastBuildDate>" + d.toGMTString() + "</lastBuildDate>");
	s.push("<docs>http://blogs.law.harvard.edu/tech/rss</docs>");
	s.push("<generator>TiddlyWiki " + version.major + "." + version.minor + "." + version.revision + "</generator>");
	// The body
	var tiddlers = store.getTiddlers("modified","excludeLists");
	var n = config.numRssItems > tiddlers.length ? 0 : tiddlers.length-config.numRssItems;
	for (var t=tiddlers.length-1; t>=n; t--)
		s.push(tiddlers[t].saveToRss(u));
	// And footer
	s.push("</channel>");
	s.push("</rss>");
	// Save it all
	return s.join("\n");
}

//--
//-- Filesystem code
//--

function convertUTF8ToUnicode(u)
{
	if(window.netscape == undefined)
		return manualConvertUTF8ToUnicode(u);
	else
		return mozConvertUTF8ToUnicode(u);
}

function manualConvertUTF8ToUnicode(utf)
{
	var uni = utf;
	var src = 0;
	var dst = 0;
	var b1, b2, b3;
	var c;
	while(src < utf.length) {
		b1 = utf.charCodeAt(src++);
		if(b1 < 0x80) {
			dst++;
		} else if(b1 < 0xE0) {
			b2 = utf.charCodeAt(src++);
			c = String.fromCharCode(((b1 & 0x1F) << 6) | (b2 & 0x3F));
			uni = uni.substring(0,dst++).concat(c,utf.substr(src));
		} else {
			b2 = utf.charCodeAt(src++);
			b3 = utf.charCodeAt(src++);
			c = String.fromCharCode(((b1 & 0xF) << 12) | ((b2 & 0x3F) << 6) | (b3 & 0x3F));
			uni = uni.substring(0,dst++).concat(c,utf.substr(src));
		}
	}
	return uni;
}

function mozConvertUTF8ToUnicode(u)
{
	try {
		netscape.security.PrivilegeManager.enablePrivilege("UniversalXPConnect");
		var converter = Components.classes["@mozilla.org/intl/scriptableunicodeconverter"].createInstance(Components.interfaces.nsIScriptableUnicodeConverter);
		converter.charset = "UTF-8";
	} catch(ex) {
		return manualConvertUTF8ToUnicode(u);
	} // fallback
	var s = converter.ConvertToUnicode(u);
	var fin = converter.Finish();
	return (fin.length > 0) ? s+fin : s;
}

function convertUnicodeToUTF8(s)
{
	if(window.netscape == undefined)
		return manualConvertUnicodeToUTF8(s);
	else
		return mozConvertUnicodeToUTF8(s);
}

function manualConvertUnicodeToUTF8(s)
{
	var re = /[^\u0000-\u007F]/g ;
	return s.replace(re,function($0) {return "&#" + $0.charCodeAt(0).toString() + ";";});
}

function mozConvertUnicodeToUTF8(s)
{
	try {
		netscape.security.PrivilegeManager.enablePrivilege("UniversalXPConnect");
		var converter = Components.classes["@mozilla.org/intl/scriptableunicodeconverter"].createInstance(Components.interfaces.nsIScriptableUnicodeConverter);
		converter.charset = "UTF-8";
	} catch(ex) {
		return manualConvertUnicodeToUTF8(s);
	} // fallback
	var u = converter.ConvertFromUnicode(s);
	var fin = converter.Finish();
	if(fin.length > 0)
		return u + fin;
	else
		return u;
}

function convertUriToUTF8(uri,charSet)
{
	if(window.netscape == undefined || charSet == undefined || charSet == "")
		return uri;
	try {
		netscape.security.PrivilegeManager.enablePrivilege("UniversalXPConnect");
		var converter = Components.classes["@mozilla.org/intl/utf8converterservice;1"].getService(Components.interfaces.nsIUTF8ConverterService);
	} catch(ex) {
		return uri;
	}
	return converter.convertURISpecToUTF8(uri,charSet);
}

function saveFile(fileUrl,content)
{
	var r = null;
	if(!r)
		r = mozillaSaveFile(fileUrl,content);
	if(!r)
		r = ieSaveFile(fileUrl,content);
	if(!r)
		r = javaSaveFile(fileUrl,content);
	return r;
}

function loadFile(fileUrl)
{
	var r = null;
	if((r == null) || (r == false))
		r = mozillaLoadFile(fileUrl);
	if((r == null) || (r == false))
		r = ieLoadFile(fileUrl);
	if((r == null) || (r == false))
		r = javaLoadFile(fileUrl);
	return r;
}

// Returns null if it can't do it, false if there's an error, true if it saved OK
function ieSaveFile(filePath,content)
{
	try {
		var fso = new ActiveXObject("Scripting.FileSystemObject");
	} catch(ex) {
		return null;
	}
	var file = fso.OpenTextFile(filePath,2,-1,0);
	file.Write(content);
	file.Close();
	return true;
}

// Returns null if it can't do it, false if there's an error, or a string of the content if successful
function ieLoadFile(filePath)
{
	try {
		var fso = new ActiveXObject("Scripting.FileSystemObject");
		var file = fso.OpenTextFile(filePath,1);
		var content = file.ReadAll();
		file.Close();
	} catch(ex) {
		return null;
	}
	return content;
}

function ieCopyFile(dest,source)
{
	try {
		var fso = new ActiveXObject("Scripting.FileSystemObject");
		fso.GetFile(source).Copy(dest);
	} catch(ex) {
		return false;
	}
	return true;
}

// Returns null if it can't do it, false if there's an error, true if it saved OK
function mozillaSaveFile(filePath,content)
{
	if(window.Components) {
		try {
			netscape.security.PrivilegeManager.enablePrivilege("UniversalXPConnect");
			var file = Components.classes["@mozilla.org/file/local;1"].createInstance(Components.interfaces.nsILocalFile);
			file.initWithPath(filePath);
			if(!file.exists())
				file.create(0,0664);
			var out = Components.classes["@mozilla.org/network/file-output-stream;1"].createInstance(Components.interfaces.nsIFileOutputStream);
			out.init(file,0x20|0x02,00004,null);
			out.write(content,content.length);
			out.flush();
			out.close();
			return true;
		} catch(ex) {
			return false;
		}
	}
	return null;
}

// Returns null if it can't do it, false if there's an error, or a string of the content if successful
function mozillaLoadFile(filePath)
{
	if(window.Components) {
		try {
			netscape.security.PrivilegeManager.enablePrivilege("UniversalXPConnect");
			var file = Components.classes["@mozilla.org/file/local;1"].createInstance(Components.interfaces.nsILocalFile);
			file.initWithPath(filePath);
			if(!file.exists())
				return null;
			var inputStream = Components.classes["@mozilla.org/network/file-input-stream;1"].createInstance(Components.interfaces.nsIFileInputStream);
			inputStream.init(file,0x01,00004,null);
			var sInputStream = Components.classes["@mozilla.org/scriptableinputstream;1"].createInstance(Components.interfaces.nsIScriptableInputStream);
			sInputStream.init(inputStream);
			return sInputStream.read(sInputStream.available());
		} catch(ex) {
			return false;
		}
	}
	return null;
}

function javaUrlToFilename(url)
{
	var f = "//localhost";
	if(url.indexOf(f) == 0)
		return url.substring(f.length);
	var i = url.indexOf(":");
	if(i > 0)
		return url.substring(i-1);
	return url;
}

function javaSaveFile(filePath,content)
{
	try {
		if(document.applets["TiddlySaver"])
			return document.applets["TiddlySaver"].saveFile(javaUrlToFilename(filePath),"UTF-8",content);
	} catch(ex) {
	}
	try {
		var s = new java.io.PrintStream(new java.io.FileOutputStream(javaUrlToFilename(filePath)));
		s.print(content);
		s.close();
	} catch(ex) {
		return null;
	}
	return true;
}

function javaLoadFile(filePath)
{
	try {
		if(document.applets["TiddlySaver"])
			return String(document.applets["TiddlySaver"].loadFile(javaUrlToFilename(filePath),"UTF-8"));
	} catch(ex) {
	}
	var content = [];
	try {
		var r = new java.io.BufferedReader(new java.io.FileReader(javaUrlToFilename(filePath)));
		var line;
		while((line = r.readLine()) != null)
			content.push(new String(line));
		r.close();
	} catch(ex) {
		return null;
	}
	return content.join("\n");
}

//--
//-- Server adaptor for talking to static files
//--

function FileAdaptor()
{
	this.host = null;
	this.store = null;
	return this;
}

FileAdaptor.NotLoadedError = "TiddlyWiki file has not been loaded";
FileAdaptor.serverType = 'file';

// Open the specified host/server
FileAdaptor.prototype.openHost = function(host,context,userParams,callback)
{
	this.host = host;
	if(!context)
		context = {};
	context.adaptor = this;
	context.callback = callback;
	context.userParams = userParams;
	var ret = loadRemoteFile(host,FileAdaptor.openHostCallback,context);
	return typeof(ret) == "string" ? ret : true;
};

FileAdaptor.openHostCallback = function(status,context,responseText,url,xhr)
{
	var adaptor = context.adaptor;
	context.status = status;
	if(!status) {
		context.statusText = "Error reading file: " + xhr.statusText;
	} else {
		// Load the content into a TiddlyWiki() object
		adaptor.store = new TiddlyWiki();
		if(!adaptor.store.importTiddlyWiki(responseText))
			context.statusText = config.messages.invalidFileError.format([url]);
	}
	context.callback(context,context.userParams);
};

// Gets the list of workspaces on a given server
FileAdaptor.prototype.getWorkspaceList = function(context,userParams,callback)
{
	if(!context)
		context = {};
	context.workspaces = [{title:"(default)"}];
	context.status = true;
	window.setTimeout(function() {callback(context,userParams);},10);
	return true;
};

// Open the specified workspace
FileAdaptor.prototype.openWorkspace = function(workspace,context,userParams,callback)
{
	if(!context)
		context = {};
	context.status = true;
	window.setTimeout(function() {callback(context,userParams);},10);
	return true;
};

// Gets the list of tiddlers within a given workspace
FileAdaptor.prototype.getTiddlerList = function(context,userParams,callback)
{
	if(!this.store)
		return FileAdaptor.NotLoadedError;
	if(!context)
		context = {};
	context.tiddlers = [];
	this.store.forEachTiddler(function(title,tiddler)
		{
		var t = new Tiddler(title);
		t.text = tiddler.text;
		t.modified = tiddler.modified;
		t.modifier = tiddler.modifier;
		t.fields['server.page.revision'] = tiddler.modified.convertToYYYYMMDDHHMM();
		t.tags = tiddler.tags;
		context.tiddlers.push(t);
		});
	context.status = true;
	window.setTimeout(function() {callback(context,userParams);},10);
	return true;
};

FileAdaptor.prototype.generateTiddlerInfo = function(tiddler)
{
	var info = {};
	info.uri = tiddler.fields['server.host'] + "#" + tiddler.title;
	return info;
};

// Retrieves a tiddler from a given workspace on a given server
FileAdaptor.prototype.getTiddler = function(title,context,userParams,callback)
{
	if(!this.store)
		return FileAdaptor.NotLoadedError;
	if(!context)
		context = {};
	context.tiddler = this.store.fetchTiddler(title);
	if(context.tiddler) {
		context.tiddler.fields['server.type'] = FileAdaptor.serverType;
		context.tiddler.fields['server.host'] = this.host;
		context.tiddler.fields['server.page.revision'] = context.tiddler.modified.convertToYYYYMMDDHHMM();
	}
	context.status = true;
	if(context.allowSynchronous) {
		context.isSynchronous = true;
		callback(context,userParams);
	} else {
		window.setTimeout(function() {callback(context,userParams);},10);
	}
	return true;
};

FileAdaptor.prototype.close = function()
{
	delete this.store;
	this.store = null;
};

config.adaptors[FileAdaptor.serverType] = FileAdaptor;

//--
//-- Remote HTTP requests
//--

function loadRemoteFile(url,callback,params)
{
	return doHttp("GET",url,null,null,null,null,callback,params,null);
}

// HTTP status codes
var httpStatus = {
	OK: 200,
	ContentCreated: 201,
	NoContent: 204,
	Unauthorized: 401,
	Forbidden: 403,
	NotFound: 404,
	MethodNotAllowed: 405
};

function doHttp(type,url,data,contentType,username,password,callback,params,headers)
{
	// Get an xhr object
	var x = getXMLHttpRequest();
	if(!x)
		return "Can't create XMLHttpRequest object";
	// Install callback
	x.onreadystatechange = function() {
		if (x.readyState == 4 && callback && (x.status !== undefined)) {
			if([0, httpStatus.OK, httpStatus.ContentCreated, httpStatus.NoContent].contains(x.status))
				callback(true,params,x.responseText,url,x);
			else
				callback(false,params,null,url,x);
			x.onreadystatechange = function(){};
			x = null;
		}
	};
	// Send request
	if(window.Components && window.netscape && window.netscape.security && document.location.protocol.indexOf("http") == -1)
		window.netscape.security.PrivilegeManager.enablePrivilege("UniversalBrowserRead");
	try {
		url = url + (url.indexOf("?") < 0 ? "?" : "&") + "nocache=" + Math.random();
		x.open(type,url,true,username,password);
		if (data)
			x.setRequestHeader("Content-Type", contentType ? contentType : "application/x-www-form-urlencoded");
		if (x.overrideMimeType)
			x.setRequestHeader("Connection", "close");
		if(headers) {
			for(n in headers)
				x.setRequestHeader(n,headers[n]);
		}
		x.setRequestHeader("X-Requested-With", "TiddlyWiki " + version.major + "." + version.minor + "." + version.revision + (version.beta ? " (beta " + version.beta + ")" : ""));
		x.send(data);
	} catch (ex) {
		return exceptionText(ex);
	}
	return x;
}

function getXMLHttpRequest()
{
	try {
		var x = new XMLHttpRequest(); // Modern
	} catch(ex) {
		try {
			x = new ActiveXObject("Msxml2.XMLHTTP"); // IE 6
		} catch (ex2) {
			return null;
		}
	}
	return x;
}

//--
//-- TiddlyWiki-specific utility functions
//--

function createTiddlyButton(theParent,theText,theTooltip,theAction,theClass,theId,theAccessKey)
{
	var theButton = document.createElement("a");
	if(theAction) {
		theButton.onclick = theAction;
		theButton.setAttribute("href","javascript:;");
	}
	if(theTooltip)
		theButton.setAttribute("title",theTooltip);
	if(theText)
		theButton.appendChild(document.createTextNode(theText));
	if(theClass)
		theButton.className = theClass;
	else
		theButton.className = "button";
	if(theId)
		theButton.id = theId;
	if(theParent)
		theParent.appendChild(theButton);
	if(theAccessKey)
		theButton.setAttribute("accessKey",theAccessKey);
	return theButton;
}

function createTiddlyLink(place,title,includeText,theClass,isStatic,linkedFromTiddler,noToggle)
{
	var text = includeText ? title : null;
	var i = getTiddlyLinkInfo(title,theClass);
	var btn = isStatic ? createExternalLink(place,store.getTiddlerText("SiteUrl",null) + "#" + title) : createTiddlyButton(place,text,i.subTitle,onClickTiddlerLink,i.classes);
	btn.setAttribute("refresh","link");
	btn.setAttribute("tiddlyLink",title);
	if(noToggle)
		btn.setAttribute("noToggle","true");
	if(linkedFromTiddler) {
		var fields = linkedFromTiddler.getInheritedFields();
		if(fields)
			btn.setAttribute("tiddlyFields",fields);
	}
	return btn;
}

function refreshTiddlyLink(e,title)
{
	var i = getTiddlyLinkInfo(title,e.className);
	e.className = i.classes;
	e.title = i.subTitle;
}

function getTiddlyLinkInfo(title,currClasses)
{
	var classes = currClasses ? currClasses.split(" ") : [];
	classes.pushUnique("tiddlyLink");
	var tiddler = store.fetchTiddler(title);
	var subTitle;
	if(tiddler) {
		subTitle = tiddler.getSubtitle();
		classes.pushUnique("tiddlyLinkExisting");
		classes.remove("tiddlyLinkNonExisting");
		classes.remove("shadow");
	} else {
		classes.remove("tiddlyLinkExisting");
		classes.pushUnique("tiddlyLinkNonExisting");
		if(store.isShadowTiddler(title)) {
			subTitle = config.messages.shadowedTiddlerToolTip.format([title]);
			classes.pushUnique("shadow");
		} else {
			subTitle = config.messages.undefinedTiddlerToolTip.format([title]);
			classes.remove("shadow");
		}
	}
	if(config.annotations[title])
		subTitle = config.annotations[title];
	return {classes: classes.join(" "),subTitle: subTitle};
}

function createExternalLink(place,url)
{
	var theLink = document.createElement("a");
	theLink.className = "externalLink";
	theLink.href = url;
	theLink.title = config.messages.externalLinkTooltip.format([url]);
	if(config.options.chkOpenInNewWindow)
		theLink.target = "_blank";
	place.appendChild(theLink);
	return theLink;
}

// Event handler for clicking on a tiddly link
function onClickTiddlerLink(e)
{
	if(!e) e = window.event;
	var theTarget = resolveTarget(e);
	var theLink = theTarget;
	var title = null;
	var fields = null;
	var noToggle = null;
	do {
		title = theLink.getAttribute("tiddlyLink");
		fields = theLink.getAttribute("tiddlyFields");
		noToggle = theLink.getAttribute("noToggle");
		theLink = theLink.parentNode;
	} while(title == null && theLink != null);
	if(!fields && !store.isShadowTiddler(title))
		fields = String.encodeHashMap(config.defaultCustomFields);
	if(title) {
		var toggling = e.metaKey || e.ctrlKey;
		if(config.options.chkToggleLinks)
			toggling = !toggling;
		if(noToggle)
			toggling = false;
		story.displayTiddler(theTarget,title,null,true,null,fields,toggling);
	}
	clearMessage();
	return false;
}

// Create a button for a tag with a popup listing all the tiddlers that it tags
function createTagButton(place,tag,excludeTiddler)
{
	var theTag = createTiddlyButton(place,tag,config.views.wikified.tag.tooltip.format([tag]),onClickTag);
	theTag.setAttribute("tag",tag);
	if(excludeTiddler)
		theTag.setAttribute("tiddler",excludeTiddler);
	return theTag;
}

// Event handler for clicking on a tiddler tag
function onClickTag(e)
{
	if(!e) var e = window.event;
	var theTarget = resolveTarget(e);
	var popup = Popup.create(this);
	var tag = this.getAttribute("tag");
	var title = this.getAttribute("tiddler");
	if(popup && tag) {
		var tagged = store.getTaggedTiddlers(tag);
		var titles = [];
		var li,r;
		for(r=0;r<tagged.length;r++) {
			if(tagged[r].title != title)
				titles.push(tagged[r].title);
		}
		var lingo = config.views.wikified.tag;
		if(titles.length > 0) {
			var openAll = createTiddlyButton(createTiddlyElement(popup,"li"),lingo.openAllText.format([tag]),lingo.openAllTooltip,onClickTagOpenAll);
			openAll.setAttribute("tag",tag);
			createTiddlyElement(createTiddlyElement(popup,"li",null,"listBreak"),"div");
			for(r=0; r<titles.length; r++) {
				createTiddlyLink(createTiddlyElement(popup,"li"),titles[r],true);
			}
		} else {
			createTiddlyText(createTiddlyElement(popup,"li",null,"disabled"),lingo.popupNone.format([tag]));
		}
		createTiddlyElement(createTiddlyElement(popup,"li",null,"listBreak"),"div");
		var h = createTiddlyLink(createTiddlyElement(popup,"li"),tag,false);
		createTiddlyText(h,lingo.openTag.format([tag]));
	}
	Popup.show();
	e.cancelBubble = true;
	if(e.stopPropagation) e.stopPropagation();
	return false;
}

// Event handler for 'open all' on a tiddler popup
function onClickTagOpenAll(e)
{
	if(!e) var e = window.event;
	var tag = this.getAttribute("tag");
	var tagged = store.getTaggedTiddlers(tag);
	var titles = [];
	for(var t=0; t<tagged.length; t++)
		titles.push(tagged[t].title);
	story.displayTiddlers(this,titles);
	return false;
}

function onClickError(e)
{
	if(!e) var e = window.event;
	var popup = Popup.create(this);
	var lines = this.getAttribute("errorText").split("\n");
	for(var t=0; t<lines.length; t++)
		createTiddlyElement(popup,"li",null,null,lines[t]);
	Popup.show();
	e.cancelBubble = true;
	if(e.stopPropagation) e.stopPropagation();
	return false;
}

function createTiddlyDropDown(place,onchange,options,defaultValue)
{
	var sel = createTiddlyElement(place,"select");
	sel.onchange = onchange;
	for(var t=0; t<options.length; t++) {
		var e = createTiddlyElement(sel,"option",null,null,options[t].caption);
		e.value = options[t].name;
		if(options[t].name == defaultValue)
			e.selected = true;
	}
	return sel;
}

function createTiddlyPopup(place,caption,tooltip,tiddler)
{
	if(tiddler.text) {
		createTiddlyLink(place,caption,true);
		var btn = createTiddlyButton(place,glyph("downArrow"),tooltip,onClickTiddlyPopup,"tiddlerPopupButton");
		btn.tiddler = tiddler;
	} else {
		createTiddlyText(place,caption);
	}
}

function onClickTiddlyPopup(e)
{
	if(!e) var e = window.event;
	var tiddler = this.tiddler;
	if(tiddler.text) {
		var popup = Popup.create(this,"div","popupTiddler");
		wikify(tiddler.text,popup,null,tiddler);
		Popup.show();
	}
	if(e) e.cancelBubble = true;
	if(e && e.stopPropagation) e.stopPropagation();
	return false;
}

function createTiddlyError(place,title,text)
{
	var btn = createTiddlyButton(place,title,null,onClickError,"errorButton");
	if(text) btn.setAttribute("errorText",text);
}

function merge(dst,src,preserveExisting)
{
	for(p in src) {
		if(!preserveExisting || dst[p] === undefined)
			dst[p] = src[p];
	}
	return dst;
}

// Returns a string containing the description of an exception, optionally prepended by a message
function exceptionText(e,message)
{
	var s = e.description ? e.description : e.toString();
	return message ? "%0:\n%1".format([message,s]) : s;
}

// Displays an alert of an exception description with optional message
function showException(e,message)
{
	alert(exceptionText(e,message));
}

function alertAndThrow(m)
{
	alert(m);
	throw(m);
}

function glyph(name)
{
	var g = config.glyphs;
	var b = g.currBrowser;
	if(b == null) {
		b = 0;
		while(!g.browsers[b]() && b < g.browsers.length-1)
			b++;
		g.currBrowser = b;
	}
	if(!g.codes[name])
		return "";
	return g.codes[name][b];
}
//-
//- Animation engine
//-

function Animator()
{
	this.running = 0; // Incremented at start of each animation, decremented afterwards. If zero, the interval timer is disabled
	this.timerID = 0; // ID of the timer used for animating
	this.animations = []; // List of animations in progress
	return this;
}

// Start animation engine
Animator.prototype.startAnimating = function() // Variable number of arguments
{
	for(var t=0; t<arguments.length; t++)
		this.animations.push(arguments[t]);
	if(this.running == 0) {
		var me = this;
		this.timerID = window.setInterval(function() {me.doAnimate(me);},10);
	}
	this.running += arguments.length;
};

// Perform an animation engine tick, calling each of the known animation modules
Animator.prototype.doAnimate = function(me)
{
	var a = 0;
	while(a < me.animations.length) {
		var animation = me.animations[a];
		if(animation.tick()) {
			a++;
		} else {
			me.animations.splice(a,1);
			if(--me.running == 0)
				window.clearInterval(me.timerID);
		}
	}
};

// Map a 0..1 value to 0..1, but slow down at the start and end
Animator.slowInSlowOut = function(progress)
{
	return(1-((Math.cos(progress * Math.PI)+1)/2));
};

//--
//-- Morpher animation
//--

// Animate a set of properties of an element
function Morpher(element,duration,properties,callback)
{
	this.element = element;
	this.duration = duration;
	this.properties = properties;
	this.startTime = new Date();
	this.endTime = Number(this.startTime) + duration;
	this.callback = callback;
	this.tick();
	return this;
}

Morpher.prototype.assignStyle = function(element,style,value)
{
	switch(style) {
		case "-tw-vertScroll":
			window.scrollTo(findScrollX(),value);
			break;
		case "-tw-horizScroll":
			window.scrollTo(value,findScrollY());
			break;
		default:
			element.style[style] = value;
			break;
	}
};

Morpher.prototype.stop = function()
{
	for(var t=0; t<this.properties.length; t++) {
		var p = this.properties[t];
		if(p.atEnd !== undefined) {
			this.assignStyle(this.element,p.style,p.atEnd);
		}
	}
	if(this.callback)
		this.callback(this.element,this.properties);
};

Morpher.prototype.tick = function()
{
	var currTime = Number(new Date());
	progress = Animator.slowInSlowOut(Math.min(1,(currTime-this.startTime)/this.duration));
	for(var t=0; t<this.properties.length; t++) {
		var p = this.properties[t];
		if(p.start !== undefined && p.end !== undefined) {
			var template = p.template ? p.template : "%0";
			switch(p.format) {
				case undefined:
				case "style":
					var v = p.start + (p.end-p.start) * progress;
					this.assignStyle(this.element,p.style,template.format([v]));
					break;
				case "color":
					break;
			}
		}
	}
	if(currTime >= this.endTime) {
		this.stop();
		return false;
	}
	return true;
};

//--
//-- Zoomer animation
//--

function Zoomer(text,startElement,targetElement,unused)
{
	var e = createTiddlyElement(document.body,"div",null,"zoomer");
	createTiddlyElement(e,"div",null,null,text);
	var winWidth = findWindowWidth();
	var winHeight = findWindowHeight();
	var p = [
		{style: 'left', start: findPosX(startElement), end: findPosX(targetElement), template: '%0px'},
		{style: 'top', start: findPosY(startElement), end: findPosY(targetElement), template: '%0px'},
		{style: 'width', start: Math.min(startElement.scrollWidth,winWidth), end: Math.min(targetElement.scrollWidth,winWidth), template: '%0px', atEnd: 'auto'},
		{style: 'height', start: Math.min(startElement.scrollHeight,winHeight), end: Math.min(targetElement.scrollHeight,winHeight), template: '%0px', atEnd: 'auto'},
		{style: 'fontSize', start: 8, end: 24, template: '%0pt'}
	];
	var c = function(element,properties) {removeNode(element);};
	return new Morpher(e,config.animDuration,p,c);
}

//--
//-- Scroller animation
//--

function Scroller(targetElement,unused)
{
	var p = [
		{style: '-tw-vertScroll', start: findScrollY(), end: ensureVisible(targetElement)}
	];
	return new Morpher(targetElement,config.animDuration,p);
}

//--
//-- Slider animation
//--

// deleteMode - "none", "all" [delete target element and it's children], [only] "children" [but not the target element]
function Slider(element,opening,unused,deleteMode)
{
	element.style.overflow = 'hidden';
	if(opening)
		element.style.height = '0px'; // Resolves a Firefox flashing bug
	element.style.display = 'block';
	var left = findPosX(element);
	var width = element.scrollWidth;
	var height = element.scrollHeight;
	var winWidth = findWindowWidth();
	var p = [];
	var c = null;
	if(opening) {
		p.push({style: 'height', start: 0, end: height, template: '%0px', atEnd: 'auto'});
		p.push({style: 'opacity', start: 0, end: 1, template: '%0'});
		p.push({style: 'filter', start: 0, end: 100, template: 'alpha(opacity:%0)'});
	} else {
		p.push({style: 'height', start: height, end: 0, template: '%0px'});
		p.push({style: 'display', atEnd: 'none'});
		p.push({style: 'opacity', start: 1, end: 0, template: '%0'});
		p.push({style: 'filter', start: 100, end: 0, template: 'alpha(opacity:%0)'});
		switch(deleteMode) {
			case "all":
				c = function(element,properties) {removeNode(element);};
				break;
			case "children":
				c = function(element,properties) {removeChildren(element);};
				break;
		}
	}
	return new Morpher(element,config.animDuration,p,c);
}

//--
//-- Popup menu
//--

var Popup = {
	stack: [] // Array of objects with members root: and popup:
	};

Popup.create = function(root,elem,theClass)
{
	Popup.remove();
	var popup = createTiddlyElement(document.body,elem ? elem : "ol","popup",theClass ? theClass : "popup");
	Popup.stack.push({root: root, popup: popup});
	return popup;
};

Popup.onDocumentClick = function(e)
{
	if (!e) var e = window.event;
	var target = resolveTarget(e);
	if(e.eventPhase == undefined)
		Popup.remove();
	else if(e.eventPhase == Event.BUBBLING_PHASE || e.eventPhase == Event.AT_TARGET)
		Popup.remove();
	return true;
};

Popup.show = function(unused1,unused2)
{
	var curr = Popup.stack[Popup.stack.length-1];
	this.place(curr.root,curr.popup);
	addClass(curr.root,"highlight");
	if(config.options.chkAnimate && anim && typeof Scroller == "function")
		anim.startAnimating(new Scroller(curr.popup));
	else
		window.scrollTo(0,ensureVisible(curr.popup));
};

Popup.place = function(root,popup,offset)
{
	if(!offset) var offset = {x:0, y:0};
	var rootLeft = findPosX(root);
	var rootTop = findPosY(root);
	var rootHeight = root.offsetHeight;
	var popupLeft = rootLeft + offset.x;
	var popupTop = rootTop + rootHeight + offset.y;
	var winWidth = findWindowWidth();
	if(popup.offsetWidth > winWidth*0.75)
		popup.style.width = winWidth*0.75 + "px";
	var popupWidth = popup.offsetWidth;
	if(popupLeft + popupWidth > winWidth)
		popupLeft = winWidth - popupWidth;
	popup.style.left = popupLeft + "px";
	popup.style.top = popupTop + "px";
	popup.style.display = "block";
}

Popup.remove = function()
{
	if(Popup.stack.length > 0) {
		Popup.removeFrom(0);
	}
};

Popup.removeFrom = function(from)
{
	for(var t=Popup.stack.length-1; t>=from; t--) {
		var p = Popup.stack[t];
		removeClass(p.root,"highlight");
		removeNode(p.popup);
	}
	Popup.stack = Popup.stack.slice(0,from);
};

//--
//-- Wizard support
//--

function Wizard(elem)
{
	if(elem) {
		this.formElem = findRelated(elem,"wizard","className");
		this.bodyElem = findRelated(this.formElem.firstChild,"wizardBody","className","nextSibling");
		this.footElem = findRelated(this.formElem.firstChild,"wizardFooter","className","nextSibling");
	} else {
		this.formElem = null;
		this.bodyElem = null;
		this.footElem = null;
	}
}

Wizard.prototype.setValue = function(name,value)
{
	if(this.formElem)
		this.formElem[name] = value;
};

Wizard.prototype.getValue = function(name)
{
	return this.formElem ? this.formElem[name] : null;
};

Wizard.prototype.createWizard = function(place,title)
{
	this.formElem = createTiddlyElement(place,"form",null,"wizard");
	createTiddlyElement(this.formElem,"h1",null,null,title);
	this.bodyElem = createTiddlyElement(this.formElem,"div",null,"wizardBody");
	this.footElem = createTiddlyElement(this.formElem,"div",null,"wizardFooter");
};

Wizard.prototype.clear = function()
{
	removeChildren(this.bodyElem);
};

Wizard.prototype.setButtons = function(buttonInfo,status)
{
	removeChildren(this.footElem);
	for(var t=0; t<buttonInfo.length; t++) {
		createTiddlyButton(this.footElem,buttonInfo[t].caption,buttonInfo[t].tooltip,buttonInfo[t].onClick);
		insertSpacer(this.footElem);
		}
	if(typeof status == "string") {
		createTiddlyElement(this.footElem,"span",null,"status",status);
	}
};

Wizard.prototype.addStep = function(stepTitle,html)
{
	removeChildren(this.bodyElem);
	var w = createTiddlyElement(this.bodyElem,"div");
	createTiddlyElement(w,"h2",null,null,stepTitle);
	var step = createTiddlyElement(w,"div",null,"wizardStep");
	step.innerHTML = html;
	applyHtmlMacros(step,tiddler);
};

Wizard.prototype.getElement = function(name)
{
	return this.formElem.elements[name];
};

//--
//-- ListView gadget
//--

var ListView = {};

// Create a listview
ListView.create = function(place,listObject,listTemplate,callback,className)
{
	var table = createTiddlyElement(place,"table",null,className ? className : "listView twtable");
	var thead = createTiddlyElement(table,"thead");
	var r = createTiddlyElement(thead,"tr");
	for(var t=0; t<listTemplate.columns.length; t++) {
		var columnTemplate = listTemplate.columns[t];
		var c = createTiddlyElement(r,"th");
		var colType = ListView.columnTypes[columnTemplate.type];
		if(colType && colType.createHeader)
			colType.createHeader(c,columnTemplate,t);
	}
	var tbody = createTiddlyElement(table,"tbody");
	for(var rc=0; rc<listObject.length; rc++) {
		rowObject = listObject[rc];
		r = createTiddlyElement(tbody,"tr");
		for(c=0; c<listTemplate.rowClasses.length; c++) {
			if(rowObject[listTemplate.rowClasses[c].field])
				addClass(r,listTemplate.rowClasses[c].className);
		}
		rowObject.rowElement = r;
		rowObject.colElements = {};
		for(var cc=0; cc<listTemplate.columns.length; cc++) {
			c = createTiddlyElement(r,"td");
			columnTemplate = listTemplate.columns[cc];
			var field = columnTemplate.field;
			colType = ListView.columnTypes[columnTemplate.type];
			if(colType && colType.createItem)
				colType.createItem(c,rowObject,field,columnTemplate,cc,rc);
			rowObject.colElements[field] = c;
		}
	}
	if(callback && listTemplate.actions)
		createTiddlyDropDown(place,ListView.getCommandHandler(callback),listTemplate.actions);
	if(callback && listTemplate.buttons) {
		for(t=0; t<listTemplate.buttons.length; t++) {
			var a = listTemplate.buttons[t];
			if(a && a.name != "")
				createTiddlyButton(place,a.caption,null,ListView.getCommandHandler(callback,a.name,a.allowEmptySelection));
		}
	}
	return table;
};

ListView.getCommandHandler = function(callback,name,allowEmptySelection)
{
	return function(e) {
		var view = findRelated(this,"TABLE",null,"previousSibling");
		var tiddlers = [];
		ListView.forEachSelector(view,function(e,rowName) {
					if(e.checked)
						tiddlers.push(rowName);
					});
		if(tiddlers.length == 0 && !allowEmptySelection) {
			alert(config.messages.nothingSelected);
		} else {
			if(this.nodeName.toLowerCase() == "select") {
				callback(view,this.value,tiddlers);
				this.selectedIndex = 0;
			} else {
				callback(view,name,tiddlers);
			}
		}
	};
};

// Invoke a callback for each selector checkbox in the listview
ListView.forEachSelector = function(view,callback)
{
	var checkboxes = view.getElementsByTagName("input");
	var hadOne = false;
	for(var t=0; t<checkboxes.length; t++) {
		var cb = checkboxes[t];
		if(cb.getAttribute("type") == "checkbox") {
			var rn = cb.getAttribute("rowName");
			if(rn) {
				callback(cb,rn);
				hadOne = true;
			}
		}
	}
	return hadOne;
};

ListView.getSelectedRows = function(view)
{
	var rowNames = [];
	ListView.forEachSelector(view,function(e,rowName) {
				if(e.checked)
					rowNames.push(rowName);
				});
	return rowNames;
};

ListView.columnTypes = {};

ListView.columnTypes.String = {
	createHeader: function(place,columnTemplate,col)
		{
			createTiddlyText(place,columnTemplate.title);
		},
	createItem: function(place,listObject,field,columnTemplate,col,row)
		{
			var v = listObject[field];
			if(v != undefined)
				createTiddlyText(place,v);
		}
};

ListView.columnTypes.WikiText = {
	createHeader: ListView.columnTypes.String.createHeader,
	createItem: function(place,listObject,field,columnTemplate,col,row)
		{
			var v = listObject[field];
			if(v != undefined)
				wikify(v,place,null,null);
		}
};

ListView.columnTypes.Tiddler = {
	createHeader: ListView.columnTypes.String.createHeader,
	createItem: function(place,listObject,field,columnTemplate,col,row)
		{
			var v = listObject[field];
			if(v != undefined && v.title)
				createTiddlyPopup(place,v.title,config.messages.listView.tiddlerTooltip,v);
		}
};

ListView.columnTypes.Size = {
	createHeader: ListView.columnTypes.String.createHeader,
	createItem: function(place,listObject,field,columnTemplate,col,row)
		{
			var v = listObject[field];
			if(v != undefined) {
				var t = 0;
				while(t<config.messages.sizeTemplates.length-1 && v<config.messages.sizeTemplates[t].unit)
					t++;
				createTiddlyText(place,config.messages.sizeTemplates[t].template.format([Math.round(v/config.messages.sizeTemplates[t].unit)]));
			}
		}
};

ListView.columnTypes.Link = {
	createHeader: ListView.columnTypes.String.createHeader,
	createItem: function(place,listObject,field,columnTemplate,col,row)
		{
			var v = listObject[field];
			var c = columnTemplate.text;
			if(v != undefined)
				createTiddlyText(createExternalLink(place,v),c ? c : v);
		}
};

ListView.columnTypes.Date = {
	createHeader: ListView.columnTypes.String.createHeader,
	createItem: function(place,listObject,field,columnTemplate,col,row)
		{
			var v = listObject[field];
			if(v != undefined)
				createTiddlyText(place,v.formatString(columnTemplate.dateFormat));
		}
};

ListView.columnTypes.StringList = {
	createHeader: ListView.columnTypes.String.createHeader,
	createItem: function(place,listObject,field,columnTemplate,col,row)
		{
			var v = listObject[field];
			if(v != undefined) {
				for(var t=0; t<v.length; t++) {
					createTiddlyText(place,v[t]);
					createTiddlyElement(place,"br");
				}
			}
		}
};

ListView.columnTypes.Selector = {
	createHeader: function(place,columnTemplate,col)
		{
			createTiddlyCheckbox(place,null,false,this.onHeaderChange);
		},
	createItem: function(place,listObject,field,columnTemplate,col,row)
		{
			var e = createTiddlyCheckbox(place,null,listObject[field],null);
			e.setAttribute("rowName",listObject[columnTemplate.rowName]);
		},
	onHeaderChange: function(e)
		{
			var state = this.checked;
			var view = findRelated(this,"TABLE");
			if(!view)
				return;
			ListView.forEachSelector(view,function(e,rowName) {
								e.checked = state;
							});
		}
};

ListView.columnTypes.Tags = {
	createHeader: ListView.columnTypes.String.createHeader,
	createItem: function(place,listObject,field,columnTemplate,col,row)
		{
			var tags = listObject[field];
			createTiddlyText(place,String.encodeTiddlyLinkList(tags));
		}
};

ListView.columnTypes.Boolean = {
	createHeader: ListView.columnTypes.String.createHeader,
	createItem: function(place,listObject,field,columnTemplate,col,row)
		{
			if(listObject[field] == true)
				createTiddlyText(place,columnTemplate.trueText);
			if(listObject[field] == false)
				createTiddlyText(place,columnTemplate.falseText);
		}
};

ListView.columnTypes.TagCheckbox = {
	createHeader: ListView.columnTypes.String.createHeader,
	createItem: function(place,listObject,field,columnTemplate,col,row)
		{
			var e = createTiddlyCheckbox(place,null,listObject[field],this.onChange);
			e.setAttribute("tiddler",listObject.title);
			e.setAttribute("tag",columnTemplate.tag);
		},
	onChange : function(e)
		{
			var tag = this.getAttribute("tag");
			var tiddler = this.getAttribute("tiddler");
			store.setTiddlerTag(tiddler,this.checked,tag);
		}
};

ListView.columnTypes.TiddlerLink = {
	createHeader: ListView.columnTypes.String.createHeader,
	createItem: function(place,listObject,field,columnTemplate,col,row)
		{
			var v = listObject[field];
			if(v != undefined) {
				var link = createTiddlyLink(place,listObject[columnTemplate.tiddlerLink],false,null);
				createTiddlyText(link,listObject[field]);
			}
		}
};

//--
//-- Augmented methods for the JavaScript Number(), Array(), String() and Date() objects
//--

// Clamp a number to a range
Number.prototype.clamp = function(min,max)
{
	var c = this;
	if(c < min)
		c = min;
	if(c > max)
		c = max;
	return c;
};

// Add indexOf function if browser does not support it
if(!Array.indexOf) {
Array.prototype.indexOf = function(item,from)
{
	if(!from)
		from = 0;
	for(var i=from; i<this.length; i++) {
		if(this[i] === item)
			return i;
	}
	return -1;
};}

// Find an entry in a given field of the members of an array
Array.prototype.findByField = function(field,value)
{
	for(var t=0; t<this.length; t++) {
		if(this[t][field] == value)
			return t;
	}
	return null;
};

// Return whether an entry exists in an array
Array.prototype.contains = function(item)
{
	return this.indexOf(item) != -1;
};

// Adds, removes or toggles a particular value within an array
//  value - value to add
//  mode - +1 to add value, -1 to remove value, 0 to toggle it
Array.prototype.setItem = function(value,mode)
{
	var p = this.indexOf(value);
	if(mode == 0)
		mode = (p == -1) ? +1 : -1;
	if(mode == +1) {
		if(p == -1)
			this.push(value);
	} else if(mode == -1) {
		if(p != -1)
			this.splice(p,1);
	}
};

// Return whether one of a list of values exists in an array
Array.prototype.containsAny = function(items)
{
	for(var i=0; i<items.length; i++) {
		if (this.indexOf(items[i]) != -1)
			return true;
	}
	return false;
};

// Return whether all of a list of values exists in an array
Array.prototype.containsAll = function(items)
{
	for (var i = 0; i<items.length; i++) {
		if (this.indexOf(items[i]) == -1)
			return false;
	}
	return true;
};

// Push a new value into an array only if it is not already present in the array. If the optional unique parameter is false, it reverts to a normal push
Array.prototype.pushUnique = function(item,unique)
{
	if(unique === false) {
		this.push(item);
	} else {
		if(this.indexOf(item) == -1)
			this.push(item);
	}
};

Array.prototype.remove = function(item)
{
	var p = this.indexOf(item);
	if(p != -1)
		this.splice(p,1);
};

// Get characters from the right end of a string
String.prototype.right = function(n)
{
	return n < this.length ? this.slice(this.length-n) : this;
};

// Trim whitespace from both ends of a string
String.prototype.trim = function()
{
	return this.replace(/^\s*|\s*$/g,"");
};

// Convert a string from a CSS style property name to a JavaScript style name ("background-color" -> "backgroundColor")
String.prototype.unDash = function()
{
	var s = this.split("-");
	if(s.length > 1) {
		for(var t=1; t<s.length; t++)
			s[t] = s[t].substr(0,1).toUpperCase() + s[t].substr(1);
	}
	return s.join("");
};

// Substitute substrings from an array into a format string that includes '%1'-type specifiers
String.prototype.format = function(substrings)
{
	var subRegExp = /(?:%(\d+))/mg;
	var currPos = 0;
	var r = [];
	do {
		var match = subRegExp.exec(this);
		if(match && match[1]) {
			if(match.index > currPos)
				r.push(this.substring(currPos,match.index));
			r.push(substrings[parseInt(match[1])]);
			currPos = subRegExp.lastIndex;
		}
	} while(match);
	if(currPos < this.length)
		r.push(this.substring(currPos,this.length));
	return r.join("");
};

// Escape any special RegExp characters with that character preceded by a backslash
String.prototype.escapeRegExp = function()
{
	var s = "\\^$*+?()=!|,{}[].";
	var c = this;
	for(var t=0; t<s.length; t++)
		c = c.replace(new RegExp("\\" + s.substr(t,1),"g"),"\\" + s.substr(t,1));
	return c;
};

// Convert "\" to "\s", newlines to "\n" (and remove carriage returns)
String.prototype.escapeLineBreaks = function()
{
	return this.replace(/\\/mg,"\\s").replace(/\n/mg,"\\n").replace(/\r/mg,"");
};

// Convert "\n" to newlines, "\b" to " ", "\s" to "\" (and remove carriage returns)
String.prototype.unescapeLineBreaks = function()
{
	return this.replace(/\\n/mg,"\n").replace(/\\b/mg," ").replace(/\\s/mg,"\\").replace(/\r/mg,"");
};

// Convert & to "&amp;", < to "&lt;", > to "&gt;" and " to "&quot;"
String.prototype.htmlEncode = function()
{
	return this.replace(/&/mg,"&amp;").replace(/</mg,"&lt;").replace(/>/mg,"&gt;").replace(/\"/mg,"&quot;");
};

// Convert "&amp;" to &, "&lt;" to <, "&gt;" to > and "&quot;" to "
String.prototype.htmlDecode = function()
{
	return this.replace(/&lt;/mg,"<").replace(/&gt;/mg,">").replace(/&quot;/mg,"\"").replace(/&amp;/mg,"&");
};

// Convert a string to it's JSON representation by encoding control characters, double quotes and backslash. See json.org
String.prototype.toJSONString = function()
{
	var m = {
		'\b': '\\b',
		'\f': '\\f',
		'\n': '\\n',
		'\r': '\\r',
		'\t': '\\t',
		'"' : '\\"',
		'\\': '\\\\'
		};
	var replaceFn = function(a,b) {
		var c = m[b];
		if(c)
			return c;
		c = b.charCodeAt();
		return '\\u00' + Math.floor(c / 16).toString(16) + (c % 16).toString(16);
		};
	if(/["\\\x00-\x1f]/.test(this))
		return '"' + this.replace(/([\x00-\x1f\\"])/g,replaceFn) + '"';
	return '"' + this + '"';
};

// Parse a space-separated string of name:value parameters
// The result is an array of objects:
//   result[0] = object with a member for each parameter name, value of that member being an array of values
//   result[1..n] = one object for each parameter, with 'name' and 'value' members
String.prototype.parseParams = function(defaultName,defaultValue,allowEval,noNames,cascadeDefaults)
{
	var parseToken = function(match,p) {
		var n;
		if(match[p]) // Double quoted
			n = match[p];
		else if(match[p+1]) // Single quoted
			n = match[p+1];
		else if(match[p+2]) // Double-square-bracket quoted
			n = match[p+2];
		else if(match[p+3]) // Double-brace quoted
			try {
				n = match[p+3];
				if(allowEval)
					n = window.eval(n);
			} catch(ex) {
				throw "Unable to evaluate {{" + match[p+3] + "}}: " + exceptionText(ex);
			}
		else if(match[p+4]) // Unquoted
			n = match[p+4];
		else if(match[p+5]) // empty quote
			n = "";
		return n;
	};
	var r = [{}];
	var dblQuote = "(?:\"((?:(?:\\\\\")|[^\"])+)\")";
	var sngQuote = "(?:'((?:(?:\\\\\')|[^'])+)')";
	var dblSquare = "(?:\\[\\[((?:\\s|\\S)*?)\\]\\])";
	var dblBrace = "(?:\\{\\{((?:\\s|\\S)*?)\\}\\})";
	var unQuoted = noNames ? "([^\"'\\s]\\S*)" : "([^\"':\\s][^\\s:]*)";
	var emptyQuote = "((?:\"\")|(?:''))";
	var skipSpace = "(?:\\s*)";
	var token = "(?:" + dblQuote + "|" + sngQuote + "|" + dblSquare + "|" + dblBrace + "|" + unQuoted + "|" + emptyQuote + ")";
	var re = noNames ? new RegExp(token,"mg") : new RegExp(skipSpace + token + skipSpace + "(?:(\\:)" + skipSpace + token + ")?","mg");
	var params = [];
	do {
		var match = re.exec(this);
		if(match) {
			var n = parseToken(match,1);
			if(noNames) {
				r.push({name:"",value:n});
			} else {
				var v = parseToken(match,8);
				if(v == null && defaultName) {
					v = n;
					n = defaultName;
				} else if(v == null && defaultValue) {
					v = defaultValue;
				}
				r.push({name:n,value:v});
				if(cascadeDefaults) {
					defaultName = n;
					defaultValue = v;
				}
			}
		}
	} while(match);
	// Summarise parameters into first element
	for(var t=1; t<r.length; t++) {
		if(r[0][r[t].name])
			r[0][r[t].name].push(r[t].value);
		else
			r[0][r[t].name] = [r[t].value];
	}
	return r;
};

// Process a string list of macro parameters into an array. Parameters can be quoted with "", '',
// [[]], {{ }} or left unquoted (and therefore space-separated). Double-braces {{}} results in
// an *evaluated* parameter: e.g. {{config.options.txtUserName}} results in the current user's name.
String.prototype.readMacroParams = function()
{
	var p = this.parseParams("list",null,true,true);
	var n = [];
	for(var t=1; t<p.length; t++)
		n.push(p[t].value);
	return n;
};

// Process a string list of unique tiddler names into an array. Tiddler names that have spaces in them must be [[bracketed]]
String.prototype.readBracketedList = function(unique)
{
	var p = this.parseParams("list",null,false,true);
	var n = [];
	for(var t=1; t<p.length; t++)
		n.pushUnique(p[t].value,unique);
	return n;
};

// Returns array with start and end index of chunk between given start and end marker, or undefined.
String.prototype.getChunkRange = function(start,end) 
{
	var s = this.indexOf(start);
	if(s != -1) {
		s += start.length;
		var e = this.indexOf(end,s);
		if(e != -1)
			return [s,e];
	}
};

// Replace a chunk of a string given start and end markers
String.prototype.replaceChunk = function(start,end,sub)
{
	var r = this.getChunkRange(start,end);
	return r ? this.substring(0,r[0]) + sub + this.substring(r[1]) : this;
};

// Returns a chunk of a string between start and end markers, or undefined
String.prototype.getChunk = function(start,end)
{
	var r = this.getChunkRange(start,end);
	if(r)
		return this.substring(r[0],r[1]);
};


// Static method to bracket a string with double square brackets if it contains a space
String.encodeTiddlyLink = function(title)
{
	return title.indexOf(" ") == -1 ? title : "[[" + title + "]]";
};

// Static method to encodeTiddlyLink for every item in an array and join them with spaces
String.encodeTiddlyLinkList = function(list)
{
	if(list) {
		var results = [];
		for(var t=0; t<list.length; t++)
			results.push(String.encodeTiddlyLink(list[t]));
		return results.join(" ");
	} else {
		return "";
	}
};

// Convert a string as a sequence of name:"value" pairs into a hashmap
String.prototype.decodeHashMap = function()
{
	var fields = this.parseParams("anon","",false);
	var r = {};
	for(var t=1; t<fields.length; t++)
		r[fields[t].name] = fields[t].value;
	return r;
};

// Static method to encode a hashmap into a name:"value"... string
String.encodeHashMap = function(hashmap)
{
	var r = [];
	for(var t in hashmap)
		r.push(t + ':"' + hashmap[t] + '"');
	return r.join(" ");
};

// Static method to left-pad a string with 0s to a certain width
String.zeroPad = function(n,d)
{
	var s = n.toString();
	if(s.length < d)
		s = "000000000000000000000000000".substr(0,d-s.length) + s;
	return s;
};

String.prototype.startsWith = function(prefix) 
{
	return !prefix || this.substring(0,prefix.length) == prefix;
};

// Returns the first value of the given named parameter.
function getParam(params,name,defaultValue)
{
	if(!params)
		return defaultValue;
	var p = params[0][name];
	return p ? p[0] : defaultValue;
}

// Returns the first value of the given boolean named parameter.
function getFlag(params,name,defaultValue)
{
	return !!getParam(params,name,defaultValue);
}

// Substitute date components into a string
Date.prototype.formatString = function(template)
{
	var t = template.replace(/0hh12/g,String.zeroPad(this.getHours12(),2));
	t = t.replace(/hh12/g,this.getHours12());
	t = t.replace(/0hh/g,String.zeroPad(this.getHours(),2));
	t = t.replace(/hh/g,this.getHours());
	t = t.replace(/mmm/g,config.messages.dates.shortMonths[this.getMonth()]);
	t = t.replace(/0mm/g,String.zeroPad(this.getMinutes(),2));
	t = t.replace(/mm/g,this.getMinutes());
	t = t.replace(/0ss/g,String.zeroPad(this.getSeconds(),2));
	t = t.replace(/ss/g,this.getSeconds());
	t = t.replace(/[ap]m/g,this.getAmPm().toLowerCase());
	t = t.replace(/[AP]M/g,this.getAmPm().toUpperCase());
	t = t.replace(/wYYYY/g,this.getYearForWeekNo());
	t = t.replace(/wYY/g,String.zeroPad(this.getYearForWeekNo()-2000,2));
	t = t.replace(/YYYY/g,this.getFullYear());
	t = t.replace(/YY/g,String.zeroPad(this.getFullYear()-2000,2));
	t = t.replace(/MMM/g,config.messages.dates.months[this.getMonth()]);
	t = t.replace(/0MM/g,String.zeroPad(this.getMonth()+1,2));
	t = t.replace(/MM/g,this.getMonth()+1);
	t = t.replace(/0WW/g,String.zeroPad(this.getWeek(),2));
	t = t.replace(/WW/g,this.getWeek());
	t = t.replace(/DDD/g,config.messages.dates.days[this.getDay()]);
	t = t.replace(/ddd/g,config.messages.dates.shortDays[this.getDay()]);
	t = t.replace(/0DD/g,String.zeroPad(this.getDate(),2));
	t = t.replace(/DDth/g,this.getDate()+this.daySuffix());
	t = t.replace(/DD/g,this.getDate());
	return t;
};

Date.prototype.getWeek = function()
{
	var dt = new Date(this.getTime());
	var d = dt.getDay();
	if (d==0) d=7;// JavaScript Sun=0, ISO Sun=7
	dt.setTime(dt.getTime()+(4-d)*86400000);// shift day to Thurs of same week to calculate weekNo
	var n = Math.floor((dt.getTime()-new Date(dt.getFullYear(),0,1)+3600000)/86400000); 
	return Math.floor(n/7)+1;
};

Date.prototype.getYearForWeekNo = function()
{
	var dt = new Date(this.getTime());
	var d = dt.getDay();
	if (d==0) d=7;// JavaScript Sun=0, ISO Sun=7
	dt.setTime(dt.getTime()+(4-d)*86400000);// shift day to Thurs of same week
	return dt.getFullYear();
};

Date.prototype.getHours12 = function()
{
	var h = this.getHours();
	return h > 12 ? h-12 : ( h > 0 ? h : 12 );
};

Date.prototype.getAmPm = function()
{
	return this.getHours() >= 12 ? config.messages.dates.pm : config.messages.dates.am;
};

Date.prototype.daySuffix = function()
{
	return config.messages.dates.daySuffixes[this.getDate()-1];
};

// Convert a date to local YYYYMMDDHHMM string format
Date.prototype.convertToLocalYYYYMMDDHHMM = function()
{
	return String.zeroPad(this.getFullYear(),4) + String.zeroPad(this.getMonth()+1,2) + String.zeroPad(this.getDate(),2) + String.zeroPad(this.getHours(),2) + String.zeroPad(this.getMinutes(),2);
};

// Convert a date to UTC YYYYMMDDHHMM string format
Date.prototype.convertToYYYYMMDDHHMM = function()
{
	return String.zeroPad(this.getUTCFullYear(),4) + String.zeroPad(this.getUTCMonth()+1,2) + String.zeroPad(this.getUTCDate(),2) + String.zeroPad(this.getUTCHours(),2) + String.zeroPad(this.getUTCMinutes(),2);
};

// Convert a date to UTC YYYYMMDD.HHMMSSMMM string format
Date.prototype.convertToYYYYMMDDHHMMSSMMM = function()
{
	return String.zeroPad(this.getUTCFullYear(),4) + String.zeroPad(this.getUTCMonth()+1,2) + String.zeroPad(this.getUTCDate(),2) + "." + String.zeroPad(this.getUTCHours(),2) + String.zeroPad(this.getUTCMinutes(),2) + String.zeroPad(this.getUTCSeconds(),2) + String.zeroPad(this.getUTCMilliseconds(),4);
};

// Static method to create a date from a UTC YYYYMMDDHHMM format string
Date.convertFromYYYYMMDDHHMM = function(d)
{
	return new Date(Date.UTC(parseInt(d.substr(0,4),10),
			parseInt(d.substr(4,2),10)-1,
			parseInt(d.substr(6,2),10),
			parseInt(d.substr(8,2),10),
			parseInt(d.substr(10,2),10),0,0));
};

//--
//-- Crypto functions and associated conversion routines
//--

// Crypto "namespace"
function Crypto() {}

// Convert a string to an array of big-endian 32-bit words
Crypto.strToBe32s = function(str)
{
	var be = Array();
	var len = Math.floor(str.length/4);
	var i, j;
	for(i=0, j=0; i<len; i++, j+=4) {
		be[i] = ((str.charCodeAt(j)&0xff) << 24)|((str.charCodeAt(j+1)&0xff) << 16)|((str.charCodeAt(j+2)&0xff) << 8)|(str.charCodeAt(j+3)&0xff);
	}
	while (j<str.length) {
		be[j>>2] |= (str.charCodeAt(j)&0xff)<<(24-(j*8)%32);
		j++;
	}
	return be;
};

// Convert an array of big-endian 32-bit words to a string
Crypto.be32sToStr = function(be)
{
	var str = "";
	for(var i=0;i<be.length*32;i+=8)
		str += String.fromCharCode((be[i>>5]>>>(24-i%32)) & 0xff);
	return str;
};

// Convert an array of big-endian 32-bit words to a hex string
Crypto.be32sToHex = function(be)
{
	var hex = "0123456789ABCDEF";
	var str = "";
	for(var i=0;i<be.length*4;i++)
		str += hex.charAt((be[i>>2]>>((3-i%4)*8+4))&0xF) + hex.charAt((be[i>>2]>>((3-i%4)*8))&0xF);
	return str;
};

// Return, in hex, the SHA-1 hash of a string
Crypto.hexSha1Str = function(str)
{
	return Crypto.be32sToHex(Crypto.sha1Str(str));
};

// Return the SHA-1 hash of a string
Crypto.sha1Str = function(str)
{
	return Crypto.sha1(Crypto.strToBe32s(str),str.length);
};

// Calculate the SHA-1 hash of an array of blen bytes of big-endian 32-bit words
Crypto.sha1 = function(x,blen)
{
	// Add 32-bit integers, wrapping at 32 bits
	add32 = function(a,b)
	{
		var lsw = (a&0xFFFF)+(b&0xFFFF);
		var msw = (a>>16)+(b>>16)+(lsw>>16);
		return (msw<<16)|(lsw&0xFFFF);
	};
	// Add five 32-bit integers, wrapping at 32 bits
	add32x5 = function(a,b,c,d,e)
	{
		var lsw = (a&0xFFFF)+(b&0xFFFF)+(c&0xFFFF)+(d&0xFFFF)+(e&0xFFFF);
		var msw = (a>>16)+(b>>16)+(c>>16)+(d>>16)+(e>>16)+(lsw>>16);
		return (msw<<16)|(lsw&0xFFFF);
	};
	// Bitwise rotate left a 32-bit integer by 1 bit
	rol32 = function(n)
	{
		return (n>>>31)|(n<<1);
	};

	var len = blen*8;
	// Append padding so length in bits is 448 mod 512
	x[len>>5] |= 0x80 << (24-len%32);
	// Append length
	x[((len+64>>9)<<4)+15] = len;
	var w = Array(80);

	var k1 = 0x5A827999;
	var k2 = 0x6ED9EBA1;
	var k3 = 0x8F1BBCDC;
	var k4 = 0xCA62C1D6;

	var h0 = 0x67452301;
	var h1 = 0xEFCDAB89;
	var h2 = 0x98BADCFE;
	var h3 = 0x10325476;
	var h4 = 0xC3D2E1F0;

	for(var i=0;i<x.length;i+=16) {
		var j,t;
		var a = h0;
		var b = h1;
		var c = h2;
		var d = h3;
		var e = h4;
		for(j = 0;j<16;j++) {
			w[j] = x[i+j];
			t = add32x5(e,(a>>>27)|(a<<5),d^(b&(c^d)),w[j],k1);
			e=d; d=c; c=(b>>>2)|(b<<30); b=a; a = t;
		}
		for(j=16;j<20;j++) {
			w[j] = rol32(w[j-3]^w[j-8]^w[j-14]^w[j-16]);
			t = add32x5(e,(a>>>27)|(a<<5),d^(b&(c^d)),w[j],k1);
			e=d; d=c; c=(b>>>2)|(b<<30); b=a; a = t;
		}
		for(j=20;j<40;j++) {
			w[j] = rol32(w[j-3]^w[j-8]^w[j-14]^w[j-16]);
			t = add32x5(e,(a>>>27)|(a<<5),b^c^d,w[j],k2);
			e=d; d=c; c=(b>>>2)|(b<<30); b=a; a = t;
		}
		for(j=40;j<60;j++) {
			w[j] = rol32(w[j-3]^w[j-8]^w[j-14]^w[j-16]);
			t = add32x5(e,(a>>>27)|(a<<5),(b&c)|(d&(b|c)),w[j],k3);
			e=d; d=c; c=(b>>>2)|(b<<30); b=a; a = t;
		}
		for(j=60;j<80;j++) {
			w[j] = rol32(w[j-3]^w[j-8]^w[j-14]^w[j-16]);
			t = add32x5(e,(a>>>27)|(a<<5),b^c^d,w[j],k4);
			e=d; d=c; c=(b>>>2)|(b<<30); b=a; a = t;
		}

		h0 = add32(h0,a);
		h1 = add32(h1,b);
		h2 = add32(h2,c);
		h3 = add32(h3,d);
		h4 = add32(h4,e);
	}
	return Array(h0,h1,h2,h3,h4);
};

//--
//-- RGB colour object
//--

// Construct an RGB colour object from a '#rrggbb', '#rgb' or 'rgb(n,n,n)' string or from separate r,g,b values
function RGB(r,g,b)
{
	this.r = 0;
	this.g = 0;
	this.b = 0;
	if(typeof r == "string") {
		if(r.substr(0,1) == "#") {
			if(r.length == 7) {
				this.r = parseInt(r.substr(1,2),16)/255;
				this.g = parseInt(r.substr(3,2),16)/255;
				this.b = parseInt(r.substr(5,2),16)/255;
			} else {
				this.r = parseInt(r.substr(1,1),16)/15;
				this.g = parseInt(r.substr(2,1),16)/15;
				this.b = parseInt(r.substr(3,1),16)/15;
			}
		} else {
			var rgbPattern = /rgb\s*\(\s*(\d{1,3})\s*,\s*(\d{1,3})\s*,\s*(\d{1,3})\s*\)/;
			var c = r.match(rgbPattern);
			if(c) {
				this.r = parseInt(c[1],10)/255;
				this.g = parseInt(c[2],10)/255;
				this.b = parseInt(c[3],10)/255;
			}
		}
	} else {
		this.r = r;
		this.g = g;
		this.b = b;
	}
	return this;
}

// Mixes this colour with another in a specified proportion
// c = other colour to mix
// f = 0..1 where 0 is this colour and 1 is the new colour
// Returns an RGB object
RGB.prototype.mix = function(c,f)
{
	return new RGB(this.r + (c.r-this.r) * f,this.g + (c.g-this.g) * f,this.b + (c.b-this.b) * f);
};

// Return an rgb colour as a #rrggbb format hex string
RGB.prototype.toString = function()
{
	return "#" + ("0" + Math.floor(this.r.clamp(0,1) * 255).toString(16)).right(2) +
				 ("0" + Math.floor(this.g.clamp(0,1) * 255).toString(16)).right(2) +
				 ("0" + Math.floor(this.b.clamp(0,1) * 255).toString(16)).right(2);
};

//--
//-- DOM utilities - many derived from www.quirksmode.org
//--

function drawGradient(place,horiz,colours)
{
	for(var t=0; t<= 100; t+=2) {
		var bar = document.createElement("div");
		place.appendChild(bar);
		bar.style.position = "absolute";
		bar.style.left = horiz ? t + "%" : 0;
		bar.style.top = horiz ? 0 : t + "%";
		bar.style.width = horiz ? (101-t) + "%" : "100%";
		bar.style.height = horiz ? "100%" : (101-t) + "%";
		bar.style.zIndex = -1;
		var f = t/100;
		var p = f*(colours.length-1);
		bar.style.backgroundColor = colours[Math.floor(p)].mix(colours[Math.ceil(p)],p-Math.floor(p)).toString();
	}
}

function createTiddlyText(theParent,theText)
{
	return theParent.appendChild(document.createTextNode(theText));
}

function createTiddlyCheckbox(theParent,caption,checked,onChange)
{
	var cb = document.createElement("input");
	cb.setAttribute("type","checkbox");
	cb.onclick = onChange;
	theParent.appendChild(cb);
	cb.checked = checked;
	cb.className = "chkOptionInput";
	if(caption)
		wikify(caption,theParent);
	return cb;
}

function createTiddlyElement(theParent,theElement,theID,theClass,theText)
{
	var e = document.createElement(theElement);
	if(theClass != null)
		e.className = theClass;
	if(theID != null)
		e.setAttribute("id",theID);
	if(theText != null)
		e.appendChild(document.createTextNode(theText));
	if(theParent != null)
		theParent.appendChild(e);
	return e;
}

function addEvent(obj,type,fn)
{
	if(obj.attachEvent) {
		obj['e'+type+fn] = fn;
		obj[type+fn] = function(){obj['e'+type+fn](window.event);};
		obj.attachEvent('on'+type,obj[type+fn]);
	} else {
		obj.addEventListener(type,fn,false);
	}
}

function removeEvent(obj,type,fn)
{
	if(obj.detachEvent) {
		obj.detachEvent('on'+type,obj[type+fn]);
		obj[type+fn] = null;
	} else {
		obj.removeEventListener(type,fn,false);
	}
}

function addClass(e,theClass)
{
	var currClass = e.className.split(" ");
	if(currClass.indexOf(theClass) == -1)
		e.className += " " + theClass;
}

function removeClass(e,theClass)
{
	var currClass = e.className.split(" ");
	var i = currClass.indexOf(theClass);
	while(i != -1) {
		currClass.splice(i,1);
		i = currClass.indexOf(theClass);
	}
	e.className = currClass.join(" ");
}

function hasClass(e,theClass)
{
	if(e.className) {
		if(e.className.split(" ").indexOf(theClass) != -1)
			return true;
	}
	return false;
}

// Find the closest relative with a given property value (property defaults to tagName, relative defaults to parentNode)
function findRelated(e,value,name,relative)
{
	name = name ? name : "tagName";
	relative = relative ? relative : "parentNode";
	if(name == "className") {
		while(e && !hasClass(e,value)) {
			e = e[relative];
		}
	} else {
		while(e && e[name] != value) {
			e = e[relative];
		}
	}
	return e;
}

// Resolve the target object of an event
function resolveTarget(e)
{
	var obj;
	if(e.target)
		obj = e.target;
	else if(e.srcElement)
		obj = e.srcElement;
	if(obj.nodeType == 3) // defeat Safari bug
		obj = obj.parentNode;
	return obj;
}

// Return the content of an element as plain text with no formatting
function getPlainText(e)
{
	var text = "";
	if(e.innerText)
		text = e.innerText;
	else if(e.textContent)
		text = e.textContent;
	return text;
}

// Get the scroll position for window.scrollTo necessary to scroll a given element into view
function ensureVisible(e)
{
	var posTop = findPosY(e);
	var posBot = posTop + e.offsetHeight;
	var winTop = findScrollY();
	var winHeight = findWindowHeight();
	var winBot = winTop + winHeight;
	if(posTop < winTop) {
		return posTop;
	} else if(posBot > winBot) {
		if(e.offsetHeight < winHeight)
			return posTop - (winHeight - e.offsetHeight);
		else
			return posTop;
	} else {
		return winTop;
	}
}

// Get the current width of the display window
function findWindowWidth()
{
	return window.innerWidth ? window.innerWidth : document.documentElement.clientWidth;
}

// Get the current height of the display window
function findWindowHeight()
{
	return window.innerHeight ? window.innerHeight : document.documentElement.clientHeight;
}

// Get the current horizontal page scroll position
function findScrollX()
{
	return window.scrollX ? window.scrollX : document.documentElement.scrollLeft;
}

// Get the current vertical page scroll position
function findScrollY()
{
	return window.scrollY ? window.scrollY : document.documentElement.scrollTop;
}

function findPosX(obj)
{
	var curleft = 0;
	while(obj.offsetParent) {
		curleft += obj.offsetLeft;
		obj = obj.offsetParent;
	}
	return curleft;
}

function findPosY(obj)
{
	var curtop = 0;
	while(obj.offsetParent) {
		curtop += obj.offsetTop;
		obj = obj.offsetParent;
	}
	return curtop;
}

// Blur a particular element
function blurElement(e)
{
	if(e != null && e.focus && e.blur) {
		e.focus();
		e.blur();
	}
}

// Create a non-breaking space
function insertSpacer(place)
{
	var e = document.createTextNode(String.fromCharCode(160));
	if(place)
		place.appendChild(e);
	return e;
}

// Remove all children of a node
function removeChildren(e)
{
	while(e && e.hasChildNodes())
		removeNode(e.firstChild);
}

// Remove a node and all it's children
function removeNode(e)
{
	scrubNode(e);
	e.parentNode.removeChild(e);
}

// Remove any event handlers or non-primitve custom attributes
function scrubNode(e)
{
	var att = e.attributes;
	if(att) {
		for(var t=0; t<att.length; t++) {
			var n = att[t].name;
			if(n !== 'style' && (typeof e[n] === 'function' || (typeof e[n] === 'object' && e[n] != null))) {
				try {
					e[n] = null;
				} catch(ex) {
				}
			}
		}
	}
	var c = e.firstChild;
	while(c) {
		scrubNode(c);
		c = c.nextSibling;
	}
}

// Add a stylesheet, replacing any previous custom stylesheet
function setStylesheet(s,id,doc)
{
	if(!id)
		id = "customStyleSheet";
	if(!doc)
		doc = document;
	var n = doc.getElementById(id);
	if(doc.createStyleSheet) {
		// Test for IE's non-standard createStyleSheet method
		if(n)
			n.parentNode.removeChild(n);
		// This failed without the &nbsp;
		doc.getElementsByTagName("head")[0].insertAdjacentHTML("beforeEnd","&nbsp;<style id='" + id + "'>" + s + "</style>");
	} else {
		if(n) {
			n.replaceChild(doc.createTextNode(s),n.firstChild);
		} else {
			n = doc.createElement("style");
			n.type = "text/css";
			n.id = id;
			n.appendChild(doc.createTextNode(s));
			doc.getElementsByTagName("head")[0].appendChild(n);
		}
	}
}

// Force the browser to do a document reflow when needed to workaround browser bugs
function forceReflow()
{
	if(config.browser.isGecko) {
		setStylesheet("body {top:-1em;margin-top:1em;}");
		setStylesheet("");
	}
}

// Replace the current selection of a textarea or text input and scroll it into view
function replaceSelection(e,text)
{
	if(e.setSelectionRange) {
		var oldpos = e.selectionStart;
		var isRange = e.selectionEnd > e.selectionStart;
		e.value = e.value.substr(0,e.selectionStart) + text + e.value.substr(e.selectionEnd);
		e.setSelectionRange(isRange ? oldpos : oldpos + text.length,oldpos + text.length);
		var linecount = e.value.split('\n').length;
		var thisline = e.value.substr(0,e.selectionStart).split('\n').length-1;
		e.scrollTop = Math.floor((thisline - e.rows / 2) * e.scrollHeight / linecount);
	} else if(document.selection) {
		var range = document.selection.createRange();
		if(range.parentElement() == e) {
			var isCollapsed = range.text == "";
			range.text = text;
			if(!isCollapsed) {
				range.moveStart('character', -text.length);
				range.select();
			}
		}
	}
}

// Returns the text of the given (text) node, possibly merging subsequent text nodes
function getNodeText(e)
{
	var t = ""; 
	while(e && e.nodeName == "#text") {
		t += e.nodeValue;
		e = e.nextSibling;
	}
	return t;
}

//--
//-- LoaderBase and SaverBase
//--

function LoaderBase() {}

LoaderBase.prototype.loadTiddler = function(store,node,tiddlers)
{
	var title = this.getTitle(store,node);
	if(title) {
		var tiddler = store.createTiddler(title);
		this.internalizeTiddler(store,tiddler,title,node);
		tiddlers.push(tiddler);
	}
};

LoaderBase.prototype.loadTiddlers = function(store,nodes)
{
	var tiddlers = [];
	for(var t = 0; t < nodes.length; t++) {
		try {
			this.loadTiddler(store,nodes[t],tiddlers);
		} catch(ex) {
			showException(ex,config.messages.tiddlerLoadError.format([this.getTitle(store,nodes[t])]));
		}
	}
	return tiddlers;
};

function SaverBase() {}

SaverBase.prototype.externalize = function(store)
{
	var results = [];
	var tiddlers = store.getTiddlers("title");
	for(var t = 0; t < tiddlers.length; t++)
		results.push(this.externalizeTiddler(store,tiddlers[t]));
	return results.join("\n");
};

//--
//-- TW21Loader (inherits from LoaderBase)
//--

function TW21Loader() {}

TW21Loader.prototype = new LoaderBase();

TW21Loader.prototype.getTitle = function(store,node)
{
	var title = null;
	if(node.getAttribute) {
		title = node.getAttribute("title");
		if(!title)
			title = node.getAttribute("tiddler");
	}
	if(!title && node.id) {
		var lenPrefix = store.idPrefix.length;
		if (node.id.substr(0,lenPrefix) == store.idPrefix)
			title = node.id.substr(lenPrefix);
	}
	return title;
};

TW21Loader.prototype.internalizeTiddler = function(store,tiddler,title,node)
{
	var e = node.firstChild;
	var text = null;
	if(node.getAttribute("tiddler")) {
		text = getNodeText(e).unescapeLineBreaks();
	} else {
		while(e.nodeName!="PRE" && e.nodeName!="pre") {
			e = e.nextSibling;
		}
		text = e.innerHTML.replace(/\r/mg,"").htmlDecode();
	}
	var modifier = node.getAttribute("modifier");
	var c = node.getAttribute("created");
	var m = node.getAttribute("modified");
	var created = c ? Date.convertFromYYYYMMDDHHMM(c) : version.date;
	var modified = m ? Date.convertFromYYYYMMDDHHMM(m) : created;
	var tags = node.getAttribute("tags");
	var fields = {};
	var attrs = node.attributes;
	for(var i = attrs.length-1; i >= 0; i--) {
		var name = attrs[i].name;
		if (attrs[i].specified && !TiddlyWiki.isStandardField(name)) {
			fields[name] = attrs[i].value.unescapeLineBreaks();
		}
	}
	tiddler.assign(title,text,modifier,modified,tags,created,fields);
	return tiddler;
};

//--
//-- TW21Saver (inherits from SaverBase)
//--

function TW21Saver() {}

TW21Saver.prototype = new SaverBase();

TW21Saver.prototype.externalizeTiddler = function(store,tiddler)
{
	try {
		var extendedAttributes = "";
		var usePre = config.options.chkUsePreForStorage;
		store.forEachField(tiddler,
			function(tiddler,fieldName,value) {
				// don't store stuff from the temp namespace
				if(typeof value != "string")
					value = "";
				if (!fieldName.match(/^temp\./))
					extendedAttributes += ' %0="%1"'.format([fieldName,value.escapeLineBreaks().htmlEncode()]);
			},true);
		var created = tiddler.created.convertToYYYYMMDDHHMM();
		var modified = tiddler.modified.convertToYYYYMMDDHHMM();
		var vdate = version.date.convertToYYYYMMDDHHMM();
		var attributes = tiddler.modifier ? ' modifier="' + tiddler.modifier.htmlEncode() + '"' : "";
		attributes += (usePre && modified == created) ? "" : ' modified="' + modified +'"';
		attributes += (usePre && created == vdate) ? "" :' created="' + created + '"';
		var tags = tiddler.getTags();
		if(!usePre || tags)
			attributes += ' tags="' + tags.htmlEncode() + '"';
		return ('<div %0="%1"%2%3>%4</'+'div>').format([
				usePre ? "title" : "tiddler",
				tiddler.title.htmlEncode(),
				attributes,
				extendedAttributes,
				usePre ? "\n<pre>" + tiddler.text.htmlEncode() + "</pre>\n" : tiddler.text.escapeLineBreaks().htmlEncode()
			]);
	} catch (ex) {
		throw exceptionText(ex,config.messages.tiddlerSaveError.format([tiddler.title]));
	}
};

//--
//-- Deprecated code
//--

// @Deprecated: Use createElementAndWikify and this.termRegExp instead
config.formatterHelpers.charFormatHelper = function(w)
{
	w.subWikify(createTiddlyElement(w.output,this.element),this.terminator);
};

// @Deprecated: Use enclosedTextHelper and this.lookaheadRegExp instead
config.formatterHelpers.monospacedByLineHelper = function(w)
{
	var lookaheadRegExp = new RegExp(this.lookahead,"mg");
	lookaheadRegExp.lastIndex = w.matchStart;
	var lookaheadMatch = lookaheadRegExp.exec(w.source);
	if(lookaheadMatch && lookaheadMatch.index == w.matchStart) {
		var text = lookaheadMatch[1];
		if(config.browser.isIE)
			text = text.replace(/\n/g,"\r");
		createTiddlyElement(w.output,"pre",null,null,text);
		w.nextMatch = lookaheadRegExp.lastIndex;
	}
};

// @Deprecated: Use <br> or <br /> instead of <<br>>
config.macros.br.handler = function(place)
{
	createTiddlyElement(place,"br");
};

// Find an entry in an array. Returns the array index or null
// @Deprecated: Use indexOf instead
Array.prototype.find = function(item)
{
	var i = this.indexOf(item);
	return i == -1 ? null : i;
};

// Load a tiddler from an HTML DIV. The caller should make sure to later call Tiddler.changed()
// @Deprecated: Use store.getLoader().internalizeTiddler instead
Tiddler.prototype.loadFromDiv = function(divRef,title)
{
	return store.getLoader().internalizeTiddler(store,this,title,divRef);
};

// Format the text for storage in an HTML DIV
// @Deprecated Use store.getSaver().externalizeTiddler instead.
Tiddler.prototype.saveToDiv = function()
{
	return store.getSaver().externalizeTiddler(store,this);
};

// @Deprecated: Use store.allTiddlersAsHtml() instead
function allTiddlersAsHtml()
{
	return store.allTiddlersAsHtml();
}

// @Deprecated: Use refreshPageTemplate instead
function applyPageTemplate(title)
{
	refreshPageTemplate(title);
}

// @Deprecated: Use story.displayTiddlers instead
function displayTiddlers(srcElement,titles,template,unused1,unused2,animate,unused3)
{
	story.displayTiddlers(srcElement,titles,template,animate);
}

// @Deprecated: Use story.displayTiddler instead
function displayTiddler(srcElement,title,template,unused1,unused2,animate,unused3)
{
	story.displayTiddler(srcElement,title,template,animate);
}

// @Deprecated: Use functions on right hand side directly instead
var createTiddlerPopup = Popup.create;
var scrollToTiddlerPopup = Popup.show;
var hideTiddlerPopup = Popup.remove;

// @Deprecated: Use right hand side directly instead
var regexpBackSlashEn = new RegExp("\\\\n","mg");
var regexpBackSlash = new RegExp("\\\\","mg");
var regexpBackSlashEss = new RegExp("\\\\s","mg");
var regexpNewLine = new RegExp("\n","mg");
var regexpCarriageReturn = new RegExp("\r","mg");
//--
//-- End of scripts
//--
//]]>
</script>
<script type="text/javascript">
//<![CDATA[
if(useJavaSaver)
	document.write("<applet style='position:absolute;left:-1px' name='TiddlySaver' code='TiddlySaver.class' archive='TiddlySaver.jar' width='1' height='1'></applet>");
//]]>
</script>
<!--POST-SCRIPT-START-->

<!--POST-SCRIPT-END-->
</body>
</html><|MERGE_RESOLUTION|>--- conflicted
+++ resolved
@@ -1796,11 +1796,7 @@
 &lt;html&gt;&lt;sub&gt;&lt;a href=&quot;javascript:;&quot; onclick=&quot;scrollAnchorVisible('Top',null, event)&quot;&gt;[Top]&lt;/sub&gt;&lt;/a&gt;&lt;/html&gt;
 ***/</pre>
 </div>
-<<<<<<< HEAD
-<div title="Prefetch" modifier="MichaelPloujnikov" modified="200706220326" created="200706220043" changecount="10">
-=======
 <div title="Prefetch" modifier="MichaelPloujnikov" modified="200706220320" created="200706220043" changecount="9">
->>>>>>> f963cd2b
 <pre>There are 2 important points when we want to access data with low latency:
 # Since we handle much more data than it will fit into most computers RAM. The data which is backed in files has to be paged in and available when needed. The [[Prefetch]] Thread manages page hinting to the kernel (posix_madvise()..)
 # Intermediate [[Frame]]s must eventually be rendered to the cache. The Backend will send Renderjobs to the Controller.
@@ -1812,24 +1808,14 @@
 
 * Timing constraints
 ** When will the [[Frame]] be needed
-<<<<<<< HEAD
-** could we drop the request if we won't be able to render it in-time
-=======
 ** could we drop the request if it won't be available (rendered) in-time
->>>>>>> f963cd2b
 * Priority of this job (as soon as possible, or just in time?)
 * action (Playing forward, playing backward, tweeking, playback speed, recursive rendering of dependent frames)
 
 Notes:
 * The Backend will try to render related frames in groups.
-<<<<<<< HEAD
 ** This means that following frames are scheduled with lower priority. Whenever the program really requests them the priority will be adjusted.
-
-//Q.by Plouj// "following frames": are these the frames in the group which is to be rendered or frames that follow the ones in the group to be rendered?
 </pre>
-=======
-** This means that following frames are scheduled with lower priority. Whenever the program really requests them the priority will be adjusted.</pre>
->>>>>>> f963cd2b
 </div>
 <div title="RSSReaderPlugin" modifier="BidiX" modified="200704220833" created="200704132044" tags="systemConfig" server.type="file" server.host="file:///home/ct/.homepage/home.html" server.page.revision="200704220833">
 <pre>/***
