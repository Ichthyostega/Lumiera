<!DOCTYPE html PUBLIC "-//W3C//DTD XHTML 1.0 Strict//EN" "http://www.w3.org/TR/xhtml1/DTD/xhtml1-strict.dtd">
<html xmlns="http://www.w3.org/1999/xhtml" xml:lang="en" lang="en">
<head>
<script type="text/javascript">
//<![CDATA[
var version = {title: "TiddlyWiki", major: 2, minor: 2, revision: 3, date: new Date("Jun 17, 2007"), extensions: {}};
//]]>
</script>
<!--
TiddlyWiki created by Jeremy Ruston, (jeremy [at] osmosoft [dot] com)

Copyright (c) UnaMesa Association 2004-2007

Redistribution and use in source and binary forms, with or without modification,
are permitted provided that the following conditions are met:

Redistributions of source code must retain the above copyright notice, this
list of conditions and the following disclaimer.

Redistributions in binary form must reproduce the above copyright notice, this
list of conditions and the following disclaimer in the documentation and/or other
materials provided with the distribution.

Neither the name of the UnaMesa Association nor the names of its contributors may be
used to endorse or promote products derived from this software without specific
prior written permission.

THIS SOFTWARE IS PROVIDED BY THE COPYRIGHT HOLDERS AND CONTRIBUTORS "AS IS" AND ANY
EXPRESS OR IMPLIED WARRANTIES, INCLUDING, BUT NOT LIMITED TO, THE IMPLIED WARRANTIES
OF MERCHANTABILITY AND FITNESS FOR A PARTICULAR PURPOSE ARE DISCLAIMED. IN NO EVENT
SHALL THE COPYRIGHT OWNER OR CONTRIBUTORS BE LIABLE FOR ANY DIRECT, INDIRECT,
INCIDENTAL, SPECIAL, EXEMPLARY, OR CONSEQUENTIAL DAMAGES (INCLUDING, BUT NOT LIMITED
TO, PROCUREMENT OF SUBSTITUTE GOODS OR SERVICES; LOSS OF USE, DATA, OR PROFITS; OR
BUSINESS INTERRUPTION) HOWEVER CAUSED AND ON ANY THEORY OF LIABILITY, WHETHER IN
CONTRACT, STRICT LIABILITY, OR TORT (INCLUDING NEGLIGENCE OR OTHERWISE) ARISING IN
ANY WAY OUT OF THE USE OF THIS SOFTWARE, EVEN IF ADVISED OF THE POSSIBILITY OF SUCH
DAMAGE.
-->
<meta http-equiv="Content-Type" content="text/html;charset=utf-8"/>
<!--PRE-HEAD-START-->
<!--{{{-->
<link rel='alternate' type='application/rss+xml' title='RSS' href='index.xml'/>
<!--}}}-->

<style type="text/css">#contentWrapper {display:none;}</style><div id="SplashScreen" style="border: 3px solid #ccc; display: block; text-align: center; width: 320px; margin: 100px auto; padding: 50px; color:#000; font-size: 28px; font-family:Tahoma; background-color:#eee;">loading <b>Cinelerra Renderengine</b> devel doku<blink> ...</blink><br><br><span style="font-size: 14px; color:red;">Requires Javascript.</span></div>
<!--PRE-HEAD-END-->
<title> Engine - some aspects of Cinelerra-3 design </title>
<style type="text/css">
#saveTest {display:none;}
#messageArea {display:none;}
#copyright {display:none;}
#storeArea {display:none;}
#storeArea div {padding:0.5em; margin:1em 0em 0em 0em; border-color:#fff #666 #444 #ddd; border-style:solid; border-width:2px; overflow:auto;}
#shadowArea {display:none;}
#javascriptWarning {width:100%; text-align:center; font-weight:bold; background-color:#dd1100; color:#fff; padding:1em 0em;}
</style>
<!--POST-HEAD-START-->

<!--POST-HEAD-END-->
</head>
<body onload="main();" onunload="if(window.checkUnsavedChanges) checkUnsavedChanges(); if(window.scrubNodes) scrubNodes(document.body);">
<!--PRE-BODY-START-->

<!--PRE-BODY-END-->
<div id="copyright">
Welcome to TiddlyWiki created by Jeremy Ruston, Copyright &copy; 2007 UnaMesa Association
</div>
<noscript>
	<div id="javascriptWarning">This page requires JavaScript to function properly.<br /><br />If you are using Microsoft Internet Explorer you may need to click on the yellow bar above and select 'Allow Blocked Content'. You must then click 'Yes' on the following security warning.</div>
</noscript>
<div id="saveTest"></div>
<div id="backstageCloak"></div>
<div id="backstageButton"></div>
<div id="backstageArea"><div id="backstageToolbar"></div></div>
<div id="backstage">
	<div id="backstagePanel"></div>
</div>
<div id="contentWrapper"></div>
<div id="contentStash"></div>
<div id="shadowArea">
<div title="ColorPalette">
<pre>Background: #fff
Foreground: #000
PrimaryPale: #8cf
PrimaryLight: #18f
PrimaryMid: #04b
PrimaryDark: #014
SecondaryPale: #ffc
SecondaryLight: #fe8
SecondaryMid: #db4
SecondaryDark: #841
TertiaryPale: #eee
TertiaryLight: #ccc
TertiaryMid: #999
TertiaryDark: #666
Error: #f88</pre>
</div>
<div title="StyleSheetColors">
<pre>/*{{{*/
body {background:[[ColorPalette::Background]]; color:[[ColorPalette::Foreground]];}

a {color:[[ColorPalette::PrimaryMid]];}
a:hover {background-color:[[ColorPalette::PrimaryMid]]; color:[[ColorPalette::Background]];}
a img {border:0;}

h1,h2,h3,h4,h5,h6 {color:[[ColorPalette::SecondaryDark]]; background:transparent;}
h1 {border-bottom:2px solid [[ColorPalette::TertiaryLight]];}
h2,h3 {border-bottom:1px solid [[ColorPalette::TertiaryLight]];}

.button {color:[[ColorPalette::PrimaryDark]]; border:1px solid [[ColorPalette::Background]];}
.button:hover {color:[[ColorPalette::PrimaryDark]]; background:[[ColorPalette::SecondaryLight]]; border-color:[[ColorPalette::SecondaryMid]];}
.button:active {color:[[ColorPalette::Background]]; background:[[ColorPalette::SecondaryMid]]; border:1px solid [[ColorPalette::SecondaryDark]];}

.header {background:[[ColorPalette::PrimaryMid]];}
.headerShadow {color:[[ColorPalette::Foreground]];}
.headerShadow a {font-weight:normal; color:[[ColorPalette::Foreground]];}
.headerForeground {color:[[ColorPalette::Background]];}
.headerForeground a {font-weight:normal; color:[[ColorPalette::PrimaryPale]];}

.tabSelected{color:[[ColorPalette::PrimaryDark]];
	background:[[ColorPalette::TertiaryPale]];
	border-left:1px solid [[ColorPalette::TertiaryLight]];
	border-top:1px solid [[ColorPalette::TertiaryLight]];
	border-right:1px solid [[ColorPalette::TertiaryLight]];
}
.tabUnselected {color:[[ColorPalette::Background]]; background:[[ColorPalette::TertiaryMid]];}
.tabContents {color:[[ColorPalette::PrimaryDark]]; background:[[ColorPalette::TertiaryPale]]; border:1px solid [[ColorPalette::TertiaryLight]];}
.tabContents .button {border:0;}

#sidebar {}
#sidebarOptions input {border:1px solid [[ColorPalette::PrimaryMid]];}
#sidebarOptions .sliderPanel {background:[[ColorPalette::PrimaryPale]];}
#sidebarOptions .sliderPanel a {border:none;color:[[ColorPalette::PrimaryMid]];}
#sidebarOptions .sliderPanel a:hover {color:[[ColorPalette::Background]]; background:[[ColorPalette::PrimaryMid]];}
#sidebarOptions .sliderPanel a:active {color:[[ColorPalette::PrimaryMid]]; background:[[ColorPalette::Background]];}

.wizard {background:[[ColorPalette::PrimaryPale]]; border:1px solid [[ColorPalette::PrimaryMid]];}
.wizard h1 {color:[[ColorPalette::PrimaryDark]]; border:none;}
.wizard h2 {color:[[ColorPalette::Foreground]]; border:none;}
.wizardStep {background:[[ColorPalette::Background]]; color:[[ColorPalette::Foreground]];
	border:1px solid [[ColorPalette::PrimaryMid]];}
.wizardStep.wizardStepDone {background::[[ColorPalette::TertiaryLight]];}
.wizardFooter {background:[[ColorPalette::PrimaryPale]];}
.wizardFooter .status {background:[[ColorPalette::PrimaryDark]]; color:[[ColorPalette::Background]];}
.wizard .button {color:[[ColorPalette::Foreground]]; background:[[ColorPalette::SecondaryLight]]; border: 1px solid;
	border-color:[[ColorPalette::SecondaryPale]] [[ColorPalette::SecondaryDark]] [[ColorPalette::SecondaryDark]] [[ColorPalette::SecondaryPale]];}
.wizard .button:hover {color:[[ColorPalette::Foreground]]; background:[[ColorPalette::Background]];}
.wizard .button:active {color:[[ColorPalette::Background]]; background:[[ColorPalette::Foreground]]; border: 1px solid;
	border-color:[[ColorPalette::PrimaryDark]] [[ColorPalette::PrimaryPale]] [[ColorPalette::PrimaryPale]] [[ColorPalette::PrimaryDark]];}

#messageArea {border:1px solid [[ColorPalette::SecondaryMid]]; background:[[ColorPalette::SecondaryLight]]; color:[[ColorPalette::Foreground]];}
#messageArea .button {color:[[ColorPalette::PrimaryMid]]; background:[[ColorPalette::SecondaryPale]]; border:none;}

.popupTiddler {background:[[ColorPalette::TertiaryPale]]; border:2px solid [[ColorPalette::TertiaryMid]];}

.popup {background:[[ColorPalette::TertiaryPale]]; color:[[ColorPalette::TertiaryDark]]; border-left:1px solid [[ColorPalette::TertiaryMid]]; border-top:1px solid [[ColorPalette::TertiaryMid]]; border-right:2px solid [[ColorPalette::TertiaryDark]]; border-bottom:2px solid [[ColorPalette::TertiaryDark]];}
.popup hr {color:[[ColorPalette::PrimaryDark]]; background:[[ColorPalette::PrimaryDark]]; border-bottom:1px;}
.popup li.disabled {color:[[ColorPalette::TertiaryMid]];}
.popup li a, .popup li a:visited {color:[[ColorPalette::Foreground]]; border: none;}
.popup li a:hover {background:[[ColorPalette::SecondaryLight]]; color:[[ColorPalette::Foreground]]; border: none;}
.popup li a:active {background:[[ColorPalette::SecondaryPale]]; color:[[ColorPalette::Foreground]]; border: none;}
.popupHighlight {background:[[ColorPalette::Background]]; color:[[ColorPalette::Foreground]];}
.listBreak div {border-bottom:1px solid [[ColorPalette::TertiaryDark]];}

.tiddler .defaultCommand {font-weight:bold;}

.shadow .title {color:[[ColorPalette::TertiaryDark]];}

.title {color:[[ColorPalette::SecondaryDark]];}
.subtitle {color:[[ColorPalette::TertiaryDark]];}

.toolbar {color:[[ColorPalette::PrimaryMid]];}
.toolbar a {color:[[ColorPalette::TertiaryLight]];}
.selected .toolbar a {color:[[ColorPalette::TertiaryMid]];}
.selected .toolbar a:hover {color:[[ColorPalette::Foreground]];}

.tagging, .tagged {border:1px solid [[ColorPalette::TertiaryPale]]; background-color:[[ColorPalette::TertiaryPale]];}
.selected .tagging, .selected .tagged {background-color:[[ColorPalette::TertiaryLight]]; border:1px solid [[ColorPalette::TertiaryMid]];}
.tagging .listTitle, .tagged .listTitle {color:[[ColorPalette::PrimaryDark]];}
.tagging .button, .tagged .button {border:none;}

.footer {color:[[ColorPalette::TertiaryLight]];}
.selected .footer {color:[[ColorPalette::TertiaryMid]];}

.sparkline {background:[[ColorPalette::PrimaryPale]]; border:0;}
.sparktick {background:[[ColorPalette::PrimaryDark]];}

.error, .errorButton {color:[[ColorPalette::Foreground]]; background:[[ColorPalette::Error]];}
.warning {color:[[ColorPalette::Foreground]]; background:[[ColorPalette::SecondaryPale]];}
.lowlight {background:[[ColorPalette::TertiaryLight]];}

.zoomer {background:none; color:[[ColorPalette::TertiaryMid]]; border:3px solid [[ColorPalette::TertiaryMid]];}

.imageLink, #displayArea .imageLink {background:transparent;}

.annotation {background:[[ColorPalette::SecondaryLight]]; color:[[ColorPalette::Foreground]]; border:2px solid [[ColorPalette::SecondaryMid]];}

.viewer .listTitle {list-style-type:none; margin-left:-2em;}
.viewer .button {border:1px solid [[ColorPalette::SecondaryMid]];}
.viewer blockquote {border-left:3px solid [[ColorPalette::TertiaryDark]];}

.viewer table, table.twtable {border:2px solid [[ColorPalette::TertiaryDark]];}
.viewer th, .viewer thead td, .twtable th, .twtable thead td {background:[[ColorPalette::SecondaryMid]]; border:1px solid [[ColorPalette::TertiaryDark]]; color:[[ColorPalette::Background]];}
.viewer td, .viewer tr, .twtable td, .twtable tr {border:1px solid [[ColorPalette::TertiaryDark]];}

.viewer pre {border:1px solid [[ColorPalette::SecondaryLight]]; background:[[ColorPalette::SecondaryPale]];}
.viewer code {color:[[ColorPalette::SecondaryDark]];}
.viewer hr {border:0; border-top:dashed 1px [[ColorPalette::TertiaryDark]]; color:[[ColorPalette::TertiaryDark]];}

.highlight, .marked {background:[[ColorPalette::SecondaryLight]];}

.editor input {border:1px solid [[ColorPalette::PrimaryMid]];}
.editor textarea {border:1px solid [[ColorPalette::PrimaryMid]]; width:100%;}
.editorFooter {color:[[ColorPalette::TertiaryMid]];}

#backstageArea {background:[[ColorPalette::Foreground]]; color:[[ColorPalette::TertiaryMid]];}
#backstageArea a {background:[[ColorPalette::Foreground]]; color:[[ColorPalette::Background]]; border:none;}
#backstageArea a:hover {background:[[ColorPalette::SecondaryLight]]; color:[[ColorPalette::Foreground]]; }
#backstageArea a.backstageSelTab {background:[[ColorPalette::Background]]; color:[[ColorPalette::Foreground]];}
#backstageButton a {background:none; color:[[ColorPalette::Background]]; border:none;}
#backstageButton a:hover {background:[[ColorPalette::Foreground]]; color:[[ColorPalette::Background]]; border:none;}
#backstagePanel {background:[[ColorPalette::Background]]; border-color: [[ColorPalette::Background]] [[ColorPalette::TertiaryDark]] [[ColorPalette::TertiaryDark]] [[ColorPalette::TertiaryDark]];}
.backstagePanelFooter .button {border:none; color:[[ColorPalette::Background]];}
.backstagePanelFooter .button:hover {color:[[ColorPalette::Foreground]];}
#backstageCloak {background:[[ColorPalette::Foreground]]; opacity:0.6; filter:'alpha(opacity:60)';}
/*}}}*/</pre>
</div>
<div title="StyleSheetLayout">
<pre>/*{{{*/
* html .tiddler {height:1%;}

body {font-size:.75em; font-family:arial,helvetica; margin:0; padding:0;}

h1,h2,h3,h4,h5,h6 {font-weight:bold; text-decoration:none;}
h1,h2,h3 {padding-bottom:1px; margin-top:1.2em;margin-bottom:0.3em;}
h4,h5,h6 {margin-top:1em;}
h1 {font-size:1.35em;}
h2 {font-size:1.25em;}
h3 {font-size:1.1em;}
h4 {font-size:1em;}
h5 {font-size:.9em;}

hr {height:1px;}

a {text-decoration:none;}

dt {font-weight:bold;}

ol {list-style-type:decimal;}
ol ol {list-style-type:lower-alpha;}
ol ol ol {list-style-type:lower-roman;}
ol ol ol ol {list-style-type:decimal;}
ol ol ol ol ol {list-style-type:lower-alpha;}
ol ol ol ol ol ol {list-style-type:lower-roman;}
ol ol ol ol ol ol ol {list-style-type:decimal;}

.txtOptionInput {width:11em;}

#contentWrapper .chkOptionInput {border:0;}

.externalLink {text-decoration:underline;}

.indent {margin-left:3em;}
.outdent {margin-left:3em; text-indent:-3em;}
code.escaped {white-space:nowrap;}

.tiddlyLinkExisting {font-weight:bold;}
.tiddlyLinkNonExisting {font-style:italic;}

/* the 'a' is required for IE, otherwise it renders the whole tiddler in bold */
a.tiddlyLinkNonExisting.shadow {font-weight:bold;}

#mainMenu .tiddlyLinkExisting,
	#mainMenu .tiddlyLinkNonExisting,
	#sidebarTabs .tiddlyLinkNonExisting {font-weight:normal; font-style:normal;}
#sidebarTabs .tiddlyLinkExisting {font-weight:bold; font-style:normal;}

.header {position:relative;}
.header a:hover {background:transparent;}
.headerShadow {position:relative; padding:4.5em 0em 1em 1em; left:-1px; top:-1px;}
.headerForeground {position:absolute; padding:4.5em 0em 1em 1em; left:0px; top:0px;}

.siteTitle {font-size:3em;}
.siteSubtitle {font-size:1.2em;}

#mainMenu {position:absolute; left:0; width:10em; text-align:right; line-height:1.6em; padding:1.5em 0.5em 0.5em 0.5em; font-size:1.1em;}

#sidebar {position:absolute; right:3px; width:16em; font-size:.9em;}
#sidebarOptions {padding-top:0.3em;}
#sidebarOptions a {margin:0em 0.2em; padding:0.2em 0.3em; display:block;}
#sidebarOptions input {margin:0.4em 0.5em;}
#sidebarOptions .sliderPanel {margin-left:1em; padding:0.5em; font-size:.85em;}
#sidebarOptions .sliderPanel a {font-weight:bold; display:inline; padding:0;}
#sidebarOptions .sliderPanel input {margin:0 0 .3em 0;}
#sidebarTabs .tabContents {width:15em; overflow:hidden;}

.wizard {padding:0.1em 1em 0em 2em;}
.wizard h1 {font-size:2em; font-weight:bold; background:none; padding:0em 0em 0em 0em; margin:0.4em 0em 0.2em 0em;}
.wizard h2 {font-size:1.2em; font-weight:bold; background:none; padding:0em 0em 0em 0em; margin:0.4em 0em 0.2em 0em;}
.wizardStep {padding:1em 1em 1em 1em;}
.wizard .button {margin:0.5em 0em 0em 0em; font-size:1.2em;}
.wizardFooter {padding:0.8em 0.4em 0.8em 0em;}
.wizardFooter .status {padding:0em 0.4em 0em 0.4em; margin-left:1em;}
.wizard .button {padding:0.1em 0.2em 0.1em 0.2em;}

#messageArea {position:fixed; top:2em; right:0em; margin:0.5em; padding:0.5em; z-index:2000; _position:absolute;}
.messageToolbar {display:block; text-align:right; padding:0.2em 0.2em 0.2em 0.2em;}
#messageArea a {text-decoration:underline;}

.tiddlerPopupButton {padding:0.2em 0.2em 0.2em 0.2em;}
.popupTiddler {position: absolute; z-index:300; padding:1em 1em 1em 1em; margin:0;}

.popup {position:absolute; z-index:300; font-size:.9em; padding:0; list-style:none; margin:0;}
.popup .popupMessage {padding:0.4em;}
.popup hr {display:block; height:1px; width:auto; padding:0; margin:0.2em 0em;}
.popup li.disabled {padding:0.4em;}
.popup li a {display:block; padding:0.4em; font-weight:normal; cursor:pointer;}
.listBreak {font-size:1px; line-height:1px;}
.listBreak div {margin:2px 0;}

.tabset {padding:1em 0em 0em 0.5em;}
.tab {margin:0em 0em 0em 0.25em; padding:2px;}
.tabContents {padding:0.5em;}
.tabContents ul, .tabContents ol {margin:0; padding:0;}
.txtMainTab .tabContents li {list-style:none;}
.tabContents li.listLink { margin-left:.75em;}

#contentWrapper {display:block;}
#splashScreen {display:none;}

#displayArea {margin:1em 17em 0em 14em;}

.toolbar {text-align:right; font-size:.9em;}

.tiddler {padding:1em 1em 0em 1em;}

.missing .viewer,.missing .title {font-style:italic;}

.title {font-size:1.6em; font-weight:bold;}

.missing .subtitle {display:none;}
.subtitle {font-size:1.1em;}

.tiddler .button {padding:0.2em 0.4em;}

.tagging {margin:0.5em 0.5em 0.5em 0; float:left; display:none;}
.isTag .tagging {display:block;}
.tagged {margin:0.5em; float:right;}
.tagging, .tagged {font-size:0.9em; padding:0.25em;}
.tagging ul, .tagged ul {list-style:none; margin:0.25em; padding:0;}
.tagClear {clear:both;}

.footer {font-size:.9em;}
.footer li {display:inline;}

.annotation {padding:0.5em; margin:0.5em;}

* html .viewer pre {width:99%; padding:0 0 1em 0;}
.viewer {line-height:1.4em; padding-top:0.5em;}
.viewer .button {margin:0em 0.25em; padding:0em 0.25em;}
.viewer blockquote {line-height:1.5em; padding-left:0.8em;margin-left:2.5em;}
.viewer ul, .viewer ol {margin-left:0.5em; padding-left:1.5em;}

.viewer table, table.twtable {border-collapse:collapse; margin:0.8em 1.0em;}
.viewer th, .viewer td, .viewer tr,.viewer caption,.twtable th, .twtable td, .twtable tr,.twtable caption {padding:3px;}
table.listView {font-size:0.85em; margin:0.8em 1.0em;}
table.listView th, table.listView td, table.listView tr {padding:0px 3px 0px 3px;}

.viewer pre {padding:0.5em; margin-left:0.5em; font-size:1.2em; line-height:1.4em; overflow:auto;}
.viewer code {font-size:1.2em; line-height:1.4em;}

.editor {font-size:1.1em;}
.editor input, .editor textarea {display:block; width:100%; font:inherit;}
.editorFooter {padding:0.25em 0em; font-size:.9em;}
.editorFooter .button {padding-top:0px; padding-bottom:0px;}

.fieldsetFix {border:0; padding:0; margin:1px 0px 1px 0px;}

.sparkline {line-height:1em;}
.sparktick {outline:0;}

.zoomer {font-size:1.1em; position:absolute; overflow:hidden;}
.zoomer div {padding:1em;}

* html #backstage {width:99%;}
* html #backstageArea {width:99%;}
#backstageArea {display:none; position:relative; overflow: hidden; z-index:150; padding:0.3em 0.5em 0.3em 0.5em;}
#backstageToolbar {position:relative;}
#backstageArea a {font-weight:bold; margin-left:0.5em; padding:0.3em 0.5em 0.3em 0.5em;}
#backstageButton {display:none; position:absolute; z-index:175; top:0em; right:0em;}
#backstageButton a {padding:0.1em 0.4em 0.1em 0.4em; margin:0.1em 0.1em 0.1em 0.1em;}
#backstage {position:relative; width:100%; z-index:50;}
#backstagePanel {display:none; z-index:100; position:absolute; margin:0em 3em 0em 3em; padding:1em 1em 1em 1em;}
.backstagePanelFooter {padding-top:0.2em; float:right;}
.backstagePanelFooter a {padding:0.2em 0.4em 0.2em 0.4em;}
#backstageCloak {display:none; z-index:20; position:absolute; width:100%; height:100px;}

.whenBackstage {display:none;}
.backstageVisible .whenBackstage {display:block;}
/*}}}*/</pre>
</div>
<div title="StyleSheetLocale">
<pre>/***
StyleSheet for use when a translation requires any css style changes.
This StyleSheet can be used directly by languages such as Chinese, Japanese and Korean which use a logographic writing system and need larger font sizes.
***/

/*{{{*/
body {font-size:0.8em;}

#sidebarOptions {font-size:1.05em;}
#sidebarOptions a {font-style:normal;}
#sidebarOptions .sliderPanel {font-size:0.95em;}

.subtitle {font-size:0.8em;}

.viewer table.listView {font-size:0.95em;}

.htmlarea .toolbarHA table {border:1px solid ButtonFace; margin:0em 0em;}
/*}}}*/</pre>
</div>
<div title="StyleSheetPrint">
<pre>/*{{{*/
@media print {
#mainMenu, #sidebar, #messageArea, .toolbar, #backstageButton {display: none ! important;}
#displayArea {margin: 1em 1em 0em 1em;}
/* Fixes a feature in Firefox 1.5.0.2 where print preview displays the noscript content */
noscript {display:none;}
}
/*}}}*/</pre>
</div>
<div title="PageTemplate">
<pre>&lt;!--{{{--&gt;
&lt;div class='header' macro='gradient vert [[ColorPalette::PrimaryLight]] [[ColorPalette::PrimaryMid]]'&gt;
&lt;div class='headerShadow'&gt;
&lt;span class='siteTitle' refresh='content' tiddler='SiteTitle'&gt;&lt;/span&gt;&amp;nbsp;
&lt;span class='siteSubtitle' refresh='content' tiddler='SiteSubtitle'&gt;&lt;/span&gt;
&lt;/div&gt;
&lt;div class='headerForeground'&gt;
&lt;span class='siteTitle' refresh='content' tiddler='SiteTitle'&gt;&lt;/span&gt;&amp;nbsp;
&lt;span class='siteSubtitle' refresh='content' tiddler='SiteSubtitle'&gt;&lt;/span&gt;
&lt;/div&gt;
&lt;/div&gt;
&lt;div id='mainMenu' refresh='content' tiddler='MainMenu'&gt;&lt;/div&gt;
&lt;div id='sidebar'&gt;
&lt;div id='sidebarOptions' refresh='content' tiddler='SideBarOptions'&gt;&lt;/div&gt;
&lt;div id='sidebarTabs' refresh='content' force='true' tiddler='SideBarTabs'&gt;&lt;/div&gt;
&lt;/div&gt;
&lt;div id='displayArea'&gt;
&lt;div id='messageArea'&gt;&lt;/div&gt;
&lt;div id='tiddlerDisplay'&gt;&lt;/div&gt;
&lt;/div&gt;
&lt;!--}}}--&gt;</pre>
</div>
<div title="ViewTemplate">
<pre>&lt;!--{{{--&gt;
&lt;div class='toolbar' macro='toolbar closeTiddler closeOthers +editTiddler &gt; fields syncing permalink references jump'&gt;&lt;/div&gt;
&lt;div class='title' macro='view title'&gt;&lt;/div&gt;
&lt;div class='subtitle'&gt;&lt;span macro='view modifier link'&gt;&lt;/span&gt;, &lt;span macro='view modified date'&gt;&lt;/span&gt; (&lt;span macro='message views.wikified.createdPrompt'&gt;&lt;/span&gt; &lt;span macro='view created date'&gt;&lt;/span&gt;)&lt;/div&gt;
&lt;div class='tagging' macro='tagging'&gt;&lt;/div&gt;
&lt;div class='tagged' macro='tags'&gt;&lt;/div&gt;
&lt;div class='viewer' macro='view text wikified'&gt;&lt;/div&gt;
&lt;div class='tagClear'&gt;&lt;/div&gt;
&lt;!--}}}--&gt;</pre>
</div>
<div title="EditTemplate">
<pre>&lt;!--{{{--&gt;
&lt;div class='toolbar' macro='toolbar +saveTiddler -cancelTiddler deleteTiddler'&gt;&lt;/div&gt;
&lt;div class='title' macro='view title'&gt;&lt;/div&gt;
&lt;div class='editor' macro='edit title'&gt;&lt;/div&gt;
&lt;div macro='annotations'&gt;&lt;/div&gt;
&lt;div class='editor' macro='edit text'&gt;&lt;/div&gt;
&lt;div class='editor' macro='edit tags'&gt;&lt;/div&gt;&lt;div class='editorFooter'&gt;&lt;span macro='message views.editor.tagPrompt'&gt;&lt;/span&gt;&lt;span macro='tagChooser'&gt;&lt;/span&gt;&lt;/div&gt;
&lt;!--}}}--&gt;</pre>
</div>
<div title="GettingStarted">
<pre>To get started with this blank TiddlyWiki, you'll need to modify the following tiddlers:
* SiteTitle &amp; SiteSubtitle: The title and subtitle of the site, as shown above (after saving, they will also appear in the browser title bar)
* MainMenu: The menu (usually on the left)
* DefaultTiddlers: Contains the names of the tiddlers that you want to appear when the TiddlyWiki is opened
You'll also need to enter your username for signing your edits: &lt;&lt;option txtUserName&gt;&gt;</pre>
</div>
<div title="OptionsPanel">
<pre>These InterfaceOptions for customising TiddlyWiki are saved in your browser

Your username for signing your edits. Write it as a WikiWord (eg JoeBloggs)

&lt;&lt;option txtUserName&gt;&gt;
&lt;&lt;option chkSaveBackups&gt;&gt; SaveBackups
&lt;&lt;option chkAutoSave&gt;&gt; AutoSave
&lt;&lt;option chkRegExpSearch&gt;&gt; RegExpSearch
&lt;&lt;option chkCaseSensitiveSearch&gt;&gt; CaseSensitiveSearch
&lt;&lt;option chkAnimate&gt;&gt; EnableAnimations

----
Also see AdvancedOptions</pre>
</div>
</div>
<!--POST-SHADOWAREA-->
<div id="storeArea">
<div title="Admin" modifier="CehTeh" modified="200706110324" created="200706080535" server.type="file" server.host="file:///home/ct/.homepage/home.html" server.page.revision="200706110324">
<pre>PageTemplate
|&gt;|SiteTitle - SiteSubtitle|
|&gt;|MainMenu|
|DefaultTiddlers&lt;&lt;br&gt;&gt;&lt;&lt;br&gt;&gt;&lt;&lt;br&gt;&gt;ViewTemplate&lt;&lt;br&gt;&gt;&lt;&lt;br&gt;&gt;EditTemplate|SideBarOptions|
|~|OptionsPanel|
|~|SideBarTabs|
|~|AdvancedOptions|
|~|&lt;&lt;tiddler Configuration.SideBarTabs&gt;&gt;|

''StyleSheet:'' StyleSheetColors - StyleSheetLayout - StyleSheetPrint

ColorPalette

SiteUrl</pre>
</div>
<<<<<<< HEAD
<div title="Asset" modifier="Ichthyostega" modified="200709021530" created="200708100337" tags="def classes" changecount="9">
<pre>Asset management is a subsystem on its own. Assets are &quot;things&quot; that can be loaded into a session, like Media, Clips, Effects, Transitions. It is the &quot;bookkeeping view&quot;, while the EDL is the &quot;manipulation and process view&quot;. Some Assets can be //loaded// and a collection of Assets is saved with eatch Session. Besides, there is a collection of basic Assets allways available by default.

The Assets are important reference points holding the information needed to access external resources. For example, an Clip asset can reference a Media asset, which in turn holds the external filename from which to get the media stream. For Effects, the situatin is similar. Assets thus serve two quite distinct purposes. One is to load, list, group serarch and browse them, and to provide an entry point to create new or get at existing MObjects in the EDL, while the other purpose is to provide attribute and property informations to the inner parts of the engine, while at the same time isolating and decoupling them from environmental details. 

We can distinguish several different Kinds of Assets, each one with specific properties. While all these Kinds of Assets implement the basic Asset interface, they themselfs are the __key abstractions__ of the asset management view. Mostly, their interfaces will be used directly, because they are quite different in behaviour. Thus it is common to see asset related operations being templated on the Asset Kind. 
=======
<div title="Asset" modifier="Ichthyostega" modified="200709040256" created="200708100337" tags="def classes" changecount="11">
<pre>Asset management is a subsystem on its own. Assets are &quot;things&quot; that can be loaded into a session, like Media, Clips, Effects, Transitions. It is the &quot;bookkeeping view&quot;, while the EDL is the &quot;manipulation and process view&quot;. Some Assets can be //loaded// and a collection of Assets is saved with eatch Session. Besides, there is a collection of basic Assets allways available by default.

The Assets are important reference points holding the information needed to access external resources. For example, an Clip asset can reference a Media asset, which in turn holds the external filename from which to get the media stream. For Effects, the situation is similar. Assets thus serve two quite distinct purposes. One is to load, list, group search and browse them, and to provide an entry point to create new or get at existing MObjects in the EDL, while the other purpose is to provide attribute and property informations to the inner parts of the engine, while at the same time isolating and decoupling them from environmental details. 

We can distinguish several different Kinds of Assets, each one with specific properties. While all these Kinds of Assets implement the basic Asset interface, they themselfs are the __key abstractions__ of the asset management view. Mostly, their interfaces will be used directly, because they are quite different in behaviour. Thus it is common to see asset related operations being templated on the Asset Kind. 
&amp;rarr; see also [[Creating and registering Assets|AssetCreation]]
>>>>>>> c81ef3bb
[img[Asset Classess|uml/fig130309.png]]

!Media Asset
Some piece of Media Data accessible at some external Location an able to be processed by Cinelerra. A Media File on Harddisk can be considered as the most basic form of Media Asset, with some important derived Flavours, like a Placeholder for a currently unavailable Source, or Media available in different Resolutions or Formats.
* __outward interface operations__ include querying properties, creating an Clip MObject, controlling processing policy (low res proxy placeholders, interlacing and other generic pre- and postprocessing)
* __inward interface operations__ include querying filename, codec, offset and any other informations necessary for creating a source render node, getting additional processing policy decisions (handling of interlacing, aspect ratio).
&amp;rarr; MediaAsset

!Processing Asset
Some software component able to work on media data in the Cinelerra Render engine Framework. This includes all sorts of loadable effects, as well as some of the standard, internal facilities (Mask, Projector). Note that Processing Assets typically provide some attachment Point or means of communication with GUI facilities.
* __outward interface operations__ include...
* __inward interface operations__ include...
&amp;rarr; ProcAsset {{red{to be defined}}}

!Structural Asset
Some of the building blocks providing the framework for the objects placed into the current Session. Notable examples are Input/Output channels (Ports), Viewer attachment points, Tracks, etc.
* __outward interface operations__ include...
* __inward interface operations__ include...
&amp;rarr; StructAsset {{red{to be defined}}}

!Meta Asset
Some additional, virtual facilities created in the course of the editing process. Examples are Automation data sets, Lables and reference points, Meta Clips (nested sub-~EDLs)
* __outward interface operations__ include...
* __inward interface operations__ include...
&amp;rarr; MetaAsset {{red{to be defined}}}

!!!!still to be worked out..
<<<<<<< HEAD
is how to implement the relationship between [[MObject]]s and Assets. Do we use direct pointers, or do we prefer an ID + central registry approach? And how to handle the removal of an Asset (&amp;rarr; see also [[analysis of mem management|ManagementAssetRelation]])
=======
is how to implement the relationship between [[MObject]]s and Assets. Do we use direct pointers, or do we prefer an ID + central registry approach? And how to handle the removal of an Asset 
&amp;rarr; see also [[analysis of mem management|ManagementAssetRelation]]
&amp;rarr; see also [[Creating Objects|ObjectCreation]], especially [[Assets|AssetCreation]]
>>>>>>> c81ef3bb
</pre>
</div>
<div title="AssetCreation" modifier="Ichthyostega" created="200709040307" changecount="1">
<pre>Assets are created by a Factories returning smart pointers; the Asset creation is bound to specific use cases and //only available// for these specific situations. There is no generic Asset Factory.

For every Asset we generate a __Ident tuple__ and a long ID (hash) derived from this Ident tuple. The constructor of the abstract base class {{{Asset}}} takes care of this step and automatically registeres the new Asset object with the AssetManager. Typically, the factory methods for concrete Asset classes provide some shortcuts providing sensible default values for some of the Ident tuple data fields. They may take additional parameters &amp;mdash; for example the factory method for creating {{{asset::Media}}} takes a filename (and may at some point in the future aply &quot;magic&quot; based on examination of the file)</pre>
</div>
<div title="Automation" modifier="Ichthyostega" modified="200708100315" created="200706250751" tags="def" changecount="5">
<pre>Automation is treated as a function over time. It is always tied to a specific Parameter (which can thus be variable over the course of the timeline). All details //how// this function is defined are completely abstracted away. The Parameter uses a ParamProvider to get the value for a given Time (point). Typically, this will use linear or bezier interpolation over a set of keyframes internally. Parameters can be configured to have different value ranges and distribution types (on-off, stepped, continuous, bounded)

[img[how to implement Automation|uml/fig129669.png]]
</pre>
</div>
<div title="BetterTimelineMacro" modifier="Saq" modified="200701030924" created="200607280926" tags="lewcidExtension systemConfig" server.type="file" server.host="file:///home/ct/.homepage/home.html" server.page.revision="200701030924">
<pre>/***
|Name|BetterTimelineMacro|
|Created by|SaqImtiaz|
|Location|http://tw.lewcid.org/#BetterTimelineMacro|
|Version|0.5 beta|
|Requires|~TW2.x|
!!!Description:
A replacement for the core timeline macro that offers more features:
*list tiddlers with only specfic tag
*exclude tiddlers with a particular tag
*limit entries to any number of days, for example one week
*specify a start date for the timeline, only tiddlers after that date will be listed.

!!!Installation:
Copy the contents of this tiddler to your TW, tag with systemConfig, save and reload your TW.
Edit the ViewTemplate to add the fullscreen command to the toolbar.

!!!Syntax:
{{{&lt;&lt;timeline better:true&gt;&gt;}}}
''the param better:true enables the advanced features, without it you will get the old timeline behaviour.''

additonal params:
(use only the ones you want)
{{{&lt;&lt;timeline better:true  onlyTag:Tag1 excludeTag:Tag2 sortBy:modified/created firstDay:YYYYMMDD maxDays:7 maxEntries:30&gt;&gt;}}}

''explanation of syntax:''
onlyTag: only tiddlers with this tag will be listed. Default is to list all tiddlers.
excludeTag: tiddlers with this tag will not be listed.
sortBy: sort tiddlers by date modified or date created. Possible values are modified or created.
firstDay: useful for starting timeline from a specific date. Example: 20060701 for 1st of July, 2006
maxDays: limits timeline to include only tiddlers from the specified number of days. If you use a value of 7 for example, only tiddlers from the last 7 days will be listed.
maxEntries: limit the total number of entries in the timeline.


!!!History:
*28-07-06: ver 0.5 beta, first release

!!!Code
***/
//{{{
// Return the tiddlers as a sorted array
TiddlyWiki.prototype.getTiddlers = function(field,excludeTag,includeTag)
{
          var results = [];
          this.forEachTiddler(function(title,tiddler)
          {
          if(excludeTag == undefined || tiddler.tags.find(excludeTag) == null)
                        if(includeTag == undefined || tiddler.tags.find(includeTag)!=null)
                                      results.push(tiddler);
          });
          if(field)
                   results.sort(function (a,b) {if(a[field] == b[field]) return(0); else return (a[field] &lt; b[field]) ? -1 : +1; });
          return results;
}



//this function by Udo
function getParam(params, name, defaultValue)
{
          if (!params)
          return defaultValue;
          var p = params[0][name];
          return p ? p[0] : defaultValue;
}

window.old_timeline_handler= config.macros.timeline.handler;
config.macros.timeline.handler = function(place,macroName,params,wikifier,paramString,tiddler)
{
          var args = paramString.parseParams(&quot;list&quot;,null,true);
          var betterMode = getParam(args, &quot;better&quot;, &quot;false&quot;);
          if (betterMode == 'true')
          {
          var sortBy = getParam(args,&quot;sortBy&quot;,&quot;modified&quot;);
          var excludeTag = getParam(args,&quot;excludeTag&quot;,undefined);
          var includeTag = getParam(args,&quot;onlyTag&quot;,undefined);
          var tiddlers = store.getTiddlers(sortBy,excludeTag,includeTag);
          var firstDayParam = getParam(args,&quot;firstDay&quot;,undefined);
          var firstDay = (firstDayParam!=undefined)? firstDayParam: &quot;00010101&quot;;
          var lastDay = &quot;&quot;;
          var field= sortBy;
          var maxDaysParam = getParam(args,&quot;maxDays&quot;,undefined);
          var maxDays = (maxDaysParam!=undefined)? maxDaysParam*24*60*60*1000: (new Date()).getTime() ;
          var maxEntries = getParam(args,&quot;maxEntries&quot;,undefined);
          var last = (maxEntries!=undefined) ? tiddlers.length-Math.min(tiddlers.length,parseInt(maxEntries)) : 0;
          for(var t=tiddlers.length-1; t&gt;=last; t--)
                  {
                  var tiddler = tiddlers[t];
                  var theDay = tiddler[field].convertToLocalYYYYMMDDHHMM().substr(0,8);
                  if ((theDay&gt;=firstDay)&amp;&amp; (tiddler[field].getTime()&gt; (new Date()).getTime() - maxDays))
                     {
                     if(theDay != lastDay)
                               {
                               var theDateList = document.createElement(&quot;ul&quot;);
                               place.appendChild(theDateList);
                               createTiddlyElement(theDateList,&quot;li&quot;,null,&quot;listTitle&quot;,tiddler[field].formatString(this.dateFormat));
                               lastDay = theDay;
                               }
                  var theDateListItem = createTiddlyElement(theDateList,&quot;li&quot;,null,&quot;listLink&quot;,null);
                  theDateListItem.appendChild(createTiddlyLink(place,tiddler.title,true));
                  }
                  }
          }

          else
              {
              window.old_timeline_handler.apply(this,arguments);
              }
}
//}}}</pre>
</div>
<div title="BuildProcess" modifier="MichaelPloujnikov" modified="200706271431" created="200706190658" tags="dynamic" changecount="21">
<pre>All decisions on //how // the RenderProcess has to be carried out are concentrated in this rather complicated Builder Subsystem. The benefit of this approach is, besides decoupling of subsystems, to keep the actual performance-intensive video processing code as simple and transparent as possible. The price, in terms of increased complexity &amp;mdash; to pay in the Builder &amp;mdash; can be handled by making the Build Process generic to a large degree. Using a Design By Contract approach we can decompose the various decisions into small decision modules without having to trace the actual workings of the Build Process as a whole.

[&gt;img[Outline of the Build Process|uml/fig129413.png]]
The building itself will be broken down into several small tool application steps. Each of these steps has to be mapped to the MObjects found on the [[Timeline]]. Remember: the idea is that the so called &quot;[[Fixture]]&quot; contains only [[ExplicitPlacement]]s which in turn link to MObjects like Clips, Effects and Automation. So it is sufficient to traverse this list and map the build tools to the elements. Each of these build tools has its own state, which serves to build up the resulting Render Engine. So far I see two steps to be necessary:
* find the &quot;Segments&quot;, i.e. the locations where the overall configuration changes
* for each segment: generate a ProcNode for each found MObject and wire them accordingly
Note, //we still have to work out how exactly building, rendering and playback work// together with the backend-design. The build process as such doesn't overly depend on these decisions. It is easy to reconfigure this process. For example, it would be possible as well to build for each frame separately (as Cinelerra2 does), or to build one segment covering the whole timeline (and handle everything via [[Automation]]

&amp;rarr;see also: BuilderStructures

[img[Colaborations in the Build Process|uml/fig128517.png]]

</pre>
</div>
<div title="Builder" modifier="Ichthyostega" created="200706220317" tags="def" changecount="2">
<pre>The Builder takes some MObject/[[Placement]] information (called Timeline) and generates out of this a Render Engine configuration able to render this Objects. It does all decisions and retrieves the current configuration of all objects and plugins, so the Render Engine can just process them stright forward.

The Builder is part of the [[Builder Pattern|http://en.wikipedia.org/wiki/Builder_pattern]]
</pre>
</div>
<div title="BuilderStructures" modifier="Ichthyostega" modified="200706250743" created="200706250734" changecount="5">
<pre>* the MObjects implement //Buildable//
* each Buildable can &quot;recieve&quot; a Tool object and aply it
* the different Tool objects are iterated/mapped onto the list of MObjects in the [[Timeline]]
* __Rationale__
  * the MObject class hierarchy is rather fixed (it is unlikely the we will be adding much new MObject subclasses)
  * so this design makes it easy to add new Tool subclasses, and within each Tool subclass, all operations on the different MObject classes are grouped together, so it is easy to see what is going on.
  * a given Tool instance can carry state while beeing iterated, so we don't need any global (or object-global) variables to hold the result of the build process

This programming technique is often refered to as //double dispatch// or //visitor//
{{red{TODO:flesh out the actual Operations needed}}}
    

[img[Entities cooperating in the Builder|uml/fig129285.png]]
</pre>
</div>
<div title="ColorPalette" modifier="Ichthyostega" modified="200706260455" created="200706190033" tags="excludeMissing" changecount="11">
<pre>Background: #fefefd
Foreground: #000
PrimaryPale: #8fb
PrimaryLight: #50d2ae
PrimaryMid: #1b9989
PrimaryDark: #0f3f56
SecondaryPale: #ffc
SecondaryLight: #fe8
SecondaryMid: #db4
SecondaryDark: #841
TertiaryPale: #eef
TertiaryLight: #ccd
TertiaryMid: #99a
TertiaryDark: #667
Error: #f88</pre>
</div>
<div title="Controller" modifier="Ichthyostega" modified="200708100409" created="200706220319" tags="def" changecount="3">
<pre>Here, in the context of the Render Engine, the Controller component is responsible for managing the global playback state, for triggering the build process and for activating the backend and the Render Engine configuration created by the Builder to carry out the actual rendering. So you can expect the Controller to encompass a State Machine.

!Facade
This is an very important external Interface, because it links together all three Layers of our current architecture. It can be used by the backend to initiate [[Render Processes (=StateProxy)|StateProxy]] and it will probably be used by the Dispatcher for GUI actions as well...

</pre>
</div>
<div title="DefaultTiddlers" modifier="Ichthyostega" modified="200706190047" created="200706172308" changecount="2">
<pre>RenderEngine
</pre>
</div>
<div title="DesignGoals" modifier="MichaelPloujnikov" modified="200706271507" created="200706210557" tags="design" changecount="9">
<pre>As always, the main goal is //to cut down complexity// by the usual approach to separate into small manageable chunks.

To achieve this, here we try to separate ''Configuration'' from ''Processing''. Further, in Configuration we try to separate the ''high level view'' (users view when editing) from the ''low level view'' (the actual configuration effective for the calculations). Finally, we try to factor out and encapsulate ''State'' in order to make State explicit.

The main tool used to implement this separation is the [[Builder Pattern|http://en.wikipedia.org/wiki/Builder_pattern]]. Here especially we move all decisions and parametrization into the BuildProcess. The Nodes in this Pipeline should process Video/Audio and do nothing else. No more decisions, tests and conditional operations when running the Pipeline. Move all of this out into the configuration of the pipeline, which is done by the Builder. Make the actual processing nodes Template classes, parametrized by the color model and number of components. Make all Nodes of equal footing with each other, able to be connected freely within the limitations of the necessary input and output. Make the OpenGL rendering into alternate implementation of some operations together with an alternate signal flow (usable only if the whole Pipeline can be built up to support this changed signal flow), thus factoring out all the complexities of managing the data flow between core and hardware accelerated rendering out of the implementation of the actual processing. Introduce separate control data connections for the automation data, separating the case of true multi-channel-effects from the case where one node just gets remote controlled by another node (or two nodes using the same automation data).

Another pertinent theme is to make the basic building blocks simpler, while on the other hand gaining much more flexibility for combining these building blocks. For example we try to unfold any &quot;internal-multi&quot; effects into separate instances (e.g. the possibility of having an arbitrary number of single masks at any point of the pipeline instead of having one special masking facility encompassing multiple sub-masks. Similarly, we treat the Objects in the EDL in a more uniform manner and gain the possibility to [[place|Placement]] them in various ways.
</pre>
</div>
<div title="EDL" modifier="MichaelPloujnikov" modified="200706271459" created="200706210610" changecount="4">
<pre>''EDL'' is a short-hand for __E__dit __D__ecision __L__ist. The use of this term can be confusing; for the usual meaning see the definition in [[Wikipedia|http://en.wikipedia.org/wiki/Edit_decision_list]]

Cinelerra uses this term in a related manner but with a somewhat shifted focus (and we just stick to this usage here): In Cinelerra the EDL is comprised of the whole set of clips and other media objects parametrized and placed onto the tracks by the user. It is the result of the user's //editing efforts.//

In this usage, the EDL is almost synonymous to the ''Session'', just the latter emphasizes more the state aspect, as it can be thought as a current state of the EDL contained in a file or data structure together with additional Option values and settings for the GUI. The Session is what you save and load, while the EDL rather denotes a structure of Objects placed in time.
</pre>
</div>
<div title="Example1" modifier="Ichthyostega" modified="200706220253" created="200706220239" tags="example" changecount="3">
<pre>The &amp;raquo;Timeline&amp;laquo; is a sequence of ~MObjects -- here clips -- together with an ExplicitPlacement, locating each clip at a given time and track. (Note: I simplified the time format and wrote frame numbers to make it more clear)
[img[Example1: Objects in the EDL/Fixture|uml/fig128773.png]]

----
After beeing processed by the Builder, we get the following Render Engine configuration
[img[Example1: generated Render Engine|uml/fig129029.png]]
</pre>
</div>
<div title="Example2" modifier="Ichthyostega" created="200706220251" tags="example" changecount="1">
<pre>This Example showes the //high level// EDL as well. This needs to be transformed into a Fixture by some facility still to be designed. Basically, each [[Placement]] needs to be queried for this to get the corresponding ExplicitPlacement. The difficult part is to handle possible Placement constraints, e.g. one clip can't be placed at a timespan covered by another clip on the same track. In the current Cinelerra2, all of this is done directly by the GUI actions.

The &amp;raquo;Timeline&amp;laquo; is a sequence of ~MObjects -- note: using the same Object instances -- but now with the calculated ExplicitPlacement, locating the clip at a given time and track. The effect is located absolutely in time as well, but because it is the same Instance, it has the pointer to the ~RelativePlacement, wich basically attaches the effect to the clip. This structure may look complicated, but is easy to process if we go &quot;backward&quot; and just rely on the information contained in the ExplicitPlacement.
[img[Example2: Clip with Effect and generated Fixture for this EDL|uml/fig128901.png]]

----
After beeing processed by the Builder, we get a Render Engine configuration.&lt;br&gt;
It has to be segmented at least at every point with changes in the configuration, but some variations are possible, e.g. we could create a Render Engine for every Frame (as Cinelerra2 does) or we could optimize out some configurations (for example the effect extended beyond the end of the clip)
[img[Example2: generated Render Engine|uml/fig129157.png]]
</pre>
</div>
<div title="Examples" modifier="MichaelPloujnikov" modified="200706271425" created="200706220233" tags="example" changecount="6">
<pre>!MObject assembly
To make the intended use of the classes more clear, consider the following two example Object graphs:
* a video clip and a audio clip placed (explicitly) on two tracks &amp;rarr;[[Example1]]
* a video clip placed relatively, with an attached HUE effect &amp;rarr;[[Example2]]
</pre>
</div>
<div title="ExitNode" modifier="Ichthyostega" created="200706220322" tags="def" changecount="1">
<pre>a special ProcNode which is used to pull the finished output of one Render Pipeline (Tree or Graph). This term is already used in the Cinelerra2 codebase. I am unsure at the moment if it is a distinct subclass or rahter a specially configured ProcNode (a general design rule tells us to err in favour of the latter if in doubt).
</pre>
</div>
<div title="ExplicitPlacement" modifier="MichaelPloujnikov" modified="200706271458" created="200706220304" tags="def" changecount="2">
<pre>A special kind (subclass) of [[Placement]]. As such it is always linked to a //Subject//, i.e. a MObject. In addition to the properties of a (unspecific) Placement, the ExplicitPlacement specifies a absolute time and track position for locating the Subject
</pre>
</div>
<div title="Factories" modifier="Ichthyostega" modified="200708112256" created="200708100401" tags="impl discuss" changecount="18">
<pre>We use Factories
* for centralizing [[memory management|MemoryManagement]]
* to support polymorphism (of course...)

!Requirements
* request the actual placement/allocation from the backend
* allways hand out a smart-pointer
* encapsulate / make configurable the smart-pointer type
* install a callback into the smart-pointer for destroying the resource.
* redirect the destroying request to the backend

!Implementation Questions
* how much genericity? (Ichthyo is rather inclined not to overdo this one. Often it is preferable to have repeated implementations follow a well known pattern, if this leads to short and simple implementations, while the complete general solution will be much more contrived).
* how to specify the actual type needed?
* how to implement the cases where a subtype needs to be selected (abstract factory pattern). Embody this into the Factory, pass it in as a Strategy or treat the Factory just as a simple service taking an explicit type-ID and providing the new object?

!!chosen design
My main goal is to have an easy-to-use interface for the implementer of individual classes using this factory mechanism. The intended use should mimic the standard use of operator new, and at the same time there should be a possibility to configure »real« Factory behaviour in.

For this reason I make Factory a Functor, and for handling the concrete memory allocation, it inherits from an Allocator class. The users of this factory template typically either parametrize it with existing smart-pointer types and some Allocator instantiation, or they may chose to create a specialized Factory derived from this Factory template. After typically hiding this configuration behind a typedef, the user adds a static field to the class intended to use the Factory and initializes this field with the concrete Factory (this may pass internal ~IDs to the constructor of the Factory and from there on to the underlying Allocator).
{{{
#include &quot;common/factory.hpp&quot;

  class Blubb
    {
      int uii ;

    public:
      typedef cinelerra::factory::RefcountPtr&lt;Blubb&gt; Factory;
      static Factory create;
      
      Blubb() : uii(42) {} ;
    };
  
  /** a static Factory instance 
   *  for creating refcounting Ptrs to Blubb objects 
   */
  Blubb::Factory Blubb::create;  // &lt;----note this is a constructor call
}}}
Now, the clients of {{{class Blubb}}} can create ref-counting pointers to Blubb-objects by doing a fully qualified {{{create()}}} functor call:
{{{
  std::tr1::shared_ptr&lt;Blubb&gt; huii = Blubb::create ();  // &lt;----will invoke the default Blubb() ctor 
  std::tr1::shared_ptr&lt;Blubb&gt; pfuii = huii;
}}}
Some further details
* Functor inherits (protected) from Allocator, besides that there are no additional requirements.
* typically, Allocator provides a overloaded {{{operator new(size_t)}}} etc.
* thus, when Functor or any derived class issues a new XX(), our custom Allocator gains control
* the Functor-behaviour relies on a custom {{{operator()}}} which can be overridden in derived classes to take various parameter lists.
* then, such a Factory class derived from Functor can do specific magic and e.g. create some subclass
* and, as the created smart-pointer is a template parameter, such a custom Functor can create all sorts of Proxies, wrappers and the like
</pre>
</div>
<div title="Fixture" modifier="Ichthyostega" modified="200706220325" created="200706220324" tags="def" changecount="2">
<pre>a specially configured EDL
 * all MObjects have their position, length and configuration set up ready for rendering.
 * all MObjects are associated with a ExplicitPlacement
 * this ~ExplicitPlacements are contained in a ordered List called the Timeline

//My intention is to create this Fixture out of the editing operations done by the user//
</pre>
</div>
<div title="Frame" modifier="Ichthyostega" modified="200706220333" created="200706220332" tags="def" changecount="2">
<pre>This term has //two meanings, //so care has to be taken for not confusing them.
# in general use, a Frame means one full image of a video clip, i.e an array of rows of pixels. For interlaced footage, one Frame contains two halfimages, commonly called Fields. (Cinelerra2 confuses this terms)
# here in this design, we use Frame as an abstraction for a buffer of raw media data to be processed. If in doubt, we should label this &quot;Dataframe&quot;.
#* one video Dataframe contains a single video frame
#* one audio Dataframe contains a block of raw audio samples
#* one OpenGL Dataframe could contain raw texture data (but I am lacking expertise for this topic)
</pre>
</div>
<div title="FullScreenPlugin" modifier="CehTeh" modified="200706110313" created="200607241016" tags="systemConfig lewcidExtension" server.type="file" server.host="file:///home/ct/.homepage/home.html" server.page.revision="200706110313">
<pre>/***
|Name|FullScreenPlugin|
|Created by|SaqImtiaz|
|Location|http://tw.lewcid.org/#FullScreenPlugin|
|Version|1.1|
|Requires|~TW2.x|
!Description:
Toggle between viewing tiddlers fullscreen and normally. Very handy for when you need more viewing space.

!Demo:
Click the ↕ button in the toolbar for this tiddler. Click it again to turn off fullscreen.

!Installation:
Copy the contents of this tiddler to your TW, tag with systemConfig, save and reload your TW.
Edit the ViewTemplate to add the fullscreen command to the toolbar.

!History:
*25-07-06: ver 1.1
*20-07-06: ver 1.0

!Code
***/
//{{{
var lewcidFullScreen = false;

config.commands.fullscreen =
{
            text:&quot; ↕ &quot;,
            tooltip:&quot;Fullscreen mode&quot;
};

config.commands.fullscreen.handler = function (event,src,title)
{
            if (lewcidFullScreen == false)
               {
                lewcidFullScreen = true;
                setStylesheet('#sidebar, .header, #mainMenu{display:none;} #displayArea{margin:0em 0 0 0 !important;}',&quot;lewcidFullScreenStyle&quot;);
               }
            else
               {
                lewcidFullScreen = false;
                setStylesheet(' ',&quot;lewcidFullScreenStyle&quot;);
               }
}

config.macros.fullscreen={};
config.macros.fullscreen.handler =  function(place,macroName,params,wikifier,paramString,tiddler)
{
        var label = params[0]||&quot; ↕ &quot;;
        var tooltip = params[1]||&quot;Fullscreen mode&quot;;
        createTiddlyButton(place,label,tooltip,config.commands.fullscreen.handler);
}

var lewcid_fullscreen_closeTiddler = Story.prototype.closeTiddler;
Story.prototype.closeTiddler =function(title,animate,slowly)
{
           lewcid_fullscreen_closeTiddler.apply(this,arguments);
           if (story.isEmpty() &amp;&amp; lewcidFullScreen == true)
              config.commands.fullscreen.handler();
}


Slider.prototype.lewcidStop = Slider.prototype.stop;
Slider.prototype.stop = function()
{
           this.lewcidStop();
           if (story.isEmpty() &amp;&amp; lewcidFullScreen == true)
              config.commands.fullscreen.handler();
}
//}}}</pre>
</div>
<div title="GOPs" modifier="Ichthyostega" modified="200706220333" created="200706220301" tags="def" changecount="2">
<pre>__G__roup __of__ __P__ictures: several compressed video formats don't encode single frames. Normally, such formats are considered mere //delivery formates// but it was one of the key strenghts of Cinelrra from start to be able to do real non linear editing on such formats (like the ~MPEG2-ts unsed in HDV video). The problem of course is that the data backend needs to decode the whole GOP to be serve  single raw video frames.

For this Cinelerra3 design, we could consider making GOP just another raw media data frame type and integrate this decoding into the render pipeline, similar to an effect based on several source frames for every calculated output frame.

&amp;rarr;see in [[Wikipedia|http://en.wikipedia.org/wiki/Group_of_pictures]]
</pre>
</div>
<div title="ImplementationDetails" modifier="Ichthyostega" modified="200709040256" created="200708080322" tags="overview" changecount="6">
<pre>This wiki page is the entry point to detail notes covering some technical decisions, details and problems encountered in the course of the implementation of the Cinelerra Renderengine, the Builder and the related parts.

* [[Packages, Interfaces and Namespaces|InterfaceNamespaces]]
* [[Memory Management Issues|MemoryManagement]]
* [[Creating and registering Assets|AssetCreation]]
* [[Creating new Objects|ObjectCreation]]

</pre>
</div>
<div title="InlineJavaScript" modifier="Jeremy" created="200603090618" tags="systemConfig" server.type="file" server.host="file:///home/ct/.homepage/home.html" server.page.revision="200603090618">
<pre>/***
''InlineJavascriptPlugin for ~TiddlyWiki version 1.2.x and 2.0''
^^author: Eric Shulman - ELS Design Studios
source: http://www.TiddlyTools.com/#InlineJavascriptPlugin
license: [[Creative Commons Attribution-ShareAlike 2.5 License|http://creativecommons.org/licenses/by-sa/2.5/]]^^

Insert Javascript executable code directly into your tiddler content. Lets you ''call directly into TW core utility routines, define new functions, calculate values, add dynamically-generated TiddlyWiki-formatted output'' into tiddler content, or perform any other programmatic actions each time the tiddler is rendered.
!!!!!Usage
&lt;&lt;&lt;
When installed, this plugin adds new wiki syntax for surrounding tiddler content with {{{&lt;script&gt;}}} and {{{&lt;/script&gt;}}} markers, so that it can be treated as embedded javascript and executed each time the tiddler is rendered.

''Deferred execution from an 'onClick' link''
By including a label=&quot;...&quot; parameter in the initial {{{&lt;script&gt;}}} marker, the plugin will create a link to an 'onclick' script that will only be executed when that specific link is clicked, rather than running the script each time the tiddler is rendered.

''External script source files:''
You can also load javascript from an external source URL, by including a src=&quot;...&quot; parameter in the initial {{{&lt;script&gt;}}} marker (e.g., {{{&lt;script src=&quot;demo.js&quot;&gt;&lt;/script&gt;}}}). This is particularly useful when incorporating third-party javascript libraries for use in custom extensions and plugins. The 'foreign' javascript code remains isolated in a separate file that can be easily replaced whenever an updated library file becomes available.

''Defining javascript functions and libraries:''
Although the external javascript file is loaded while the tiddler content is being rendered, any functions it defines will not be available for use until //after// the rendering has been completed. Thus, you cannot load a library and //immediately// use it's functions within the same tiddler. However, once that tiddler has been loaded, the library functions can be freely used in any tiddler (even the one in which it was initially loaded).

To ensure that your javascript functions are always available when needed, you should load the libraries from a tiddler that will be rendered as soon as your TiddlyWiki document is opened. For example, you could put your {{{&lt;script src=&quot;...&quot;&gt;&lt;/script&gt;}}} syntax into a tiddler called LoadScripts, and then add {{{&lt;&lt;tiddler LoadScripts&gt;&gt;}}} in your MainMenu tiddler.

Since the MainMenu is always rendered immediately upon opening your document, the library will always be loaded before any other tiddlers that rely upon the functions it defines. Loading an external javascript library does not produce any direct output in the tiddler, so these definitions should have no impact on the appearance of your MainMenu.

''Creating dynamic tiddler content''
An important difference between this implementation of embedded scripting and conventional embedded javascript techniques for web pages is the method used to produce output that is dynamically inserted into the document:
* In a typical web document, you use the document.write() function to output text sequences (often containing HTML tags) that are then rendered when the entire document is first loaded into the browser window.
* However, in a ~TiddlyWiki document, tiddlers (and other DOM elements) are created, deleted, and rendered &quot;on-the-fly&quot;, so writing directly to the global 'document' object does not produce the results you want (i.e., replacing the embedded script within the tiddler content), and completely replaces the entire ~TiddlyWiki document in your browser window.
* To allow these scripts to work unmodified, the plugin automatically converts all occurences of document.write() so that the output is inserted into the tiddler content instead of replacing the entire ~TiddlyWiki document.

If your script does not use document.write() to create dynamically embedded content within a tiddler, your javascript can, as an alternative, explicitly return a text value that the plugin can then pass through the wikify() rendering engine to insert into the tiddler display. For example, using {{{return &quot;thistext&quot;}}} will produce the same output as {{{document.write(&quot;thistext&quot;)}}}.

//Note: your script code is automatically 'wrapped' inside a function, {{{_out()}}}, so that any return value you provide can be correctly handled by the plugin and inserted into the tiddler. To avoid unpredictable results (and possibly fatal execution errors), this function should never be redefined or called from ''within'' your script code.//

''Accessing the ~TiddlyWiki DOM''
The plugin provides one pre-defined variable, 'place', that is passed in to your javascript code so that it can have direct access to the containing DOM element into which the tiddler output is currently being rendered.

Access to this DOM element allows you to create scripts that can:
* vary their actions based upon the specific location in which they are embedded
* access 'tiddler-relative' information (use findContainingTiddler(place))
* perform direct DOM manipulations (when returning wikified text is not enough)
&lt;&lt;&lt;
!!!!!Examples
&lt;&lt;&lt;
an &quot;alert&quot; message box:
{{{
&lt;script&gt;alert('InlineJavascriptPlugin: this is a demonstration message');&lt;/script&gt;
}}}
&lt;script&gt;alert('InlineJavascriptPlugin: this is a demonstration message');&lt;/script&gt;

dynamic output:
{{{
&lt;script&gt;return (new Date()).toString();&lt;/script&gt;
}}}
&lt;script&gt;return (new Date()).toString();&lt;/script&gt;

wikified dynamic output:
{{{
&lt;script&gt;return &quot;link to current user: [[&quot;+config.options.txtUserName+&quot;]]&quot;;&lt;/script&gt;
}}}
&lt;script&gt;return &quot;link to current user: [[&quot;+config.options.txtUserName+&quot;]]&quot;;&lt;/script&gt;

dynamic output using 'place' to get size information for current tiddler
{{{
&lt;script&gt;
 if (!window.story) window.story=window;
 var title=story.findContainingTiddler(place).id.substr(7);
 return title+&quot; is using &quot;+store.getTiddlerText(title).length+&quot; bytes&quot;;
&lt;/script&gt;
}}}
&lt;script&gt;
 if (!window.story) window.story=window;
 var title=story.findContainingTiddler(place).id.substr(7);
 return title+&quot; is using &quot;+store.getTiddlerText(title).length+&quot; bytes&quot;;
&lt;/script&gt;

creating an 'onclick' button/link that runs a script
{{{
&lt;script label=&quot;click here&quot;&gt;
 if (!window.story) window.story=window;
 alert(&quot;Hello World!\nlinktext='&quot;+place.firstChild.data+&quot;'\ntiddler='&quot;+story.findContainingTiddler(place).id.substr(7)+&quot;'&quot;);
&lt;/script&gt;
}}}
&lt;script label=&quot;click here&quot;&gt;
 if (!window.story) window.story=window;
 alert(&quot;Hello World!\nlinktext='&quot;+place.firstChild.data+&quot;'\ntiddler='&quot;+story.findContainingTiddler(place).id.substr(7)+&quot;'&quot;);
&lt;/script&gt;

loading a script from a source url
{{{
&lt;script src=&quot;demo.js&quot;&gt;return &quot;loading demo.js...&quot;&lt;/script&gt;
&lt;script label=&quot;click to execute demo() function&quot;&gt;demo()&lt;/script&gt;
}}}
where http://www.TiddlyTools.com/demo.js contains:
&gt;function demo() { alert('this output is from demo(), defined in demo.js') }
&gt;alert('InlineJavascriptPlugin: demo.js has been loaded');
&lt;script src=&quot;demo.js&quot;&gt;return &quot;loading demo.js...&quot;&lt;/script&gt;
&lt;script label=&quot;click to execute demo() function&quot;&gt;demo()&lt;/script&gt;
&lt;&lt;&lt;
!!!!!Installation
&lt;&lt;&lt;
import (or copy/paste) the following tiddlers into your document:
''InlineJavascriptPlugin'' (tagged with &lt;&lt;tag systemConfig&gt;&gt;)
&lt;&lt;&lt;
!!!!!Revision History
&lt;&lt;&lt;
''2006.01.05 [1.4.0]''
added support 'onclick' scripts. When label=&quot;...&quot; param is present, a button/link is created using the indicated label text, and the script is only executed when the button/link is clicked. 'place' value is set to match the clicked button/link element.
''2005.12.13 [1.3.1]''
when catching eval error in IE, e.description contains the error text, instead of e.toString(). Fixed error reporting so IE shows the correct response text. Based on a suggestion by UdoBorkowski
''2005.11.09 [1.3.0]''
for 'inline' scripts (i.e., not scripts loaded with src=&quot;...&quot;), automatically replace calls to 'document.write()' with 'place.innerHTML+=' so script output is directed into tiddler content
Based on a suggestion by BradleyMeck
''2005.11.08 [1.2.0]''
handle loading of javascript from an external URL via src=&quot;...&quot; syntax
''2005.11.08 [1.1.0]''
pass 'place' param into scripts to provide direct DOM access 
''2005.11.08 [1.0.0]''
initial release
&lt;&lt;&lt;
!!!!!Credits
&lt;&lt;&lt;
This feature was developed by EricShulman from [[ELS Design Studios|http:/www.elsdesign.com]]
&lt;&lt;&lt;
!!!!!Code
***/
//{{{
version.extensions.inlineJavascript= {major: 1, minor: 4, revision: 0, date: new Date(2006,1,5)};

config.formatters.push( {
 name: &quot;inlineJavascript&quot;,
 match: &quot;\\&lt;script&quot;,
 lookahead: &quot;\\&lt;script(?: src=\\\&quot;((?:.|\\n)*?)\\\&quot;)?(?: label=\\\&quot;((?:.|\\n)*?)\\\&quot;)?\\&gt;((?:.|\\n)*?)\\&lt;/script\\&gt;&quot;,

 handler: function(w) {
 var lookaheadRegExp = new RegExp(this.lookahead,&quot;mg&quot;);
 lookaheadRegExp.lastIndex = w.matchStart;
 var lookaheadMatch = lookaheadRegExp.exec(w.source)
 if(lookaheadMatch &amp;&amp; lookaheadMatch.index == w.matchStart) {
 if (lookaheadMatch[1]) { // load a script library
 // make script tag, set src, add to body to execute, then remove for cleanup
 var script = document.createElement(&quot;script&quot;); script.src = lookaheadMatch[1];
 document.body.appendChild(script); document.body.removeChild(script);
 }
 if (lookaheadMatch[2] &amp;&amp; lookaheadMatch[3]) { // create a link to an 'onclick' script
 // add a link, define click handler, save code in link (pass 'place'), set link attributes
 var link=createTiddlyElement(w.output,&quot;a&quot;,null,&quot;tiddlyLinkExisting&quot;,lookaheadMatch[2]);
 link.onclick=function(){try{return(eval(this.code))}catch(e){alert(e.description?e.description:e.toString())}}
 link.code=&quot;function _out(place){&quot;+lookaheadMatch[3]+&quot;};_out(this);&quot;
 link.setAttribute(&quot;href&quot;,&quot;javascript:;&quot;); link.setAttribute(&quot;title&quot;,&quot;&quot;); link.style.cursor=&quot;pointer&quot;;
 }
 else if (lookaheadMatch[3]) { // run inline script code
 var code=&quot;function _out(place){&quot;+lookaheadMatch[3]+&quot;};_out(w.output);&quot;
 code=code.replace(/document.write\(/gi,'place.innerHTML+=(');
 try { var out = eval(code); } catch(e) { out = e.description?e.description:e.toString(); }
 if (out &amp;&amp; out.length) wikify(out,w.output);
 }
 w.nextMatch = lookaheadMatch.index + lookaheadMatch[0].length;
 }
 }
} )
//}}}
</pre>
</div>
<div title="InlineJavascriptPlugin" modifier="Ichthyostega" created="200708081511" tags="plugin excludeLists systemConfig" changecount="1">
<pre>/***
|''Name:''|InlineJavascriptPlugin|
|''Source:''|http://www.TiddlyTools.com/#InlineJavascriptPlugin|
|''Author:''|Eric Shulman - ELS Design Studios|
|''License:''|[[Creative Commons Attribution-ShareAlike 2.5 License|http://creativecommons.org/licenses/by-sa/2.5/]]|
|''~CoreVersion:''|2.0.10|

Insert Javascript executable code directly into your tiddler content. Lets you ''call directly into TW core utility routines, define new functions, calculate values, add dynamically-generated TiddlyWiki-formatted output'' into tiddler content, or perform any other programmatic actions each time the tiddler is rendered.
!!!!!Usage
&lt;&lt;&lt;
When installed, this plugin adds new wiki syntax for surrounding tiddler content with {{{&lt;script&gt;}}} and {{{&lt;/script&gt;}}} markers, so that it can be treated as embedded javascript and executed each time the tiddler is rendered.

''Deferred execution from an 'onClick' link''
By including a label=&quot;...&quot; parameter in the initial {{{&lt;script&gt;}}} marker, the plugin will create a link to an 'onclick' script that will only be executed when that specific link is clicked, rather than running the script each time the tiddler is rendered.

''External script source files:''
You can also load javascript from an external source URL, by including a src=&quot;...&quot; parameter in the initial {{{&lt;script&gt;}}} marker (e.g., {{{&lt;script src=&quot;demo.js&quot;&gt;&lt;/script&gt;}}}). This is particularly useful when incorporating third-party javascript libraries for use in custom extensions and plugins. The 'foreign' javascript code remains isolated in a separate file that can be easily replaced whenever an updated library file becomes available.

''Display script source in tiddler output''
By including the keyword parameter &quot;show&quot;, in the initial {{{&lt;script&gt;}}} marker, the plugin will include the script source code in the output that it displays in the tiddler.

''Defining javascript functions and libraries:''
Although the external javascript file is loaded while the tiddler content is being rendered, any functions it defines will not be available for use until //after// the rendering has been completed. Thus, you cannot load a library and //immediately// use it's functions within the same tiddler. However, once that tiddler has been loaded, the library functions can be freely used in any tiddler (even the one in which it was initially loaded).

To ensure that your javascript functions are always available when needed, you should load the libraries from a tiddler that will be rendered as soon as your TiddlyWiki document is opened. For example, you could put your {{{&lt;script src=&quot;...&quot;&gt;&lt;/script&gt;}}} syntax into a tiddler called LoadScripts, and then add {{{&lt;&lt;tiddler LoadScripts&gt;&gt;}}} in your MainMenu tiddler.

Since the MainMenu is always rendered immediately upon opening your document, the library will always be loaded before any other tiddlers that rely upon the functions it defines. Loading an external javascript library does not produce any direct output in the tiddler, so these definitions should have no impact on the appearance of your MainMenu.

''Creating dynamic tiddler content''
An important difference between this implementation of embedded scripting and conventional embedded javascript techniques for web pages is the method used to produce output that is dynamically inserted into the document:
* In a typical web document, you use the document.write() function to output text sequences (often containing HTML tags) that are then rendered when the entire document is first loaded into the browser window.
* However, in a ~TiddlyWiki document, tiddlers (and other DOM elements) are created, deleted, and rendered &quot;on-the-fly&quot;, so writing directly to the global 'document' object does not produce the results you want (i.e., replacing the embedded script within the tiddler content), and completely replaces the entire ~TiddlyWiki document in your browser window.
* To allow these scripts to work unmodified, the plugin automatically converts all occurences of document.write() so that the output is inserted into the tiddler content instead of replacing the entire ~TiddlyWiki document.

If your script does not use document.write() to create dynamically embedded content within a tiddler, your javascript can, as an alternative, explicitly return a text value that the plugin can then pass through the wikify() rendering engine to insert into the tiddler display. For example, using {{{return &quot;thistext&quot;}}} will produce the same output as {{{document.write(&quot;thistext&quot;)}}}.

//Note: your script code is automatically 'wrapped' inside a function, {{{_out()}}}, so that any return value you provide can be correctly handled by the plugin and inserted into the tiddler. To avoid unpredictable results (and possibly fatal execution errors), this function should never be redefined or called from ''within'' your script code.//

''Accessing the ~TiddlyWiki DOM''
The plugin provides one pre-defined variable, 'place', that is passed in to your javascript code so that it can have direct access to the containing DOM element into which the tiddler output is currently being rendered.

Access to this DOM element allows you to create scripts that can:
* vary their actions based upon the specific location in which they are embedded
* access 'tiddler-relative' information (use findContainingTiddler(place))
* perform direct DOM manipulations (when returning wikified text is not enough)
&lt;&lt;&lt;
!!!!!Examples
&lt;&lt;&lt;
an &quot;alert&quot; message box:
&gt;&lt;script show&gt;
 alert('InlineJavascriptPlugin: this is a demonstration message');
&lt;/script&gt;
dynamic output:
&gt;&lt;script show&gt;
 return (new Date()).toString();
&lt;/script&gt;
wikified dynamic output:
&gt;&lt;script show&gt;
 return &quot;link to current user: [[&quot;+config.options.txtUserName+&quot;]]&quot;;
&lt;/script&gt;
dynamic output using 'place' to get size information for current tiddler:
&gt;&lt;script show&gt;
 if (!window.story) window.story=window;
 var title=story.findContainingTiddler(place).id.substr(7);
 return title+&quot; is using &quot;+store.getTiddlerText(title).length+&quot; bytes&quot;;
&lt;/script&gt;
creating an 'onclick' button/link that runs a script:
&gt;&lt;script label=&quot;click here&quot; show&gt;
 if (!window.story) window.story=window;
 alert(&quot;Hello World!\nlinktext='&quot;+place.firstChild.data+&quot;'\ntiddler='&quot;+story.findContainingTiddler(place).id.substr(7)+&quot;'&quot;);
&lt;/script&gt;
loading a script from a source url:
&gt;http://www.TiddlyTools.com/demo.js contains:
&gt;&gt;{{{function demo() { alert('this output is from demo(), defined in demo.js') } }}}
&gt;&gt;{{{alert('InlineJavascriptPlugin: demo.js has been loaded'); }}}
&gt;&lt;script src=&quot;demo.js&quot; show&gt;
 return &quot;loading demo.js...&quot;
&lt;/script&gt;
&gt;&lt;script label=&quot;click to execute demo() function&quot; show&gt;
 demo()
&lt;/script&gt;
&lt;&lt;&lt;
!!!!!Installation
&lt;&lt;&lt;
import (or copy/paste) the following tiddlers into your document:
''InlineJavascriptPlugin'' (tagged with &lt;&lt;tag systemConfig&gt;&gt;)
&lt;&lt;&lt;
!!!!!Revision History
&lt;&lt;&lt;
''2006.06.01 [1.5.1]'' when calling wikify() on script return value, pass hightlightRegExp and tiddler params so macros that rely on these values can render properly
''2006.04.19 [1.5.0]'' added 'show' parameter to force display of javascript source code in tiddler output
''2006.01.05 [1.4.0]'' added support 'onclick' scripts. When label=&quot;...&quot; param is present, a button/link is created using the indicated label text, and the script is only executed when the button/link is clicked. 'place' value is set to match the clicked button/link element.
''2005.12.13 [1.3.1]'' when catching eval error in IE, e.description contains the error text, instead of e.toString(). Fixed error reporting so IE shows the correct response text. Based on a suggestion by UdoBorkowski
''2005.11.09 [1.3.0]'' for 'inline' scripts (i.e., not scripts loaded with src=&quot;...&quot;), automatically replace calls to 'document.write()' with 'place.innerHTML+=' so script output is directed into tiddler content. Based on a suggestion by BradleyMeck
''2005.11.08 [1.2.0]'' handle loading of javascript from an external URL via src=&quot;...&quot; syntax
''2005.11.08 [1.1.0]'' pass 'place' param into scripts to provide direct DOM access 
''2005.11.08 [1.0.0]'' initial release
&lt;&lt;&lt;
!!!!!Credits
&lt;&lt;&lt;
This feature was developed by EricShulman from [[ELS Design Studios|http:/www.elsdesign.com]]
&lt;&lt;&lt;
!!!!!Code
***/
//{{{
version.extensions.inlineJavascript= {major: 1, minor: 5, revision: 1, date: new Date(2006,6,1)};

config.formatters.push( {
 name: &quot;inlineJavascript&quot;,
 match: &quot;\\&lt;script&quot;,
 lookahead: &quot;\\&lt;script(?: src=\\\&quot;((?:.|\\n)*?)\\\&quot;)?(?: label=\\\&quot;((?:.|\\n)*?)\\\&quot;)?( show)?\\&gt;((?:.|\\n)*?)\\&lt;/script\\&gt;&quot;,

 handler: function(w) {
 var lookaheadRegExp = new RegExp(this.lookahead,&quot;mg&quot;);
 lookaheadRegExp.lastIndex = w.matchStart;
 var lookaheadMatch = lookaheadRegExp.exec(w.source)
 if(lookaheadMatch &amp;&amp; lookaheadMatch.index == w.matchStart) {
 if (lookaheadMatch[1]) { // load a script library
 // make script tag, set src, add to body to execute, then remove for cleanup
 var script = document.createElement(&quot;script&quot;); script.src = lookaheadMatch[1];
 document.body.appendChild(script); document.body.removeChild(script);
 }
 if (lookaheadMatch[4]) { // there is script code
 if (lookaheadMatch[3]) // show inline script code in tiddler output
 wikify(&quot;{{{\n&quot;+lookaheadMatch[0]+&quot;\n}}}\n&quot;,w.output);
 if (lookaheadMatch[2]) { // create a link to an 'onclick' script
 // add a link, define click handler, save code in link (pass 'place'), set link attributes
 var link=createTiddlyElement(w.output,&quot;a&quot;,null,&quot;tiddlyLinkExisting&quot;,lookaheadMatch[2]);
 link.onclick=function(){try{return(eval(this.code))}catch(e){alert(e.description?e.description:e.toString())}}
 link.code=&quot;function _out(place){&quot;+lookaheadMatch[4]+&quot;};_out(this);&quot;
 link.setAttribute(&quot;href&quot;,&quot;javascript:;&quot;); link.setAttribute(&quot;title&quot;,&quot;&quot;); link.style.cursor=&quot;pointer&quot;;
 }
 else { // run inline script code
 var code=&quot;function _out(place){&quot;+lookaheadMatch[4]+&quot;};_out(w.output);&quot;
 code=code.replace(/document.write\(/gi,'place.innerHTML+=(');
 try { var out = eval(code); } catch(e) { out = e.description?e.description:e.toString(); }
 if (out &amp;&amp; out.length) wikify(out,w.output,w.highlightRegExp,w.tiddler);
 }
 }
 w.nextMatch = lookaheadMatch.index + lookaheadMatch[0].length;
 }
 }
} )
//}}}</pre>
</div>
<div title="InterfaceNamespaces" modifier="Ichthyostega" modified="200708120302" created="200708080338" tags="impl decision discuss" changecount="15">
<pre>Because we rely on strong decoupling and separation into self contained components, there is not much need for a common quasi-global namespace. Operations needing the cooperation of another subsystem will be delegated or even dispatched, consequently implementation code needs only the service acces points from &quot;direct cooperation partner&quot; subsystems. Hierarchical scopes besides classes are needed only when multiple subsystems share a set of common abstractions. Interface and Implementation use separate namespaces.

!common definitions
# surely there will be the need to use some macros (albeit code written in C++ can successfully avoid macros to some extent)
# there will be one global ''Application State'' representation (and some application services)
# we have some lib facilities, especially a common [[Time]] abstraction
For these we have one special (bilingual) header file __cinelerra.h__, which places in its C++ part some declarations into __namespace cinelerra__. These declarations should be pulled into the specific namespaces or (still better) into the implementation //on demand//. There is no nesting (we deliberately don't want an symbol appearing //automatically// in every part of the system).

!subsystem interface and facade
These large scale interfaces reside in special namespaces &quot;~XXX_interface&quot; (where XXX is the subsystem). The accompanning //definitions// depend on the implementation namespace and are placed in the top-level source folder of the corresponding subsystem.

 &amp;rarr; Example: [[Interfaces/Namespaces of the Session Subsystem(s)|InterfacesSession]]

!contract checks and test code
From experiences with other middle scale projects, I prefer having the test code in a separate tree (because test code easily doubles the number of source files). But of course it should be placed into the same namespace as the code being checked, or (better?) into a nested namespace &quot;test&quot;. It is esp. desirable to have good coverage on the contracts of the subsystem interfaces and mayor components (while it is not always feasible or advisable to cover every implementation detail).

&amp;rarr; see also [[testsuite documentation in the main wiki|index.html#TestSuite]]

</pre>
</div>
<div title="InterfacesSession" modifier="Ichthyostega" modified="200708081535" created="200708080639" changecount="7">
<pre>* Subdir src/proc contains Interface within namespace proc_interface
* Subdir src/proc/mobject contains commonly used entities (namespace mobject)
** nested namespace controller
** nested namespace builder
** nested namespace session
* Subdir src/proc/engine (namespace engine) uses directly the (local) interface components StateProxy and ParamProvider; triggering of the render process is initiated by the controller and can be requested via the controller facade. Normally, the playback/render controller located in the backend will just use this interface and won't be aware of the build process at all.

[img[Example: Interfaces/Namespaces of the ~Session-Subsystems|uml/fig130053.png]]
</pre>
</div>
<div title="MObject" modifier="Ichthyostega" created="200706220312" tags="def classes" changecount="1">
<pre>All sorts of &quot;things&quot; to be placed and manipulated by the user in the EDL. This interface abstracts the details and just provides
* a duration
* a [[Placement]]
* {{red{and what else?}}}
</pre>
</div>
<div title="MObjects" modifier="Ichthyostega" modified="200709030128" created="200706190636" tags="overview" changecount="8">
<pre>The ~MObjects Subsystem contains everything related to the [[EDL]] and the various Media Objects placed within. It is complemented by the Asset Management (see &amp;rarr; [[Asset]]). Examples for [[MObjects|MObject]] being:
* audio/video clips
* effects and plugins
* special facilities like mask and projector
* [[Automation]] sets
* labels and other (maybe functional) markup

This Design strives to achieve a StrongSeparation between the low-level Structures used to carry out the actual rendering and the high level Entities living in the EDL and being manipulated by the user. In this high level view, the Objects are grouped and located by [[Placements|Placement]], providing a flexible and open way to express different groupings, locations and ordering constraints between the Media Objects.

[img[Classess related to the EDL|uml/fig128133.png]]
</pre>
</div>
<div title="MainMenu" modifier="Ichthyostega" modified="200708080314" created="200706172305" changecount="9">
<pre>''[[Cinelerra3|index.html]]''
[[RenderEngine]]
[[MObjects]]
[[Implementation|ImplementationDetails]]
[[Admin]]
&lt;&lt;fullscreen&gt;&gt;</pre>
</div>
<div title="ManagementAssetRelation" modifier="Ichthyostega" modified="200709021538" created="200708100337" tags="impl" changecount="3">
<pre>Problem is: when removing an Asset, all corresponding MObjects need to disappear. This means, besides the obvious ~Ref-Link (MObject refering to an asset) we need backlinks or a sort of registry. And still worse: we need to remove the affetcted MObject from the object network in the EDL and rebuild the Fixture...

As a //first shot// Ichthyo considers the following approach:
* all references between MObjects and Assets are implemented as refcounting boost::shared_ptr
* MObjects and Assets implement an {{{unlink()}}} function releasing the internal links to other entities.
* Instead of a delete, we call this unlink() function and let the shared_ptr handle the actual deletion.
* we don't use a registry, rather we model the real dependencies by individual dependency links. So a MediaAsset gets links to all Clips created from this Asset and by traversing this tree, we can handle the deletion
* after the deletion, the Fixture needs to be rebuilt.
* but any render processes still can have pointers to the Asset to be removed, and the shared_ptr will ensure, that the refered objects stay alive as long as needed.

{{red{to be considered in more detail later}}}
</pre>
</div>
<div title="MarkupPreHead" modifier="Ichthyostega" modified="200708080243" created="200706172303" changecount="1">
<pre>&lt;!--{{{--&gt;
&lt;link rel='alternate' type='application/rss+xml' title='RSS' href='index.xml'/&gt;
&lt;!--}}}--&gt;

&lt;style type=&quot;text/css&quot;&gt;#contentWrapper {display:none;}&lt;/style&gt;&lt;div id=&quot;SplashScreen&quot; style=&quot;border: 3px solid #ccc; display: block; text-align: center; width: 320px; margin: 100px auto; padding: 50px; color:#000; font-size: 28px; font-family:Tahoma; background-color:#eee;&quot;&gt;loading &lt;b&gt;Cinelerra Renderengine&lt;/b&gt; devel doku&lt;blink&gt; ...&lt;/blink&gt;&lt;br&gt;&lt;br&gt;&lt;span style=&quot;font-size: 14px; color:red;&quot;&gt;Requires Javascript.&lt;/span&gt;&lt;/div&gt;</pre>
</div>
<div title="MediaAsset" modifier="Ichthyostega" created="200709021530" tags="def classes" changecount="1">
<pre>The Interface asset::Media is a //key abstraction// It ties together several concepts and enables to deal with them on the interfaces in a uniform manner. Besides, as every Asset kind it belongs rather to the bookkeeping view: it holds the specific properties and parametrisation of the media source it stands for. Regarding the __inward interface__ &amp;mdash; as used from within the [[EDL]] or the [[Render Nodes|ProcNode]], it is irrelevant if a given asset::Media object stands for a complete media source, just a clip taken from this source or if a placeholder version of the real media source is used instead.
[img[Asset Classess|uml/fig130437.png]]</pre>
</div>
<div title="MemoryManagement" modifier="Ichthyostega" modified="200708100408" created="200708100225" tags="impl decision discuss" changecount="8">
<pre>Of course: Cinelerra currently leaks memory and crashes regularilly. For the newly written code, besides retaining the same performance level, a main goal is to use methods and techniques known to support the writing of quality code. So, besides the MultithreadConsiderations, a solid strategy for managing the ownership of allocated memory blocks is necessary right from start.

!Problems
# Memory management needs to work correct in a //fault tolerant environment//. That means that we need to be prepared to //handle on a non-local scale// some sorts of error conditions (without aborting the application). To be more precise: some error condition arises locally, which leads to a local abort and just the disabling/failing of some subsystem without affecting the application as a whole. This can happen on a regular base (e.g. rendering fails) and thus is __no excuse for leaking memory__
# Some (not all) parts of the core application are non-deterministic. That means, we can't tie the memory management to any assumptions on behalf of the execution path

!C++ solution
First of all -- this doesn't concern //every// allocation. It rather means there are certain //dangerous areas// which need to be identified. And as always, instead of carrying the inherent complexities of the problem into the solution, we should rather look for a common solution pattern which helps factoring out the complexity.

For the case in question this seems to be the ''resource allocation is construction'' pattern. Which boils down to basically never using bare pointers when concerned with ownership. Instead, ownership should be handled by smart-pointers.

!!usage scenarios
# __existence is being used__: Objects just live for being referred to in a object network. In this case, use refcounting smart-pointers for every ref. (note: problem with cyclic refs)
# __entity bound ownership__: Objects can be tied to some long living entity in the program, which holds the smart-pointer
#* if the existence of these ref-holding entity can be //guaranteed// (like a contract), then the other users can build a object network with conventional pointers
#* otherwise, when the ref-holding entity //can disappear// in a regular program state, we need weak-refs and checking (because by our postulate the controlled resource needs to be destructed immediately, otherwise we would have the first case, existence == being used)

!!!dangerous uses
* the render nodes &amp;rarr; [[detail analysis|ManagementRenderNodes]] {{red{TODO}}}
* the MObjects in the EDL &amp;rarr; [[detail analysis|ManagementMObjects]] {{red{TODO}}}
* Asset - MObject relationship. &amp;rarr; [[detail analysis|ManagementAssetRelation]] {{red{TODO}}}

!!!rather harmless
* Frames (buffers), because they belong to a given [[RenderProcess (=StateProxy)|StateProxy]] and are just passed in into the individual [[ProcNode]]s. This can be handled consistently with conventional methods.
* each StateProxy belongs to one top-level call to the [[Controller-Facade|Controller]]
* same for the builder tools
* the EDL and the defined [[Asset]]s belong together to one Session. If the Session is closed, this means a internal shutdown of the whole ProcLayer, i.e. closing of all GUI representations and terminating all render processes. If these calles are implemented as blocking operations, we can assert that as long as any GUI representation or any render process is running, there is a valid Session and EDL.

!using Factories
And, last but not least, doing all actual allocations is the job of the backend. Exceptions being long-lived objects, like the Session or the EDL, which are created once and don't bear the danger of causing memory pressure. Besides that, the ProcLayer code shouldn't issue &quot;new&quot; and &quot;delete&quot;, rather it should use some central [[Factories]] for all allocation and freeing, so we can redirect these calls down to the backend, which may use pooling or special placement allocators or the like. The rationale is, for modern hardware/architectures, care has to be taken with heap allocations, esp. with many small objects and irregular usage patterns.
</pre>
</div>
<div title="ObjectCreation" modifier="Ichthyostega" modified="200709040257" created="200709030139" tags="impl design" changecount="10">
<pre>We have to consider carefully how to handle the Creation of new class instances. Because, when done naively, it can defeat all efforts of separating subsystems, or &amp;mdash; the other extreme &amp;mdash; lead to a //switch-on-typeID//  programming style. We strive at a solution somewhere in the middle by utilizing __Abstract Factories__ on Interface or key abstraction classes, but providing specialized overloads for the different use cases. So in each use case we have to decide if we want to create a representant of some general concept (Interface), or if we have a direct colaboration and thus need the Factory to provide
a more specific sub-Interface or even a concrete type.

!Object creation use cases
!![[Assets|Asset]]
|!Action|&gt;|!creates |
|loading a media file|asset::Media, asset::Codec| |
|viewing media|asset::Clip| for the whole Media, if not already existant|
|mark selection as clip|asset::Clip| doesn't add to EDL|
|loading Plugin|asset::Effect| usually at program startup|
|create Session|asset::Track, asset::OutPort| |
&amp;rarr; [[Creating and registering Assets|AssetCreation]]

!![[MObjects|MObject]]
|add media to EDL|asset::Clip, session::Clip, FixedPlacement| creating whole-media clip on-the-fly |
|add Clip|session::Clip, FixedPlacement| |
|attach Effect|session::Effect, RelativePlacement| |
|start using Automation|session::Auto, asset::Dataset, RelativePlacement| |
</pre>
</div>
<div title="OpenGL" modifier="Ichthyostega" modified="200706220359" created="200706220345" tags="def discuss" changecount="3">
<pre>Cinelerra2 introduced OpenGL support for rendering previews. I must admit, I am very unhappy with this, because
* it just supports some hardware
* it makes building difficult
* it can't handle all color models Cinelerra is capable of
* it introduces a separate codepath including some complicated copying of video data into the textures (and back?)
* it can't be used for rendering

So my judgement would be: in contrary to a realtime/gaming application, for quality video editing it is not worth the effort implementing OpenGL support in all details and with all its complexity. I would accept ~OpenGL as an option, if it could be pushed down into a Library, so it can be handled and maintained transparently and doesnt bind our limited developer manpower.

But because I know the opinions on this topc are varying (users tend to be delighted if they hear &quot;~OpenGL&quot;, because it carries notion of &quot;fast&quot; and &quot;power&quot; todays) &amp;mdash; I try to integrate ~OpenGL as apossibility into this design of the Render Engine. Obviousely, I have the hard requirement that it //must not jeopardize the code structure.//

My proposed aproach is to treat OpenGL as a separate video raw data type, requiring separete and specialized [[Processing Nodes|ProcNode]] for all calculations. Thus the Builder could connect OpenGL nodes if it is possible to cover the whole render path for preview and fall back to the normal ~ProcNodes for all relevant renders
</pre>
</div>
<div title="Overview" modifier="Ichthyostega" modified="200709030125" created="200706190300" tags="overview" changecount="4">
<pre>The Cinelerra-3 Processing Layer is comprised of various subsystems and can be separated into a low-level and a high-level part. At the low-level end is the [[Render Engine|OverviewRenderEngine]] which basically is a network of render nodes cooperating closely with the Backend Layer in order to carry out the actual playback and media transforming calculations. Whereas on the high-level side we find several different [[Media Objects|MObjects]] that can be placed into the [[EDL]], edited and manipulated. This is complemented by the [[Asset Management|Asset]], which is the &quot;bookkeeping view&quot; of all the different &quot;things&quot; within each Session.
[img[Block Diagram|uml/fig128005.png]]
</pre>
</div>
<div title="OverviewRenderEngine" modifier="MichaelPloujnikov" modified="200706271432" created="200706190647" tags="overview" changecount="17">
<pre>Render Engine, [[Builder]] and [[Controller]] are closely related Subsystems. Actually, the [[Builder]] //creates// a newly configured Render Engine //for every// RenderProcess. Before doing so, it queries from the Session (or, to be more precise, from the [[Fixture]] within the current Session) all necessary Media Object Placement information. The [[Builder]] then derives from this information the actual assembly of [[Processing Nodes|ProcNode]] comprising the Render Engine. Thus:
 * the source of the build process is a sequence of absolute (explicit) [[Placements|Placement]] called the [[Playlist]]
 * the [[build process|BuildProcess]] is driven, configured and controlled by the [[Controller]] subsystem component. It encompasses the actual playback configuration and State of the System.
 * the resulting Render Engine is a list of [[Processors]], each configured to calculate a segment of the timeline with uniform properties. Each of these Processors in turn is a graph of interconnected ProcNode.s.

see also: RenderEntities

[img[Overview: Components of the Renderengine|uml/fig128261.png]]
</pre>
</div>
<div title="PageTemplate" modifier="Ichthyostega" modified="200706260500" created="200701131624" tags="MPTWTheme excludeMissing" server.type="file" server.host="file:///home/ct/.homepage/home.html" server.page.revision="200706110330" changecount="1">
<pre>&lt;!--{{{--&gt;
&lt;div class='header' macro='gradient vert [[ColorPalette::PrimaryLight]] [[ColorPalette::PrimaryMid]]'&gt;
	&lt;div class='headerShadow'&gt;
		&lt;span class='siteTitle' refresh='content' tiddler='SiteTitle'&gt;&lt;/span&gt;&amp;nbsp;
		&lt;span class='siteSubtitle' refresh='content' tiddler='SiteSubtitle'&gt;&lt;/span&gt;
	&lt;/div&gt;
	&lt;div class='headerForeground'&gt;
		&lt;span class='siteTitle' refresh='content' tiddler='SiteTitle'&gt;&lt;/span&gt;&amp;nbsp;
		&lt;span class='siteSubtitle' refresh='content' tiddler='SiteSubtitle'&gt;&lt;/span&gt;
	&lt;/div&gt;
&lt;/div&gt;
&lt;!-- horizontal MainMenu --&gt;
&lt;div id='topMenu' refresh='content' tiddler='MainMenu'&gt;&lt;/div&gt;
&lt;!-- original MainMenu menu --&gt;
&lt;!-- &lt;div id='mainMenu' refresh='content' tiddler='MainMenu'&gt;&lt;/div&gt; --&gt;
&lt;div id='sidebar'&gt;
	&lt;div id='sidebarOptions' refresh='content' tiddler='SideBarOptions'&gt;&lt;/div&gt;
	&lt;div id='sidebarTabs' refresh='content' force='true' tiddler='SideBarTabs'&gt;&lt;/div&gt;
&lt;/div&gt;
&lt;div id='displayArea'&gt;
	&lt;div id='messageArea'&gt;&lt;/div&gt;
	&lt;div id='tiddlerDisplay'&gt;&lt;/div&gt;
&lt;/div&gt;
&lt;!--}}}--&gt;
</pre>
</div>
<div title="ParamProvider" modifier="MichaelPloujnikov" modified="200706271458" created="200706220517" tags="def" changecount="7">
<pre>A ParamProvider is the counterpart for (one or many) Parameter instances. It implements the value access function made available by the Parameter object to its clients.

To give a concrete example: 
* a Fade Plugin needs the actual fade value for Frame t=xxx
* the Plugin has a Parameter Object (from which we could query the information of this parameter being a continuous float function)
* this Parameter Object provides a getValue() function, which is internally linked (i.e. by configuration) to a //Parameter Provider//
* the actual object implementing the ParamProvider Interface could be a Automation MObject located somewhere in the EDL and would do bezier interpolation on a given keyframe set.
* while building the Render Engine configuration actually at work, the Builder would have to setup this link between the Plugin Parameter Object and the ParamProvider; he can do so, because he sees the link between the Automation MObject and the corresponding Effect MObject

&amp;rarr; see the class diagram for [[Automation]]
</pre>
</div>
<div title="Parameters" modifier="MichaelPloujnikov" modified="200706271456" created="200706220505" tags="def" changecount="3">
<pre>Parameters are all probably variable control values used within the Render Engine. Contrast this with configuration values, which are considered to be fixed and need an internal reset of the application state to take effect.

A ''Parameter Object'' provides a descriptor of the kind of parameter, together with a function used to pull the //actual value// of this parameter. Here, //actual// has a two-fold meaning:
* if called without a time specification, it is either a global (but variable) system or session parameter or a default value for automated Parameters. (the intention is to treat this cases uniformly)
* if called with a time specification, it is the query for an &amp;mdash; probably interpolated &amp;mdash; [[Automation]] value at this absolute time. The corresponding ParamProvider should fall back transparently to a default or session value if no time varying data is available

{{red{TODO: define how Automation works}}}
</pre>
</div>
<div title="PartTiddlerPlugin" modifier="PauloSoares" modified="200611082325" created="200601251216" tags="excludeLists plugin systemConfig" server.type="file" server.host="file:///home/ct/.homepage/home.html" server.page.revision="200611082325">
<pre>/***
|&lt;html&gt;&lt;a name=&quot;Top&quot;/&gt;&lt;/html&gt;''Name:''|PartTiddlerPlugin|
|''Version:''|1.0.6 (2006-11-07)|
|''Source:''|http://tiddlywiki.abego-software.de/#PartTiddlerPlugin|
|''Author:''|UdoBorkowski (ub [at] abego-software [dot] de)|
|''Licence:''|[[BSD open source license]]|
|''TiddlyWiki:''|2.0|
|''Browser:''|Firefox 1.0.4+; InternetExplorer 6.0|
!Table of Content&lt;html&gt;&lt;a name=&quot;TOC&quot;/&gt;&lt;/html&gt;
* &lt;html&gt;&lt;a href=&quot;javascript:;&quot; onclick=&quot;window.scrollAnchorVisible('Description',null, event)&quot;&gt;Description, Syntax&lt;/a&gt;&lt;/html&gt;
* &lt;html&gt;&lt;a href=&quot;javascript:;&quot; onclick=&quot;window.scrollAnchorVisible('Applications',null, event)&quot;&gt;Applications&lt;/a&gt;&lt;/html&gt;
** &lt;html&gt;&lt;a href=&quot;javascript:;&quot; onclick=&quot;window.scrollAnchorVisible('LongTiddler',null, event)&quot;&gt;Refering to Paragraphs of a Longer Tiddler&lt;/a&gt;&lt;/html&gt;
** &lt;html&gt;&lt;a href=&quot;javascript:;&quot; onclick=&quot;window.scrollAnchorVisible('Citation',null, event)&quot;&gt;Citation Index&lt;/a&gt;&lt;/html&gt;
** &lt;html&gt;&lt;a href=&quot;javascript:;&quot; onclick=&quot;window.scrollAnchorVisible('TableCells',null, event)&quot;&gt;Creating &quot;multi-line&quot; Table Cells&lt;/a&gt;&lt;/html&gt;
** &lt;html&gt;&lt;a href=&quot;javascript:;&quot; onclick=&quot;window.scrollAnchorVisible('Tabs',null, event)&quot;&gt;Creating Tabs&lt;/a&gt;&lt;/html&gt;
** &lt;html&gt;&lt;a href=&quot;javascript:;&quot; onclick=&quot;window.scrollAnchorVisible('Sliders',null, event)&quot;&gt;Using Sliders&lt;/a&gt;&lt;/html&gt;
* &lt;html&gt;&lt;a href=&quot;javascript:;&quot; onclick=&quot;window.scrollAnchorVisible('Revisions',null, event)&quot;&gt;Revision History&lt;/a&gt;&lt;/html&gt;
* &lt;html&gt;&lt;a href=&quot;javascript:;&quot; onclick=&quot;window.scrollAnchorVisible('Code',null, event)&quot;&gt;Code&lt;/a&gt;&lt;/html&gt;
!Description&lt;html&gt;&lt;a name=&quot;Description&quot;/&gt;&lt;/html&gt;
With the {{{&lt;part aPartName&gt; ... &lt;/part&gt;}}} feature you can structure your tiddler text into separate (named) parts. 
Each part can be referenced as a &quot;normal&quot; tiddler, using the &quot;//tiddlerName//''/''//partName//&quot; syntax (e.g. &quot;About/Features&quot;). E.g. you may create links to the parts, use it in {{{&lt;&lt;tiddler...&gt;&gt;}}} or {{{&lt;&lt;tabs...&gt;&gt;}}} macros etc.

''Syntax:'' 
|&gt;|''&lt;part'' //partName// [''hidden''] ''&gt;'' //any tiddler content// ''&lt;/part&gt;''|
|//partName//|The name of the part. You may reference a part tiddler with the combined tiddler name &quot;//nameOfContainerTidder//''/''//partName//.|
|''hidden''|When defined the content of the part is not displayed in the container tiddler. But when the part is explicitly referenced (e.g. in a {{{&lt;&lt;tiddler...&gt;&gt;}}} macro or in a link) the part's content is displayed.|
|&lt;html&gt;&lt;i&gt;any&amp;nbsp;tiddler&amp;nbsp;content&lt;/i&gt;&lt;/html&gt;|&lt;html&gt;The content of the part.&lt;br&gt;A part can have any content that a &quot;normal&quot; tiddler may have, e.g. you may use all the formattings and macros defined.&lt;/html&gt;|
|&gt;|~~Syntax formatting: Keywords in ''bold'', optional parts in [...]. 'or' means that exactly one of the two alternatives must exist.~~|
&lt;html&gt;&lt;sub&gt;&lt;a href=&quot;javascript:;&quot; onclick=&quot;window.scrollAnchorVisible('Top',null, event)&quot;&gt;[Top]&lt;/sub&gt;&lt;/a&gt;&lt;/html&gt;

!Applications&lt;html&gt;&lt;a name=&quot;Applications&quot;/&gt;&lt;/html&gt;
!!Refering to Paragraphs of a Longer Tiddler&lt;html&gt;&lt;a name=&quot;LongTiddler&quot;/&gt;&lt;/html&gt;
Assume you have written a long description in a tiddler and now you want to refer to the content of a certain paragraph in that tiddler (e.g. some definition.) Just wrap the text with a ''part'' block, give it a nice name, create a &quot;pretty link&quot; (like {{{[[Discussion Groups|Introduction/DiscussionGroups]]}}}) and you are done.

Notice this complements the approach to first writing a lot of small tiddlers and combine these tiddlers to one larger tiddler in a second step (e.g. using the {{{&lt;&lt;tiddler...&gt;&gt;}}} macro). Using the ''part'' feature you can first write a &quot;classic&quot; (longer) text that can be read &quot;from top to bottom&quot; and later &quot;reuse&quot; parts of this text for some more &quot;non-linear&quot; reading.

&lt;html&gt;&lt;sub&gt;&lt;a href=&quot;javascript:;&quot; onclick=&quot;window.scrollAnchorVisible('Top',null, event)&quot;&gt;[Top]&lt;/sub&gt;&lt;/a&gt;&lt;/html&gt;

!!Citation Index&lt;html&gt;&lt;a name=&quot;Citation&quot;/&gt;&lt;/html&gt;
Create a tiddler &quot;Citations&quot; that contains your &quot;citations&quot;. 
Wrap every citation with a part and a proper name. 

''Example''
{{{
&lt;part BAX98&gt;Baxter, Ira D. et al: //Clone Detection Using Abstract Syntax Trees.// 
in //Proc. ICSM//, 1998.&lt;/part&gt;

&lt;part BEL02&gt;Bellon, Stefan: //Vergleich von Techniken zur Erkennung duplizierten Quellcodes.// 
Thesis, Uni Stuttgart, 2002.&lt;/part&gt;

&lt;part DUC99&gt;Ducasse, Stéfane et al: //A Language Independent Approach for Detecting Duplicated Code.// 
in //Proc. ICSM//, 1999.&lt;/part&gt;
}}}

You may now &quot;cite&quot; them just by using a pretty link like {{{[[Citations/BAX98]]}}} or even more pretty, like this {{{[[BAX98|Citations/BAX98]]}}}.

&lt;html&gt;&lt;sub&gt;&lt;a href=&quot;javascript:;&quot; onclick=&quot;window.scrollAnchorVisible('Top',null, event)&quot;&gt;[Top]&lt;/sub&gt;&lt;/a&gt;&lt;/html&gt;

!!Creating &quot;multi-line&quot; Table Cells&lt;html&gt;&lt;a name=&quot;TableCells&quot;/&gt;&lt;/html&gt;
You may have noticed that it is hard to create table cells with &quot;multi-line&quot; content. E.g. if you want to create a bullet list inside a table cell you cannot just write the bullet list
{{{
* Item 1
* Item 2
* Item 3
}}}
into a table cell (i.e. between the | ... | bars) because every bullet item must start in a new line but all cells of a table row must be in one line.

Using the ''part'' feature this problem can be solved. Just create a hidden part that contains the cells content and use a {{{&lt;&lt;tiddler &gt;&gt;}}} macro to include its content in the table's cell.

''Example''
{{{
|!Subject|!Items|
|subject1|&lt;&lt;tiddler ./Cell1&gt;&gt;|
|subject2|&lt;&lt;tiddler ./Cell2&gt;&gt;|

&lt;part Cell1 hidden&gt;
* Item 1
* Item 2
* Item 3
&lt;/part&gt;
...
}}}

Notice that inside the {{{&lt;&lt;tiddler ...&gt;&gt;}}} macro you may refer to the &quot;current tiddler&quot; using the &quot;.&quot;.

BTW: The same approach can be used to create bullet lists with items that contain more than one line.

&lt;html&gt;&lt;sub&gt;&lt;a href=&quot;javascript:;&quot; onclick=&quot;window.scrollAnchorVisible('Top',null, event)&quot;&gt;[Top]&lt;/sub&gt;&lt;/a&gt;&lt;/html&gt;

!!Creating Tabs&lt;html&gt;&lt;a name=&quot;Tabs&quot;/&gt;&lt;/html&gt;
The build-in {{{&lt;&lt;tabs ...&gt;&gt;}}} macro requires that you defined an additional tiddler for every tab it displays. When you want to have &quot;nested&quot; tabs you need to define a tiddler for the &quot;main tab&quot; and one for every tab it contains. I.e. the definition of a set of tabs that is visually displayed at one place is distributed across multiple tiddlers.

With the ''part'' feature you can put the complete definition in one tiddler, making it easier to keep an overview and maintain the tab sets.

''Example''
The standard tabs at the sidebar are defined by the following eight tiddlers:
* SideBarTabs
* TabAll
* TabMore
* TabMoreMissing
* TabMoreOrphans
* TabMoreShadowed
* TabTags
* TabTimeline

Instead of these eight tiddlers one could define the following SideBarTabs tiddler that uses the ''part'' feature:
{{{
&lt;&lt;tabs txtMainTab 
 Timeline Timeline SideBarTabs/Timeline 
 All 'All tiddlers' SideBarTabs/All 
 Tags 'All tags' SideBarTabs/Tags 
 More 'More lists' SideBarTabs/More&gt;&gt;
&lt;part Timeline hidden&gt;&lt;&lt;timeline&gt;&gt;&lt;/part&gt;
&lt;part All hidden&gt;&lt;&lt;list all&gt;&gt;&lt;/part&gt;
&lt;part Tags hidden&gt;&lt;&lt;allTags&gt;&gt;&lt;/part&gt;
&lt;part More hidden&gt;&lt;&lt;tabs txtMoreTab 
 Missing 'Missing tiddlers' SideBarTabs/Missing 
 Orphans 'Orphaned tiddlers' SideBarTabs/Orphans 
 Shadowed 'Shadowed tiddlers' SideBarTabs/Shadowed&gt;&gt;&lt;/part&gt;
&lt;part Missing hidden&gt;&lt;&lt;list missing&gt;&gt;&lt;/part&gt;
&lt;part Orphans hidden&gt;&lt;&lt;list orphans&gt;&gt;&lt;/part&gt;
&lt;part Shadowed hidden&gt;&lt;&lt;list shadowed&gt;&gt;&lt;/part&gt;
}}}

Notice that you can easily &quot;overwrite&quot; individual parts in separate tiddlers that have the full name of the part.

E.g. if you don't like the classic timeline tab but only want to see the 100 most recent tiddlers you could create a tiddler &quot;~SideBarTabs/Timeline&quot; with the following content:
{{{
&lt;&lt;forEachTiddler 
 sortBy 'tiddler.modified' descending 
 write '(index &lt; 100) ? &quot;* [[&quot;+tiddler.title+&quot;]]\n&quot;:&quot;&quot;'&gt;&gt;
}}}
&lt;html&gt;&lt;sub&gt;&lt;a href=&quot;javascript:;&quot; onclick=&quot;window.scrollAnchorVisible('Top',null, event)&quot;&gt;[Top]&lt;/sub&gt;&lt;/a&gt;&lt;/html&gt;

!!Using Sliders&lt;html&gt;&lt;a name=&quot;Sliders&quot;/&gt;&lt;/html&gt;
Very similar to the build-in {{{&lt;&lt;tabs ...&gt;&gt;}}} macro (see above) the {{{&lt;&lt;slider ...&gt;&gt;}}} macro requires that you defined an additional tiddler that holds the content &quot;to be slid&quot;. You can avoid creating this extra tiddler by using the ''part'' feature

''Example''
In a tiddler &quot;About&quot; we may use the slider to show some details that are documented in the tiddler's &quot;Details&quot; part.
{{{
...
&lt;&lt;slider chkAboutDetails About/Details details &quot;Click here to see more details&quot;&gt;&gt;
&lt;part Details hidden&gt;
To give you a better overview ...
&lt;/part&gt;
...
}}}

Notice that putting the content of the slider into the slider's tiddler also has an extra benefit: When you decide you need to edit the content of the slider you can just doubleclick the content, the tiddler opens for editing and you can directly start editing the content (in the part section). In the &quot;old&quot; approach you would doubleclick the tiddler, see that the slider is using tiddler X, have to look for the tiddler X and can finally open it for editing. So using the ''part'' approach results in a much short workflow.

&lt;html&gt;&lt;sub&gt;&lt;a href=&quot;javascript:;&quot; onclick=&quot;window.scrollAnchorVisible('Top',null, event)&quot;&gt;[Top]&lt;/sub&gt;&lt;/a&gt;&lt;/html&gt;

!Revision history&lt;html&gt;&lt;a name=&quot;Revisions&quot;/&gt;&lt;/html&gt;
* v1.0.6 (2006-11-07)
** Bugfix: cannot edit tiddler when UploadPlugin by Bidix is installed. Thanks to José Luis González Castro for reporting the bug.
* v1.0.5 (2006-03-02)
** Bugfix: Example with multi-line table cells does not work in IE6. Thanks to Paulo Soares for reporting the bug.
* v1.0.4 (2006-02-28)
** Bugfix: Shadow tiddlers cannot be edited (in TW 2.0.6). Thanks to Torsten Vanek for reporting the bug.
* v1.0.3 (2006-02-26)
** Adapt code to newly introduced Tiddler.prototype.isReadOnly() function (in TW 2.0.6). Thanks to Paulo Soares for reporting the problem.
* v1.0.2 (2006-02-05)
** Also allow other macros than the &quot;tiddler&quot; macro use the &quot;.&quot; in the part reference (to refer to &quot;this&quot; tiddler)
* v1.0.1 (2006-01-27)
** Added Table of Content for plugin documentation. Thanks to RichCarrillo for suggesting.
** Bugfix: newReminder plugin does not work when PartTiddler is installed. Thanks to PauloSoares for reporting.
* v1.0.0 (2006-01-25)
** initial version
&lt;html&gt;&lt;sub&gt;&lt;a href=&quot;javascript:;&quot; onclick=&quot;window.scrollAnchorVisible('Top',null, event)&quot;&gt;[Top]&lt;/sub&gt;&lt;/a&gt;&lt;/html&gt;

!Code&lt;html&gt;&lt;a name=&quot;Code&quot;/&gt;&lt;/html&gt;
&lt;html&gt;&lt;sub&gt;&lt;a href=&quot;javascript:;&quot; onclick=&quot;window.scrollAnchorVisible('Top',null, event)&quot;&gt;[Top]&lt;/sub&gt;&lt;/a&gt;&lt;/html&gt;
***/
//{{{
//============================================================================
// PartTiddlerPlugin

// Ensure that the PartTiddler Plugin is only installed once.
//
if (!version.extensions.PartTiddlerPlugin) {



version.extensions.PartTiddlerPlugin = {
 major: 1, minor: 0, revision: 6,
 date: new Date(2006, 10, 7), 
 type: 'plugin',
 source: &quot;http://tiddlywiki.abego-software.de/#PartTiddlerPlugin&quot;
};

if (!window.abego) window.abego = {};
if (version.major &lt; 2) alertAndThrow(&quot;PartTiddlerPlugin requires TiddlyWiki 2.0 or newer.&quot;);

//============================================================================
// Common Helpers

// Looks for the next newline, starting at the index-th char of text. 
//
// If there are only whitespaces between index and the newline 
// the index behind the newline is returned, 
// otherwise (or when no newline is found) index is returned.
//
var skipEmptyEndOfLine = function(text, index) {
 var re = /(\n|[^\s])/g;
 re.lastIndex = index;
 var result = re.exec(text);
 return (result &amp;&amp; text.charAt(result.index) == '\n') 
 ? result.index+1
 : index;
}


//============================================================================
// Constants

var partEndOrStartTagRE = /(&lt;\/part&gt;)|(&lt;part(?:\s+)((?:[^&gt;])+)&gt;)/mg;
var partEndTagREString = &quot;&lt;\\/part&gt;&quot;;
var partEndTagString = &quot;&lt;/part&gt;&quot;;

//============================================================================
// Plugin Specific Helpers

// Parse the parameters inside a &lt;part ...&gt; tag and return the result.
//
// @return [may be null] {partName: ..., isHidden: ...}
//
var parseStartTagParams = function(paramText) {
 var params = paramText.readMacroParams();
 if (params.length == 0 || params[0].length == 0) return null;
 
 var name = params[0];
 var paramsIndex = 1;
 var hidden = false;
 if (paramsIndex &lt; params.length) {
 hidden = params[paramsIndex] == &quot;hidden&quot;;
 paramsIndex++;
 }
 
 return {
 partName: name, 
 isHidden: hidden
 };
}

// Returns the match to the next (end or start) part tag in the text, 
// starting the search at startIndex.
// 
// When no such tag is found null is returned, otherwise a &quot;Match&quot; is returned:
// [0]: full match
// [1]: matched &quot;end&quot; tag (or null when no end tag match)
// [2]: matched &quot;start&quot; tag (or null when no start tag match)
// [3]: content of start tag (or null if no start tag match)
//
var findNextPartEndOrStartTagMatch = function(text, startIndex) {
 var re = new RegExp(partEndOrStartTagRE);
 re.lastIndex = startIndex;
 var match = re.exec(text);
 return match;
}

//============================================================================
// Formatter

// Process the &lt;part ...&gt; ... &lt;/part&gt; starting at (w.source, w.matchStart) for formatting.
//
// @return true if a complete part section (including the end tag) could be processed, false otherwise.
//
var handlePartSection = function(w) {
 var tagMatch = findNextPartEndOrStartTagMatch(w.source, w.matchStart);
 if (!tagMatch) return false;
 if (tagMatch.index != w.matchStart || !tagMatch[2]) return false;

 // Parse the start tag parameters
 var arguments = parseStartTagParams(tagMatch[3]);
 if (!arguments) return false;
 
 // Continue processing
 var startTagEndIndex = skipEmptyEndOfLine(w.source, tagMatch.index + tagMatch[0].length);
 var endMatch = findNextPartEndOrStartTagMatch(w.source, startTagEndIndex);
 if (endMatch &amp;&amp; endMatch[1]) {
 if (!arguments.isHidden) {
 w.nextMatch = startTagEndIndex;
 w.subWikify(w.output,partEndTagREString);
 }
 w.nextMatch = skipEmptyEndOfLine(w.source, endMatch.index + endMatch[0].length);
 
 return true;
 }
 return false;
}

config.formatters.push( {
 name: &quot;part&quot;,
 match: &quot;&lt;part\\s+[^&gt;]+&gt;&quot;,
 
 handler: function(w) {
 if (!handlePartSection(w)) {
 w.outputText(w.output,w.matchStart,w.matchStart+w.matchLength);
 }
 }
} )

//============================================================================
// Extend &quot;fetchTiddler&quot; functionality to also recognize &quot;part&quot;s of tiddlers 
// as tiddlers.

var currentParent = null; // used for the &quot;.&quot; parent (e.g. in the &quot;tiddler&quot; macro)

// Return the match to the first &lt;part ...&gt; tag of the text that has the
// requrest partName.
//
// @return [may be null]
//
var findPartStartTagByName = function(text, partName) {
 var i = 0;
 
 while (true) {
 var tagMatch = findNextPartEndOrStartTagMatch(text, i);
 if (!tagMatch) return null;

 if (tagMatch[2]) {
 // Is start tag
 
 // Check the name
 var arguments = parseStartTagParams(tagMatch[3]);
 if (arguments &amp;&amp; arguments.partName == partName) {
 return tagMatch;
 }
 }
 i += tagMatch[0].length;
 }
}

// Return the part &quot;partName&quot; of the given parentTiddler as a &quot;readOnly&quot; Tiddler 
// object, using fullName as the Tiddler's title. 
//
// All remaining properties of the new Tiddler (tags etc.) are inherited from 
// the parentTiddler.
// 
// @return [may be null]
//
var getPart = function(parentTiddler, partName, fullName) {
 var text = parentTiddler.text;
 var startTag = findPartStartTagByName(text, partName);
 if (!startTag) return null;
 
 var endIndexOfStartTag = skipEmptyEndOfLine(text, startTag.index+startTag[0].length);
 var indexOfEndTag = text.indexOf(partEndTagString, endIndexOfStartTag);

 if (indexOfEndTag &gt;= 0) {
 var partTiddlerText = text.substring(endIndexOfStartTag,indexOfEndTag);
 var partTiddler = new Tiddler();
 partTiddler.set(
 fullName,
 partTiddlerText,
 parentTiddler.modifier,
 parentTiddler.modified,
 parentTiddler.tags,
 parentTiddler.created);
 partTiddler.abegoIsPartTiddler = true;
 return partTiddler;
 }
 
 return null;
}

// Hijack the store.fetchTiddler to recognize the &quot;part&quot; addresses.
//

var oldFetchTiddler = store.fetchTiddler ;
store.fetchTiddler = function(title) {
 var result = oldFetchTiddler.apply(this, arguments);
 if (!result &amp;&amp; title) {
 var i = title.lastIndexOf('/');
 if (i &gt; 0) {
 var parentName = title.substring(0, i);
 var partName = title.substring(i+1);
 var parent = (parentName == &quot;.&quot;) 
 ? currentParent 
 : oldFetchTiddler.apply(this, [parentName]);
 if (parent) {
 return getPart(parent, partName, parent.title+&quot;/&quot;+partName);
 }
 }
 }
 return result; 
};


// The user must not edit a readOnly/partTiddler
//

config.commands.editTiddler.oldIsReadOnlyFunction = Tiddler.prototype.isReadOnly;

Tiddler.prototype.isReadOnly = function() {
 // Tiddler.isReadOnly was introduced with TW 2.0.6.
 // For older version we explicitly check the global readOnly flag
 if (config.commands.editTiddler.oldIsReadOnlyFunction) {
 if (config.commands.editTiddler.oldIsReadOnlyFunction.apply(this, arguments)) return true;
 } else {
 if (readOnly) return true;
 }

 return this.abegoIsPartTiddler;
}

config.commands.editTiddler.handler = function(event,src,title)
{
 var t = store.getTiddler(title);
 // Edit the tiddler if it either is not a tiddler (but a shadowTiddler)
 // or the tiddler is not readOnly
 if(!t || !t.abegoIsPartTiddler)
 {
 clearMessage();
 story.displayTiddler(null,title,DEFAULT_EDIT_TEMPLATE);
 story.focusTiddler(title,&quot;text&quot;);
 return false;
 }
}

// To allow the &quot;./partName&quot; syntax in macros we need to hijack 
// the invokeMacro to define the &quot;currentParent&quot; while it is running.
// 
var oldInvokeMacro = window.invokeMacro;
function myInvokeMacro(place,macro,params,wikifier,tiddler) {
 var oldCurrentParent = currentParent;
 if (tiddler) currentParent = tiddler;
 try {
 oldInvokeMacro.apply(this, arguments);
 } finally {
 currentParent = oldCurrentParent;
 }
}
window.invokeMacro = myInvokeMacro;

// Scroll the anchor anchorName in the viewer of the given tiddler visible.
// When no tiddler is defined use the tiddler of the target given event is used.
window.scrollAnchorVisible = function(anchorName, tiddler, evt) {
 var tiddlerElem = null;
 if (tiddler) {
 tiddlerElem = document.getElementById(story.idPrefix + tiddler);
 }
 if (!tiddlerElem &amp;&amp; evt) {
 var target = resolveTarget(evt);
 tiddlerElem = story.findContainingTiddler(target);
 }
 if (!tiddlerElem) return;

 var children = tiddlerElem.getElementsByTagName(&quot;a&quot;);
 for (var i = 0; i &lt; children.length; i++) {
 var child = children[i];
 var name = child.getAttribute(&quot;name&quot;);
 if (name == anchorName) {
 var y = findPosY(child);
 window.scrollTo(0,y);
 return;
 }
 }
}

} // of &quot;install only once&quot;
//}}}

/***
&lt;html&gt;&lt;sub&gt;&lt;a href=&quot;javascript:;&quot; onclick=&quot;scrollAnchorVisible('Top',null, event)&quot;&gt;[Top]&lt;/sub&gt;&lt;/a&gt;&lt;/html&gt;

!Licence and Copyright
Copyright (c) abego Software ~GmbH, 2006 ([[www.abego-software.de|http://www.abego-software.de]])

Redistribution and use in source and binary forms, with or without modification,
are permitted provided that the following conditions are met:

Redistributions of source code must retain the above copyright notice, this
list of conditions and the following disclaimer.

Redistributions in binary form must reproduce the above copyright notice, this
list of conditions and the following disclaimer in the documentation and/or other
materials provided with the distribution.

Neither the name of abego Software nor the names of its contributors may be
used to endorse or promote products derived from this software without specific
prior written permission.

THIS SOFTWARE IS PROVIDED BY THE COPYRIGHT HOLDERS AND CONTRIBUTORS &quot;AS IS&quot; AND ANY
EXPRESS OR IMPLIED WARRANTIES, INCLUDING, BUT NOT LIMITED TO, THE IMPLIED WARRANTIES
OF MERCHANTABILITY AND FITNESS FOR A PARTICULAR PURPOSE ARE DISCLAIMED. IN NO EVENT
SHALL THE COPYRIGHT OWNER OR CONTRIBUTORS BE LIABLE FOR ANY DIRECT, INDIRECT,
INCIDENTAL, SPECIAL, EXEMPLARY, OR CONSEQUENTIAL DAMAGES (INCLUDING, BUT NOT LIMITED
TO, PROCUREMENT OF SUBSTITUTE GOODS OR SERVICES; LOSS OF USE, DATA, OR PROFITS; OR
BUSINESS INTERRUPTION) HOWEVER CAUSED AND ON ANY THEORY OF LIABILITY, WHETHER IN
CONTRACT, STRICT LIABILITY, OR TORT (INCLUDING NEGLIGENCE OR OTHERWISE) ARISING IN
ANY WAY OUT OF THE USE OF THIS SOFTWARE, EVEN IF ADVISED OF THE POSSIBILITY OF SUCH
DAMAGE.

&lt;html&gt;&lt;sub&gt;&lt;a href=&quot;javascript:;&quot; onclick=&quot;scrollAnchorVisible('Top',null, event)&quot;&gt;[Top]&lt;/sub&gt;&lt;/a&gt;&lt;/html&gt;
***/</pre>
</div>
<div title="Placement" modifier="MichaelPloujnikov" modified="200706271459" created="200706220306" tags="def" changecount="3">
<pre>A Placement represents a //relation:// it is always linked to a //Subject// (this being a [[Media Object|MObject]]) and has the meaning to //place// this Subject in some manner, either relatively to other Media Objects, or by some Constraint or simply absolute at (time,track). The latter case is especially important and represented by a special [[Sub-Interface|ExplicitPlacement]]
</pre>
</div>
<div title="Playlist" modifier="Ichthyostega" modified="200706250727" created="200706220456" tags="def" changecount="3">
<pre>Playlist is a sequence of individual Render Engine Processors able to render a segment of the timeline. So, together these Processors are able to render the whole timeline (or part of the timeline if only a part has to be rendered).

//Note, we have yet to specify how exactly the building and rendering will work together with the backend. There are several possibilities how to structure the Playlist//
</pre>
</div>
<div title="ProblemsTodo" modifier="Ichthyostega" modified="200708080104" created="200708050524" tags="design discuss" changecount="12">
<pre>Open issues, Things to be worked out, Problems still to be solved... 

!!Parameter Handling
The requirements are not quite clear; obviously Parameters are the foundation for getting automation right and for providing effect editing interfaces, so it seems to me we need some sort of introspection, i.e. Parameters need to be discovered, enumerated and described at runtime.

''Automation Type'': Directly connected is the problem of handling the //type// of parameters sensible, including the value type of automation data. My first (somewhat naive) approach was to &quot;make everything a double&quot;. But this soon leads into quite some of the same problems haunting the automation solution implemented in the current Cinelerra codebase. What makes the issue difficult is the fact we both need static diversity as well as dynamic flexibility. Usually, when combining hierarchies and templates, one has to be very careful; so I just note the problem down at the moment and will revisit it later, when I have a more clear understanding of the demands put onto the [[ProcNode]]s

!!Treatment of Time (points) and Intervals
At the moment we have no clear picture what is needed and what problems we may face in that domain.
From experience, mainly with other applications, we can draw the following conclusions
* drift and rounding errors are dangerous, because time in our context usually is understood as a fixed grid (Frames, samples...)
* fine grained time values easily get very large
* Cinelerra currently uses the approach of simply counting natural values for each media type separately. In an environment mixing several different media types freely, this seems a bit too simplistic (because it actually brings in the danger of rounding errors, just think at drop frame TC)

!!Organizing of Output Channels
How to handle the simultaneous rendering of several output streams (video, audio channels). Shall we treat the EDL as one entity containing different output channels, or should it rather be seen as a composite of several sub-~EDLs, each for only one output channel? This decision will be reflected in the overall structure of the network of render nodes: We could have a list of channel-output generating pipelines in each processor (for every segment), or we could have independently segmented lists of Processors for every output channel/type. The problem is, //it is not clear what approach to prefer at the moment//  because we are just guessing.

!!Tracks, Channels, Layers
Closely related to this is the not-so-obvious problem how to understand the common global structures found in most audio and video editing applications. Mostly, they stem from imitating hardware recording and editing solutions, thus easing the transition for professionals grown up with analog hardware based media. But as digital media are the de-facto standard nowadays, we could have a look at all those accidental complexity introduced by sticking to the hardware tool metaphor.
* is it really necessary to have fixed global tracks?
* is it really helpful to feed &quot;source tracks&quot; into global processing busses/channels?
Users accustomed with modern GUI applications typically expect that //everything is a object//  and can be pulled around and  manipulated individually. This seems natural at start, but raises the problem of providing a efficient workflow for handling larger projects and editing tasks. So, if we don't have a hard wired multitrack+bus architecture, we need some sort of templating to get the standard editing use case done efficiently.
</pre>
</div>
<div title="ProcLayer" modifier="Ichthyostega" modified="200708100338" created="200708100333" tags="def" changecount="2">
<pre>The middle Layer of our current Architecture plan, i.e. the layer managing all processing and manipulation, while the actual data handling is done in the backend and the user interaction belongs to the GUI Layer.

&amp;rarr; see the [[Overview]]

</pre>
</div>
<div title="ProcNode" modifier="MichaelPloujnikov" modified="200706271500" created="200706220409" tags="def" changecount="3">
<pre>A data processing node within the Render Engine. Its key feature is the possibility to pull from it one (freely addressable) [[Frame]] of calculated data. Further, each ~ProcNode has the ability to be wired with other nodes and [[Parameter Providers|ParamProvider]]
</pre>
</div>
<div title="Processors" modifier="Ichthyostega" created="200706220412" tags="def" changecount="1">
<pre>a given Render Engine configuration is a list of Processors. Each Processor in turn contains a Graph of ProcNode.s to do the acutal data processing. In order to cary out any calculations, the Processor needs to be called with a StateProxy containing the state information for this RenderProcess
</pre>
</div>
<div title="RSSReaderPlugin" modifier="Ichthyostega" created="200708081515" tags="systemConfig" changecount="1">
<pre>/***
|''Name:''|RSSReaderPlugin|
|''Description:''|This plugin provides a RSSReader for TiddlyWiki|
|''Version:''|1.1.1|
|''Date:''|Apr 21, 2007|
|''Source:''|http://tiddlywiki.bidix.info/#RSSReaderPlugin|
|''Documentation:''|http://tiddlywiki.bidix.info/#RSSReaderPluginDoc|
|''Author:''|BidiX (BidiX (at) bidix (dot) info)|
|''Credit:''|BramChen for RssNewsMacro|
|''License:''|[[BSD open source license|http://tiddlywiki.bidix.info/#%5B%5BBSD%20open%20source%20license%5D%5D ]]|
|''~CoreVersion:''|2.2.0|
|''OptionalRequires:''|http://www.tiddlytools.com/#NestedSlidersPlugin|
***/
//{{{
version.extensions.RSSReaderPlugin = {
	major: 1, minor: 1, revision: 1,
	date: new Date(&quot;Apr 21, 2007&quot;),
	source: &quot;http://TiddlyWiki.bidix.info/#RSSReaderPlugin&quot;,
	author: &quot;BidiX&quot;,
	coreVersion: '2.2.0'
};

config.macros.rssReader = {
	dateFormat: &quot;DDD, DD MMM YYYY&quot;,
	itemStyle: &quot;display: block;border: 1px solid black;padding: 5px;margin: 5px;&quot;, //useed  '@@'+itemStyle+itemText+'@@'
	msg:{
		permissionDenied: &quot;Permission to read preferences was denied.&quot;,
		noRSSFeed: &quot;No RSS Feed at this address %0&quot;,
		urlNotAccessible: &quot; Access to %0 is not allowed&quot;
	},
	cache: [], 	// url =&gt; XMLHttpRequest.responseXML
	desc: &quot;noDesc&quot;,
	
	handler: function(place,macroName,params,wikifier,paramString,tiddler) {
		var desc = params[0];
		var feedURL = params[1];
		var toFilter = (params[2] ? true : false);
		var filterString = (toFilter?(params[2].substr(0,1) == ' '? tiddler.title:params[2]):'');
		var place = createTiddlyElement(place, &quot;div&quot;, &quot;RSSReader&quot;);
		wikify(&quot;^^&lt;&lt;rssFeedUpdate &quot;+feedURL+&quot; [[&quot; + tiddler.title + &quot;]]&gt;&gt;^^\n&quot;,place);
		if (this.cache[feedURL]) {
			this.displayRssFeed(this.cache[feedURL], feedURL, place, desc, toFilter, filterString);
		}
		else {
			var r = loadRemoteFile(feedURL,config.macros.rssReader.processResponse, [place, desc, toFilter, filterString]);
			if (typeof r == &quot;string&quot;)
				displayMessage(r);
		}
		
	},

	// callback for loadRemoteFile 
	// params : [place, desc, toFilter, filterString]
	processResponse: function(status, params, responseText, url, xhr) { // feedURL, place, desc, toFilter, filterString) {	
		if (window.netscape){
			try {
				if (document.location.protocol.indexOf(&quot;http&quot;) == -1) {
					netscape.security.PrivilegeManager.enablePrivilege(&quot;UniversalBrowserRead&quot;);
				}
			}
			catch (e) { displayMessage(e.description?e.description:e.toString()); }
		}
		if (xhr.status == httpStatus.NotFound)
		 {
			displayMessage(config.macros.rssReader.noRSSFeed.format([url]));
			return;
		}
		if (!status)
		 {
			displayMessage(config.macros.rssReader.noRSSFeed.format([url]));
			return;
		}
		if (xhr.responseXML) {
			// response is interpreted as XML
			config.macros.rssReader.cache[url] = xhr.responseXML;
			config.macros.rssReader.displayRssFeed(xhr.responseXML, params[0], url, params[1], params[2], params[3]);
		}
		else {
			if (responseText.substr(0,5) == &quot;&lt;?xml&quot;) {
				// response exists but not return as XML -&gt; try to parse it 
				var dom = (new DOMParser()).parseFromString(responseText, &quot;text/xml&quot;); 
				if (dom) {
					// parsing successful so use it
					config.macros.rssReader.cache[url] = dom;
					config.macros.rssReader.displayRssFeed(dom, params[0], url, params[1], params[2], params[3]);
					return;
				}
			}
			// no XML display as html 
			wikify(&quot;&lt;html&gt;&quot; + responseText + &quot;&lt;/html&gt;&quot;, params[0]);
			displayMessage(config.macros.rssReader.msg.noRSSFeed.format([url]));
		}
	},

	// explore down the DOM tree
	displayRssFeed: function(xml, place, feedURL, desc, toFilter, filterString){
		// Channel
		var chanelNode = xml.getElementsByTagName('channel').item(0);
		var chanelTitleElement = (chanelNode ? chanelNode.getElementsByTagName('title').item(0) : null);
		var chanelTitle = &quot;&quot;;
		if ((chanelTitleElement) &amp;&amp; (chanelTitleElement.firstChild)) 
			chanelTitle = chanelTitleElement.firstChild.nodeValue;
		var chanelLinkElement = (chanelNode ? chanelNode.getElementsByTagName('link').item(0) : null);
		var chanelLink = &quot;&quot;;
		if (chanelLinkElement) 
			chanelLink = chanelLinkElement.firstChild.nodeValue;
		var titleTxt = &quot;!![[&quot;+chanelTitle+&quot;|&quot;+chanelLink+&quot;]]\n&quot;;
		var title = createTiddlyElement(place,&quot;div&quot;,null,&quot;ChanelTitle&quot;,null);
		wikify(titleTxt,title);
		// ItemList
		var itemList = xml.getElementsByTagName('item');
		var article = createTiddlyElement(place,&quot;ul&quot;,null,null,null);
		var lastDate;
		var re;
		if (toFilter) 
			re = new RegExp(filterString.escapeRegExp());
		for (var i=0; i&lt;itemList.length; i++){
			var titleElm = itemList[i].getElementsByTagName('title').item(0);
			var titleText = (titleElm ? titleElm.firstChild.nodeValue : '');
			if (toFilter &amp;&amp; ! titleText.match(re)) {
				continue;
			}
			var descText = '';
			descElem = itemList[i].getElementsByTagName('description').item(0);
			if (descElem){
				try{
					for (var ii=0; ii&lt;descElem.childNodes.length; ii++) {
						descText += descElem.childNodes[ii].nodeValue;
					}
				}
				catch(e){}
				descText = descText.replace(/&lt;br \/&gt;/g,'\n');
				if (desc == &quot;asHtml&quot;)
					descText = &quot;&lt;html&gt;&quot;+descText+&quot;&lt;/html&gt;&quot;;
			}
			var linkElm = itemList[i].getElementsByTagName(&quot;link&quot;).item(0);
			var linkURL = linkElm.firstChild.nodeValue;
			var pubElm = itemList[i].getElementsByTagName('pubDate').item(0);
			var pubDate;
			if (!pubElm) {
				pubElm = itemList[i].getElementsByTagName('date').item(0); // for del.icio.us
				if (pubElm) {
					pubDate = pubElm.firstChild.nodeValue;
					pubDate = this.formatDateString(this.dateFormat, pubDate);
					}
					else {
						pubDate = '0';
					}
				}
			else {
				pubDate = (pubElm ? pubElm.firstChild.nodeValue : 0);
				pubDate = this.formatDate(this.dateFormat, pubDate);
			}
			titleText = titleText.replace(/\[|\]/g,'');
			var rssText = '*'+'[[' + titleText + '|' + linkURL + ']]' + '' ;
			if ((desc != &quot;noDesc&quot;) &amp;&amp; descText){
				rssText = rssText.replace(/\n/g,' ');
				descText = '@@'+this.itemStyle+descText + '@@\n';				
				if (version.extensions.nestedSliders){
					descText = '+++[...]' + descText + '===';
				}
				rssText = rssText + descText;
			}
			var story;
			if ((lastDate != pubDate) &amp;&amp; ( pubDate != '0')) {
				story = createTiddlyElement(article,&quot;li&quot;,null,&quot;RSSItem&quot;,pubDate);
				lastDate = pubDate;
			}
			else {
				lastDate = pubDate;
			}
			story = createTiddlyElement(article,&quot;div&quot;,null,&quot;RSSItem&quot;,null);
			wikify(rssText,story);
		}
	},
	
	formatDate: function(template, date){
		var dateString = new Date(date);
		// template = template.replace(/hh|mm|ss/g,'');
		return dateString.formatString(template);
	},
	
	formatDateString: function(template, date){
		var dateString = new Date(date.substr(0,4), date.substr(5,2) - 1, date.substr(8,2)
			);
		return dateString.formatString(template);
	}
	
};

config.macros.rssFeedUpdate = {
	label: &quot;Update&quot;,
	prompt: &quot;Clear the cache and redisplay this RssFeed&quot;,
	handler: function(place,macroName,params) {
		var feedURL = params[0];
		var tiddlerTitle = params[1];
		createTiddlyButton(place, this.label, this.prompt, 
			function () {
				if (config.macros.rssReader.cache[feedURL]) {
					config.macros.rssReader.cache[feedURL] = null; 
			}
			story.refreshTiddler(tiddlerTitle,null, true);
		return false;});
	}
};

//}}}
</pre>
</div>
<div title="RenderEngine" modifier="Ichthyostega" modified="200708050630" created="200706190056" tags="overview" changecount="40">
<pre>The Render Engine is the part of the application doing the actual video calculations. Its operations are guided by the Objects and Parameters edited by the user in [[the EDL|EDL]] and it retrieves the raw audio and video data from the [[Data backend|backend.html]]. Because the inner workings of the Render Engine are closely related to the structures used in the EDL, this design covers [[this aspect|MObjects]] as well.

The key idea of Ichthyo's Design-draft is to use the [[Builder Pattern|http://en.wikipedia.org/wiki/Builder_pattern]] for the Render Engine, thus separating completely the //building// of the Render Pipeline from //running,// i.e. doing the actual Render. The Nodes in this Pipeline should process Video/Audio and do nothing else. No more decisions, tests and conditional operations when running the Pipeline. Move all of this out into the configuration of the pipeline, which is done by the Builder.
([[more on the Design Goals|DesignGoals]])

!Why doesn't the current Design succeed with this?
The design of Cinelerra 2 basically follows this design, but __fails because of two reasons__
# too much differentiation is put into the class hierarchy instead of configuring Instances differently.&lt;br&gt;This causes overly heavy use of virtual functions and -- in order to ameliorate this -- falling back to hard wired branching
# far too much back-coupling to the internals of the [[EDL]], forcing a overly rigid structure on the latter

!Try to learn from this
* build up an [[Node Abstraction|ProcNode]] powerful enough to express //all necessary Operations// without the need to recure on the actual object type
* need to redesign the internals of the EDL in a far more open manner. See MObjects
* strive at a StrongSeparation between EDL and Render Engine

!!see also
&amp;rarr; [[Overview]] of Subsystems and Components, and DesignGoals
&amp;rarr; [[An Introduction|WalkThrough]] discussing the key features
&amp;rarr; [[Overview Render Engine|OverviewRenderEngine]]
&amp;rarr; BuildProcess and RenderProcess
&amp;rarr; [[Two Examples|Examples]] (Object diagrams) 
&amp;rarr; how [[Automation]] works  {{red{to be defined in more detail}}}
&amp;rarr; [[Problems|ProblemsTodo]] {{red{to be solved}}}
&amp;rarr; [[Implementation Details|ImplementationDetails]] {{red{WIP}}}
</pre>
</div>
<div title="RenderEntities" modifier="Ichthyostega" modified="200706220406" created="200706190715" changecount="6">
<pre>The Render Engine only carries out the low-level and performance critical tasks. All configuration and decision concerns are to be handled by [[Builder]] and [[Controller]]. While the actual connection of the Render Nodes can be highly complex, basically each Segment of the Timeline with uniform characteristics is handled by one Processor, which is a graph of [[Processing Nodes|ProcNode]] discharging into a ExitNode. The Render Engine Components as such are //stateless// themselves; for the actual calculations they are combined with a StateProxy object generated by and connected internally to the [[Controller]], while at the same time holding the Data Buffers (Frames) for the actual calculations.

[img[Entities comprising the Render Engine|uml/fig128389.png]]
</pre>
</div>
<div title="RenderProcess" modifier="MichaelPloujnikov" modified="200706271425" created="200706190705" tags="dynamic" changecount="6">
<pre>{{red{TODO: describe the Render Process.}}}

 * see also the [[Entities involved in Rendering|RenderEntities]]
</pre>
</div>
<div title="SideBarOptions" modifier="CehTeh" created="200706200048" changecount="1">
<pre>&lt;&lt;search&gt;&gt;&lt;&lt;closeAll&gt;&gt;&lt;&lt;permaview&gt;&gt;&lt;&lt;newTiddler&gt;&gt;&lt;&lt;saveChanges&gt;&gt;&lt;&lt;slider chkSliderOptionsPanel OptionsPanel &quot;options »&quot; &quot;Change TiddlyWiki advanced options&quot;&gt;&gt;</pre>
</div>
<div title="SiteSubtitle" modifier="Ichthyostega" created="200706190044" changecount="1">
<pre>some aspects of Cinelerra-3 design</pre>
</div>
<div title="SiteTitle" modifier="Ichthyostega" modified="200708080212" created="200706190042" changecount="2">
<pre>Engine</pre>
</div>
<div title="SplashScreen" modifier="just me" created="200706220430" changecount="1">
<pre>{{red{killme}}}</pre>
</div>
<div title="SplashScreenPlugin" modifier="Saq" modified="200607202048" created="200607191631" tags="lewcidExtension systemConfig" server.type="file" server.host="file:///home/ct/.homepage/home.html" server.page.revision="200607202048">
<pre>/***

''Inspired by [[TiddlyPom|http://www.warwick.ac.uk/~tuspam/tiddlypom.html]]''

|Name|SplashScreenPlugin|
|Created by|SaqImtiaz|
|Location|http://tw.lewcid.org/#SplashScreenPlugin|
|Version|0.21 |
|Requires|~TW2.08+|
!Description:
Provides a simple splash screen that is visible while the TW is loading.

!Installation
Copy the source text of this tiddler to your TW in a new tiddler, tag it with systemConfig and save and reload. The SplashScreen will now be installed and will be visible the next time you reload your TW.

!Customizing
Once the SplashScreen has been installed and you have reloaded your TW, the splash screen html will be present in the MarkupPreHead tiddler. You can edit it and customize to your needs.

!History
* 20-07-06 : version 0.21, modified to hide contentWrapper while SplashScreen is displayed.
* 26-06-06 : version 0.2, first release

!Code
***/
//{{{
var old_lewcid_splash_restart=restart;

restart = function()
{   if (document.getElementById(&quot;SplashScreen&quot;))
        document.getElementById(&quot;SplashScreen&quot;).style.display = &quot;none&quot;;
      if (document.getElementById(&quot;contentWrapper&quot;))
        document.getElementById(&quot;contentWrapper&quot;).style.display = &quot;block&quot;;
    
    old_lewcid_splash_restart();
   
    if (splashScreenInstall)
       {if(config.options.chkAutoSave)
			{saveChanges();}
        displayMessage(&quot;TW SplashScreen has been installed, please save and refresh your TW.&quot;);
        }
}


var oldText = store.getTiddlerText(&quot;MarkupPreHead&quot;);
if (oldText.indexOf(&quot;SplashScreen&quot;)==-1)
   {var siteTitle = store.getTiddlerText(&quot;SiteTitle&quot;);
   var splasher='\n\n&lt;style type=&quot;text/css&quot;&gt;#contentWrapper {display:none;}&lt;/style&gt;&lt;div id=&quot;SplashScreen&quot; style=&quot;border: 3px solid #ccc; display: block; text-align: center; width: 320px; margin: 100px auto; padding: 50px; color:#000; font-size: 28px; font-family:Tahoma; background-color:#eee;&quot;&gt;&lt;b&gt;'+siteTitle +'&lt;/b&gt; is loading&lt;blink&gt; ...&lt;/blink&gt;&lt;br&gt;&lt;br&gt;&lt;span style=&quot;font-size: 14px; color:red;&quot;&gt;Requires Javascript.&lt;/span&gt;&lt;/div&gt;';
   if (! store.tiddlerExists(&quot;MarkupPreHead&quot;))
       {var myTiddler = store.createTiddler(&quot;MarkupPreHead&quot;);}
   else
      {var myTiddler = store.getTiddler(&quot;MarkupPreHead&quot;);}
      myTiddler.set(myTiddler.title,oldText+splasher,config.options.txtUserName,null,null);
      store.setDirty(true);
      var splashScreenInstall = true;
}
//}}}</pre>
</div>
<div title="StateProxy" modifier="MichaelPloujnikov" modified="200706271456" created="200706220352" tags="def" changecount="2">
<pre>An Object representing a //Render Process// and containing associated state information.
* it is created in the Controller subsystem while initiating the BuildProcess
* it is passed on to the generated Render Engine, which in turn passes it down to the individual Processors
* moreover, it contains methods to communicate with other state relevant parts of the system, thereby shielding the rendering code from any complexities of Thread communication if necessary. (thus the name Proxy)
</pre>
</div>
<div title="StrongSeparation" modifier="MichaelPloujnikov" modified="200706271504" created="200706220452" tags="design" changecount="5">
<pre>This design lays great emphasis on separating all those components and subsystems, which are considered not to have a //natural link// of their underlying concepts. This often means putting some additional constraints on the implementation, so basically we need to rely on the actual implementation to live up to this goal. In many cases it may seem to be more natural to &quot;just access the necessary information&quot;. But on the long run this coupling of not-directly related components makes the whole codebase monolithic and introduces lots of //accidental complexity.//

Instead, we should try to just connect the various subsystems via Interfaces and &amp;mdash; instead of just using some information, rather use some service to be located on an Interface to query other components for this information. The best approach of course is always to avoid the dependency altogether.

!Examples
* There is a separation between the __high level [[EDL]] view__ and the [[Fixture]]: the latter only accesses the MObjects and the Placement Interfaces.
* same holds true for the Builder: it just uses the same Interfaces. The actual coupling is done rather //by type//, i.e. the Builder relies on several types of MObjects to exist and treats them via overloaded methods. He doesn't rely on a actual object structure layout in the EDL besides the requirement of having a [[Playlist]]
* the Builder itself is a separation layer. Neither do the Objects in the EDL access directly [[Render Nodes|ProcNode]], nor do the latter call back into the EDL. Both connections seem to be necessary at first sight, but both can be avoided by using the Builder Pattern
* another separation exists between the Render Engine and the individual Nodes: The Render Engine doesn't need to know the details of the data types processed by the Nodes. It relies on the Builder having done the correct connections and just pulls out the calculated results. If there needs to be additional control information to be passed, then I would prefer to do a direct wiring of separate control connections to specialized components, which in turn could instruct the controller to change the rendering process.
* to shield the rendering code of all complexities of thread communication and synchronization, we use the StateProxy
</pre>
</div>
<div title="StyleSheet" modifier="Ichthyostega" modified="200709040043" created="200701131624" tags="MPTWTheme excludeMissing" server.type="file" server.host="file:///home/ct/.homepage/home.html" server.page.revision="200706090017" changecount="14">
<pre>/*{{{*/
/* a contrasting background so I can see where one tiddler ends and the other begins */
body {
	background: [[ColorPalette::TertiaryLight]];
}

/* sexy colours and font for the header */
.headerForeground {
	color: [[ColorPalette::PrimaryPale]];
}
.headerShadow, .headerShadow a {
	color: [[ColorPalette::PrimaryMid]];
}
.headerForeground, .headerShadow {
	padding: 1em 1em 0;
	font-family: 'Trebuchet MS' sans-serif;
	font-weight:bold;
}
.headerForeground .siteSubtitle {
	color: [[ColorPalette::PrimaryLight]];
}
.headerShadow .siteSubtitle {
	color: [[ColorPalette::PrimaryMid]];
}

/* make shadow go and down right instead of up and left */
.headerShadow {
	left: 2px;
	top: 3px;
}

/* prefer monospace for editing */
.editor textarea {
	font-family: 'Consolas' monospace;
}

/* sexy tiddler titles */
.title {
	font-size: 250%;
	color: [[ColorPalette::PrimaryLight]];
	font-family: 'Trebuchet MS' sans-serif;
}

/* more subtle tiddler subtitle */
.subtitle {
	padding:0px;
	margin:0px;
	padding-left:0.5em;
	font-size: 90%;
	color: [[ColorPalette::TertiaryMid]];
}
.subtitle .tiddlyLink {
	color: [[ColorPalette::TertiaryMid]];
}

/* a little bit of extra whitespace */
.viewer {
	padding-bottom:3px;
}

/* don't want any background color for headings */
h1,h2,h3,h4,h5,h6 {
	background: [[ColorPalette::Background]];
	color: [[ColorPalette::Foreground]];
}

/* give tiddlers 3d style border and explicit background */
.tiddler {
	background: [[ColorPalette::Background]];
	border-right: 2px [[ColorPalette::TertiaryMid]] solid;
	border-bottom: 2px [[ColorPalette::TertiaryMid]] solid;
	margin-bottom: 1em;
	padding-bottom: 2em;
}

/* make options slider look nicer */
#sidebarOptions .sliderPanel {
	border:solid 1px [[ColorPalette::PrimaryLight]];
}


/* the borders look wrong with the body background */
#sidebar .button {
	border-style: none;
}

/* displays the list of a tiddler's tags horizontally. used in ViewTemplate */
.tagglyTagged li.listTitle {
	display:none
}
.tagglyTagged li {
	display: inline; font-size:90%;
}
.tagglyTagged ul {
	margin:0px; padding:0px;
}

/* this means you can put line breaks in SidebarOptions for readability */
#sidebarOptions br {
	display:none;
}
/* undo the above in OptionsPanel */
#sidebarOptions .sliderPanel br {
	display:inline;
}

/* horizontal main menu stuff */
#displayArea {
	margin: 1em 15.7em 0em 1em; /* use the freed up space */
}
#topMenu br {
	display: none;
}
#topMenu {
	background: [[ColorPalette::PrimaryMid]];
	color:[[ColorPalette::PrimaryPale]];
}
#topMenu {
	padding:2px;
}
#topMenu .button, #topMenu .tiddlyLink, #topMenu a {
	margin-left: 0.5em;
	margin-right: 0.5em;
	padding-left: 3px;
	padding-right: 3px;
	color: [[ColorPalette::PrimaryPale]];
	font-size: 115%;
}
#topMenu .button:hover, #topMenu .tiddlyLink:hover {
	background: [[ColorPalette::PrimaryDark]];
}

/* make it print a little cleaner */
@media print {
	#topMenu {
		display: none ! important;
	}
	/* not sure if we need all the importants */
	.tiddler {
		border-style: none ! important;
		margin:0px ! important;
		padding:0px ! important;
		padding-bottom:2em ! important;
	}
	.tagglyTagging .button, .tagglyTagging .hidebutton {
		display: none ! important;
	}
	.headerShadow {
		visibility: hidden ! important;
	}
	.tagglyTagged .quickopentag, .tagged .quickopentag {
		border-style: none ! important;
	}
	.quickopentag a.button, .miniTag {
		display: none ! important;
	}
}

/* *** Additions by Ichthyostega *** */
.red {
	background: #ffcc99;
	color: #ff2210;
	padding: 0px 0.8ex;
}

.viewer th {
        background: #91a6af;
}
/*}}}*/
</pre>
</div>
<div title="TabTimeline" modifier="Ichthyostega" modified="200708080211" created="200706191949" changecount="2">
<pre>&lt;&lt;timeline better:true maxDays:28 maxEntries:20&gt;&gt;</pre>
</div>
<div title="TextAreaPlugin" modifier="Jeremy" created="200601261745" tags="systemConfig" server.type="file" server.host="file:///home/ct/.homepage/home.html" server.page.revision="200601261745">
<pre>/***
''TextAreaPlugin for TiddlyWiki version 2.0''
^^author: Eric Shulman - ELS Design Studios
source: http://www.elsdesign.com/tiddlywiki/#TextAreaPlugin
license: [[Creative Commons Attribution-ShareAlike 2.5 License|http://creativecommons.org/licenses/by-sa/2.5/]]^^

This plugin 'hijacks' the TW core function, ''Story.prototype.focusTiddler()'', so it can add special 'keyDown' handlers to adjust several behaviors associated with the textarea control used in the tiddler editor.  Specifically, it:
* Adds text search INSIDE of edit fields.^^
Use ~CTRL-F for &quot;Find&quot; (prompts for search text), and ~CTRL-G for &quot;Find Next&quot; (uses previous search text)^^
* Enables TAB characters to be entered into field content^^
(instead of moving to next field)^^
* Option to set cursor at top of edit field instead of auto-selecting contents^^
(see configuration section for checkbox)^^
!!!!!Configuration
&lt;&lt;&lt;
&lt;&lt;option chkDisableAutoSelect&gt;&gt; place cursor at start of textarea instead of pre-selecting content
&lt;&lt;option chkTextAreaExtensions&gt;&gt; add control-f (find), control-g (find again) and allow TABs as input in textarea
&lt;&lt;&lt;
!!!!!Installation
&lt;&lt;&lt;
Import (or copy/paste) the following tiddlers into your document:
''TextAreaPlugin'' (tagged with &lt;&lt;tag systemConfig&gt;&gt;)
&lt;&lt;&lt;
!!!!!Revision History
&lt;&lt;&lt;
''2006.01.22 [1.0.1]''
only add extra key processing for TEXTAREA elements (not other edit fields).
added option to enable/disable textarea keydown extensions (default is &quot;standard keys&quot; only)
''2006.01.22 [1.0.0]''
Moved from temporary &quot;System Tweaks&quot; tiddler into 'real' TextAreaPlugin tiddler.
&lt;&lt;&lt;
!!!!!Code
***/
//{{{
version.extensions.textAreaPlugin= {major: 1, minor: 0, revision: 1, date: new Date(2006,1,23)};
//}}}

//{{{
if (!config.options.chkDisableAutoSelect) config.options.chkDisableAutoSelect=false; // default to standard action
if (!config.options.chkTextAreaExtensions) config.options.chkTextAreaExtensions=false; // default to standard action

// Focus a specified tiddler. Attempts to focus the specified field, otherwise the first edit field it finds
Story.prototype.focusTiddler = function(title,field)
{
	var tiddler = document.getElementById(this.idPrefix + title);
	if(tiddler != null)
		{
		var children = tiddler.getElementsByTagName(&quot;*&quot;)
		var e = null;
		for (var t=0; t&lt;children.length; t++)
			{
			var c = children[t];
			if(c.tagName.toLowerCase() == &quot;input&quot; || c.tagName.toLowerCase() == &quot;textarea&quot;)
				{
				if(!e)
					e = c;
				if(c.getAttribute(&quot;edit&quot;) == field)
					e = c;
				}
			}
		if(e)
			{
			e.focus();
			e.select(); // select entire contents

			// TWEAK: add TAB and &quot;find&quot; key handlers
			if (config.options.chkTextAreaExtensions) // add extra key handlers
				addKeyDownHandlers(e);

			// TWEAK: option to NOT autoselect contents
			if (config.options.chkDisableAutoSelect) // set cursor to start of field content
				if (e.setSelectionRange) e.setSelectionRange(0,0); // for FF
				else if (e.createTextRange) { var r=e.createTextRange(); r.collapse(true); r.select(); } // for IE

			}
		}
}
//}}}

//{{{
function addKeyDownHandlers(e)
{
	// exit if not textarea or element doesn't allow selections
	if (e.tagName.toLowerCase()!=&quot;textarea&quot; || !e.setSelectionRange) return;

	// utility function: exits keydown handler and prevents browser from processing the keystroke
	var processed=function(ev) { ev.cancelBubble=true; if (ev.stopPropagation) ev.stopPropagation(); return false; }

	// capture keypress in edit field
	e.onkeydown = function(ev) { if (!ev) var ev=window.event;

		// process TAB
		if (!ev.shiftKey &amp;&amp; ev.keyCode==9) { 
			// replace current selection with a TAB character
			var start=e.selectionStart; var end=e.selectionEnd;
			e.value=e.value.substr(0,start)+String.fromCharCode(9)+e.value.substr(end);
			// update insertion point, scroll it into view
			e.setSelectionRange(start+1,start+1);
			var linecount=e.value.split('\n').length;
			var thisline=e.value.substr(0,e.selectionStart).split('\n').length-1;
			e.scrollTop=Math.floor((thisline-e.rows/2)*e.scrollHeight/linecount);
			return processed(ev);
		}

		// process CTRL-F (find matching text) or CTRL-G (find next match)
		if (ev.ctrlKey &amp;&amp; (ev.keyCode==70||ev.keyCode==71)) {
			// if ctrl-f or no previous search, prompt for search text (default to previous text or current selection)... if no search text, exit
			if (ev.keyCode==70||!e.find||!e.find.length)
				{ var f=prompt(&quot;find:&quot;,e.find?e.find:e.value.substring(e.selectionStart,e.selectionEnd)); e.focus(); e.find=f?f:e.find; }
			if (!e.find||!e.find.length) return processed(ev);
			// do case-insensitive match with 'wraparound'...  if not found, alert and exit 
			var newstart=e.value.toLowerCase().indexOf(e.find.toLowerCase(),e.selectionStart+1);
			if (newstart==-1) newstart=e.value.toLowerCase().indexOf(e.find.toLowerCase());
			if (newstart==-1) { alert(&quot;'&quot;+e.find+&quot;' not found&quot;); e.focus(); return processed(ev); }
			// set new selection, scroll it into view, and report line position in status bar
			e.setSelectionRange(newstart,newstart+e.find.length);
			var linecount=e.value.split('\n').length;
			var thisline=e.value.substr(0,e.selectionStart).split('\n').length;
			e.scrollTop=Math.floor((thisline-1-e.rows/2)*e.scrollHeight/linecount);
			window.status=&quot;line: &quot;+thisline+&quot;/&quot;+linecount;
			return processed(ev);
		}
	}
}
//}}}</pre>
</div>
<div title="TiddlyWiki" modifier="Ichthyostega" created="200706220430" changecount="1">
<pre>http://tiddlywiki.com/</pre>
</div>
<div title="Timeline" modifier="Ichthyostega" created="200706250721" tags="def" changecount="1">
<pre>Timeline is the name of a specific facility located in the [[Fixture]] (EDL): It is a ordered list of ExplicitPlacement.s of MObjects. By traversing the Playlist you get at all elements actually to be rendered; the [[Builder]] uses this Timeline-list to construct actual Render Engine configurations to carry out the calculations.

</pre>
</div>
<div title="WalkThrough" modifier="MichaelPloujnikov" modified="200706271449" created="200706210625" tags="overview" changecount="34">
<pre>The Intention of this text is to help you understanding the design and to show some notable details.

!!!!Starting Point
Design is an experiment to find out how things are related. We can't //plan// a Design top down, rather we have to start at some point with some hypothesis and look how it works out. The point of origin for Ichthyo's design is the observation that the Render Engine needs some Separation of Concerns to get the complexity down. And especially, this design ''uses three different Levels'' or Layers within the Render Engine and EDL.
* the __high level__ within the EDL uses uniformly treated MObjects which are assembled/glued together by a network of [[Placements|Placement]].&lt;br&gt; It is supposed that the GUI will present this and //only this view //to the user, giving him the ability to work with the objects
* the __builder level__ works on a stripped-down subset of this ~MObject network: it uses the //same Object instances// but only assembled by [[Explicit Placements|ExplicitPlacement]] which locate the objects //on a simple (track, time) grid.// It's the job of the builder to create out of this simplified Network the Configuration of [[Render Nodes|ProcNode]] needed to do the actual rendering
* the __engine level__ uses solely [[Render Pipeline Nodes (ProcNode)|ProcNode]], i.e. a Graph of interconnected processing nodes. The important constraint here is that //any decisions are ruled out//. The core Render Engine with all its nodes is lacking the ability to do any tests and checks and has no possibility to branch or reconfigure anything. (this is an especially important lesson I draw from studying the current Cinelerra source code)

!!!!Performance Considerations
* within the Engine the Render Nodes are containing the ''inner loop'', whose contents are to be executed hundred thousands to million times per frame. Every dispensable concern, which is not strictly necessary to get the job done, is worth the effort of factoring out here.
* performance pressure at the builder level is far lower, albeit still existent. Compared to the effort of calculating a single processing step, looping even over some hundred nodes and executing quite some logic is negligible. Danger bears on creating memory pressure or causing awkward execution patterns (in the backend) rather. So the main concern should be the ability of reconfiguring different aspects separately without much effort. If for example a given render strategy works out to create lots of deadlocks and waitstates in the backend, the design should account for the possibility to exchange it with another strategy without having to modify the inner workings of the build process.&lt;br&gt;On the other hand, I wouldn't be overly concerned to trigger the build process yet another time to get some specific problem solved. However, the possibility to share one Render configuration for, say, 20 sec of video, instead of triggering the build process 500 times for every frame in this timespan, would sure be worth considering if it's not overly complicated to achieve.
* contrary to this, the EDL level is harmless with respect to performance. Getting acceptable responsiveness on user interactions is sufficient. We could consider using high level languages here, for it is much more important being able to express and handle complicated object relationships with relative ease. The only (indirect) concern is to avoid generating memory pressure inadvertently. Edit actions generating memory peaks could interfere with an ongoing background render process. If we decide to use lots of relation objects or transient objects, we should use an object pool or still better an garbage collector.

!!!!Concepts and Interfaces
This design strives to build each level and subsystem around some central concepts, which are directly expressed as Interfaces. Commonly used Interfaces clamp the different layers.
* MObject gives an uniform view on all the various entities to be arranged in the EDL.
* all the arranging and relating of ~MObjects is abstracted as [[Placement]]. The contract of a Placement is that it always has a related Subject, that we can call some test methods on it (still to be defined), and, finally, that we can get an ExplicitPlacement from it.
* albeit being a special form of a Placement, the ExplicitPlacement is treated as a separate concept. With respect to edit operations within the EDL, it can stand for any sort of Placement. On the other hand the Builder takes a list of ~ExplicitPlacements as input for building up the Render Engine(s). This corresponds to the fact that the render process needs to organize the things to be done on a simple two dimensional grid of (output channel / time). The (extended) contract of an ~ExplicitPlacement provides us with this information (track,time).
* on the lower end of the builder, everything is organized around the Concept of a ProcNode, which enables us to //pull// one (freely addressable) Frame of calculated data. Further, the ProcNode has the ability to be wired with other nodes and [[Parameter Providers|ParamProvider]]
* the various types of data to be processed are abstracted away under the notion of a [[Frame]]. Basically, a Frame is an Buffer containing an Array of raw data and it can be located by some generic scheme, including (at least) the absolute starting time (and probably some type or channel id).
* All sorts of (target domain) [[Parameters]] are treated uniformly. There is a distinction between Parameters (which //could// be variable) and Configuration (which is considered to be fixed). In this context, Automation just appears as a special kind of ParamProvider.
* and finally, the calculation //process// together with its current state is represented by a StateProxy. I call this a &quot;proxy&quot;, because it should encapsulate and hide all tedious details of communication, be it even asynchronous communication with some Controller or Dispatcher running in another Thread. In order to maintain a view on the current state of the render process, it could eventually be necessary to register as an observer somewhere or to send notifications to other parts of the system.

!!!!Handling Diversity
An important goal of this approach is to be able to push down the treatment of variations and special cases. We don't need to know what kind of Placement links one MObject to another, because it is sufficient for us to get an ExplicitPlacement. The Render Engine doesn't need to know if it is pulling audio Frames or video Frames or GOPs or OpenGL textures. It simply relies on the Builder wiring together the correct node types. And the Builder in turn does so by using some overloaded function of an iterator or visitor. There is no need for the video [[ProcNodes|ProcNode]] to test for the colormodel on every screen line, because the Data Frame can be a Template parametrized by the colormodel. All of this reduces complexity and quite some misconceptions can be detected already by the compiler.

!!!!Explicit structural differences
In case it's not already clear: we don't have &quot;the&quot; Render Engine, rather we construct a Render Engine for each structurally differing part of the timeline. (please relate this to the current Cinelerra code base, which constructs and builds up the render pipeline for each frame separately). No need to call back from within the pipeline to find out if a given plugin is enabled or to see if there are any automation keyframes. We don't need to pose any constraints on the structuring of the objects in the EDL, besides the requirement to get an ExplicitPlacement for each. We could even loosen the use of the common metaphor of placing media sequences on fixed tracks, if we want to get at a more advanced GUI at some point in the future.

!!!!Stateless Subsystems
The &amp;raquo;current setup&amp;laquo; of the objects in the EDL is sort of a global state. Same holds true for the Controller, as the Engine can be at playback, it can run a background render or scrub single frames. But the whole complicated subsystem of the Builder and one given Render Engine configuration can be made ''stateless''. As a benefit of this we can run this subsystems multi-threaded without the need of any precautions (locking, synchronizing). Because all state information is just passed in as function parameters and lives in local variables on the stack, or is contained in the StateProxy which represents the given render //process// and is passed down as function parameter as well. (note: I use this term in the usual, slightly relaxed manner; of course there are some configuration values contained in instance variables of the objects carrying out the calculations, but this values are considered to be constant over the course of the object usage).
</pre>
</div>
</div>
<!--POST-STOREAREA-->
<!--POST-BODY-START-->
<!--POST-BODY-END-->
<script type="text/javascript">
//<![CDATA[
//
// Please note:
// 
// * This code is designed to be readable but for compactness it only includes brief comments. You can see fuller comments
//   in the project Subversion repository at http://svn.tiddlywiki.org/Trunk/core/
//
// * You should never need to modify this source code directly. TiddlyWiki is carefully designed to allow deep customisation
//   without changing the core code. Please consult the development group at http://groups.google.com/group/TiddlyWikiDev
// 

//--
//-- Configuration repository
//--

// Miscellaneous options
var config = {
	numRssItems: 20, // Number of items in the RSS feed
	animDuration: 400, // Duration of UI animations in milliseconds
	cascadeFast: 20, // Speed for cascade animations (higher == slower)
	cascadeSlow: 60, // Speed for EasterEgg cascade animations
	cascadeDepth: 5 // Depth of cascade animation
};

// Adaptors
config.adaptors = {};

// Backstage tasks
config.tasks = {};

// Annotations
config.annotations = {};

// Custom fields to be automatically added to new tiddlers
config.defaultCustomFields = {};

// Messages
config.messages = {
	messageClose: {},
	dates: {},
	tiddlerPopup: {}
};

// Options that can be set in the options panel and/or cookies
config.options = {
	chkRegExpSearch: false,
	chkCaseSensitiveSearch: false,
	chkAnimate: true,
	chkSaveBackups: true,
	chkAutoSave: false,
	chkGenerateAnRssFeed: false,
	chkSaveEmptyTemplate: false,
	chkOpenInNewWindow: true,
	chkToggleLinks: false,
	chkHttpReadOnly: true,
	chkForceMinorUpdate: false,
	chkConfirmDelete: true,
	chkInsertTabs: false,
	chkUsePreForStorage: true, // Whether to use <pre> format for storage
	chkDisplayStartupTime: false,
	txtBackupFolder: "",
	txtMainTab: "tabTimeline",
	txtMoreTab: "moreTabAll",
	txtMaxEditRows: "30",
	txtFileSystemCharSet: "UTF-8"
	};
config.optionsDesc = {};
	
// List of notification functions to be called when certain tiddlers are changed or deleted
config.notifyTiddlers = [
	{name: "StyleSheetLayout", notify: refreshStyles},
	{name: "StyleSheetColors", notify: refreshStyles},
	{name: "StyleSheet", notify: refreshStyles},
	{name: "StyleSheetPrint", notify: refreshStyles},
	{name: "PageTemplate", notify: refreshPageTemplate},
	{name: "SiteTitle", notify: refreshPageTitle},
	{name: "SiteSubtitle", notify: refreshPageTitle},
	{name: "ColorPalette", notify: refreshColorPalette},
	{name: null, notify: refreshDisplay}
];

// Default tiddler templates
var DEFAULT_VIEW_TEMPLATE = 1;
var DEFAULT_EDIT_TEMPLATE = 2;
config.tiddlerTemplates = {
	1: "ViewTemplate",
	2: "EditTemplate"
};

// More messages (rather a legacy layout that shouldn't really be like this)
config.views = {
	wikified: {
		tag: {}
	},
	editor: {
		tagChooser: {}
	}
};

// Backstage tasks
config.backstageTasks = ["save","sync","importTask","tweak","plugins"];

// Macros; each has a 'handler' member that is inserted later
config.macros = {
	today: {},
	version: {},
	search: {sizeTextbox: 15},
	tiddler: {},
	tag: {},
	tags: {},
	tagging: {},
	timeline: {},
	allTags: {},
	list: {
		all: {},
		missing: {},
		orphans: {},
		shadowed: {},
		touched: {}
	},
	closeAll: {},
	permaview: {},
	saveChanges: {},
	slider: {},
	option: {},
	options: {},
	newTiddler: {},
	newJournal: {},
	sparkline: {},
	tabs: {},
	gradient: {},
	message: {},
	view: {},
	edit: {},
	tagChooser: {},
	toolbar: {},
	br: {},
	plugins: {},
	refreshDisplay: {},
	importTiddlers: {},
	sync: {},
	annotations: {}
};

// Commands supported by the toolbar macro
config.commands = {
	closeTiddler: {},
	closeOthers: {},
	editTiddler: {},
	saveTiddler: {hideReadOnly: true},
	cancelTiddler: {},
	deleteTiddler: {hideReadOnly: true},
	permalink: {},
	references: {type: "popup"},
	jump: {type: "popup"},
	syncing: {type: "popup"},
	fields: {type: "popup"}
};

// Browser detection... In a very few places, there's nothing else for it but to know what browser we're using.
config.userAgent = navigator.userAgent.toLowerCase();
config.browser = {
	isIE: config.userAgent.indexOf("msie") != -1 && config.userAgent.indexOf("opera") == -1,
	isGecko: config.userAgent.indexOf("gecko") != -1,
	ieVersion: /MSIE (\d.\d)/i.exec(config.userAgent), // config.browser.ieVersion[1], if it exists, will be the IE version string, eg "6.0"
	isSafari: config.userAgent.indexOf("applewebkit") != -1,
	isBadSafari: !((new RegExp("[\u0150\u0170]","g")).test("\u0150")),
	firefoxDate: /gecko\/(\d{8})/i.exec(config.userAgent), // config.browser.firefoxDate[1], if it exists, will be Firefox release date as "YYYYMMDD"
	isOpera: config.userAgent.indexOf("opera") != -1,
	isLinux: config.userAgent.indexOf("linux") != -1,
	isUnix: config.userAgent.indexOf("x11") != -1,
	isMac: config.userAgent.indexOf("mac") != -1,
	isWindows: config.userAgent.indexOf("win") != -1
};

// Basic regular expressions
config.textPrimitives = {
	upperLetter: "[A-Z\u00c0-\u00de\u0150\u0170]",
	lowerLetter: "[a-z0-9_\\-\u00df-\u00ff\u0151\u0171]",
	anyLetter:   "[A-Za-z0-9_\\-\u00c0-\u00de\u00df-\u00ff\u0150\u0170\u0151\u0171]",
	anyLetterStrict: "[A-Za-z0-9\u00c0-\u00de\u00df-\u00ff\u0150\u0170\u0151\u0171]"
};
if(config.browser.isBadSafari) {
	config.textPrimitives = {
		upperLetter: "[A-Z\u00c0-\u00de]",
		lowerLetter: "[a-z0-9_\\-\u00df-\u00ff]",
		anyLetter:   "[A-Za-z0-9_\\-\u00c0-\u00de\u00df-\u00ff]",
		anyLetterStrict: "[A-Za-z0-9\u00c0-\u00de\u00df-\u00ff]"
	};
}
config.textPrimitives.sliceSeparator = "::";
config.textPrimitives.urlPattern = "[a-z]{3,8}:[^\\s:'\"][^\\s'\"]*(?:/|\\b)";
config.textPrimitives.unWikiLink = "~";
config.textPrimitives.wikiLink = "(?:(?:" + config.textPrimitives.upperLetter + "+" +
	config.textPrimitives.lowerLetter + "+" +
	config.textPrimitives.upperLetter +
	config.textPrimitives.anyLetter + "*)|(?:" +
	config.textPrimitives.upperLetter + "{2,}" +
	config.textPrimitives.lowerLetter + "+))";

config.textPrimitives.cssLookahead = "(?:(" + config.textPrimitives.anyLetter + "+)\\(([^\\)\\|\\n]+)(?:\\):))|(?:(" + config.textPrimitives.anyLetter + "+):([^;\\|\\n]+);)";
config.textPrimitives.cssLookaheadRegExp = new RegExp(config.textPrimitives.cssLookahead,"mg");

config.textPrimitives.brackettedLink = "\\[\\[([^\\]]+)\\]\\]";
config.textPrimitives.titledBrackettedLink = "\\[\\[([^\\[\\]\\|]+)\\|([^\\[\\]\\|]+)\\]\\]";
config.textPrimitives.tiddlerForcedLinkRegExp = new RegExp("(?:" + config.textPrimitives.titledBrackettedLink + ")|(?:" +
	config.textPrimitives.brackettedLink + ")|(?:" + 
	config.textPrimitives.urlPattern + ")","mg");
config.textPrimitives.tiddlerAnyLinkRegExp = new RegExp("("+ config.textPrimitives.wikiLink + ")|(?:" +
	config.textPrimitives.titledBrackettedLink + ")|(?:" +
	config.textPrimitives.brackettedLink + ")|(?:" +
	config.textPrimitives.urlPattern + ")","mg");

config.glyphs = {
	browsers: [
		function() {return config.browser.isIE;},
		function() {return true}
	],
	currBrowser: null,
	codes: {
		downTriangle: ["\u25BC","\u25BE"],
		downArrow: ["\u2193","\u2193"],
		bentArrowLeft: ["\u2190","\u21A9"],
		bentArrowRight: ["\u2192","\u21AA"]
	}
};

//--
//-- Shadow tiddlers
//--

config.shadowTiddlers = {
	StyleSheet: "",
	MarkupPreHead: "<!--{{{-->\n<link rel='alternate' type='application/rss+xml' title='RSS' href='index.xml'/>\n<!--}}}-->",
	MarkupPostHead: "",
	MarkupPreBody: "",
	MarkupPostBody: "",
	TabTimeline: '<<timeline>>',
	TabAll: '<<list all>>',
	TabTags: '<<allTags excludeLists>>',
	TabMoreMissing: '<<list missing>>',
	TabMoreOrphans: '<<list orphans>>',
	TabMoreShadowed: '<<list shadowed>>',
	AdvancedOptions: '<<options>>',
	PluginManager: '<<plugins>>',
	ImportTiddlers: '<<importTiddlers>>'
};

//--
//-- Translateable strings
//--

// Strings in "double quotes" should be translated; strings in 'single quotes' should be left alone

merge(config.options,{
	txtUserName: "YourName"});

merge(config.tasks,{
	save: {text: "save", tooltip: "Save your changes to this TiddlyWiki", action: saveChanges},
	sync: {text: "sync", tooltip: "Synchronise changes with other TiddlyWiki files and servers", content: '<<sync>>'},
	importTask: {text: "import", tooltip: "Import tiddlers and plugins from other TiddlyWiki files and servers", content: '<<importTiddlers>>'},
	tweak: {text: "tweak", tooltip: "Tweak the appearance and behaviour of TiddlyWiki", content: '<<options>>'},
	plugins: {text: "plugins", tooltip: "Manage installed plugins", content: '<<plugins>>'}
});

// Options that can be set in the options panel and/or cookies
merge(config.optionsDesc,{
	txtUserName: "Username for signing your edits",
	chkRegExpSearch: "Enable regular expressions for searches",
	chkCaseSensitiveSearch: "Case-sensitive searching",
	chkAnimate: "Enable animations",
	chkSaveBackups: "Keep backup file when saving changes",
	chkAutoSave: "Automatically save changes",
	chkGenerateAnRssFeed: "Generate an RSS feed when saving changes",
	chkSaveEmptyTemplate: "Generate an empty template when saving changes",
	chkOpenInNewWindow: "Open external links in a new window",
	chkToggleLinks: "Clicking on links to open tiddlers causes them to close",
	chkHttpReadOnly: "Hide editing features when viewed over HTTP",
	chkForceMinorUpdate: "Don't update modifier username and date when editing tiddlers",
	chkConfirmDelete: "Require confirmation before deleting tiddlers",
	chkInsertTabs: "Use the tab key to insert tab characters instead of moving between fields",
	txtBackupFolder: "Name of folder to use for backups",
	txtMaxEditRows: "Maximum number of rows in edit boxes",
	txtFileSystemCharSet: "Default character set for saving changes (Firefox/Mozilla only)"});

merge(config.messages,{
	customConfigError: "Problems were encountered loading plugins. See PluginManager for details",
	pluginError: "Error: %0",
	pluginDisabled: "Not executed because disabled via 'systemConfigDisable' tag",
	pluginForced: "Executed because forced via 'systemConfigForce' tag",
	pluginVersionError: "Not executed because this plugin needs a newer version of TiddlyWiki",
	nothingSelected: "Nothing is selected. You must select one or more items first",
	savedSnapshotError: "It appears that this TiddlyWiki has been incorrectly saved. Please see http://www.tiddlywiki.com/#DownloadSoftware for details",
	subtitleUnknown: "(unknown)",
	undefinedTiddlerToolTip: "The tiddler '%0' doesn't yet exist",
	shadowedTiddlerToolTip: "The tiddler '%0' doesn't yet exist, but has a pre-defined shadow value",
	tiddlerLinkTooltip: "%0 - %1, %2",
	externalLinkTooltip: "External link to %0",
	noTags: "There are no tagged tiddlers",
	notFileUrlError: "You need to save this TiddlyWiki to a file before you can save changes",
	cantSaveError: "It's not possible to save changes. Possible reasons include:\n- your browser doesn't support saving (Firefox, Internet Explorer, Safari and Opera all work if properly configured)\n- the pathname to your TiddlyWiki file contains illegal characters\n- the TiddlyWiki HTML file has been moved or renamed",
	invalidFileError: "The original file '%0' does not appear to be a valid TiddlyWiki",
	backupSaved: "Backup saved",
	backupFailed: "Failed to save backup file",
	rssSaved: "RSS feed saved",
	rssFailed: "Failed to save RSS feed file",
	emptySaved: "Empty template saved",
	emptyFailed: "Failed to save empty template file",
	mainSaved: "Main TiddlyWiki file saved",
	mainFailed: "Failed to save main TiddlyWiki file. Your changes have not been saved",
	macroError: "Error in macro <<\%0>>",
	macroErrorDetails: "Error while executing macro <<\%0>>:\n%1",
	missingMacro: "No such macro",
	overwriteWarning: "A tiddler named '%0' already exists. Choose OK to overwrite it",
	unsavedChangesWarning: "WARNING! There are unsaved changes in TiddlyWiki\n\nChoose OK to save\nChoose CANCEL to discard",
	confirmExit: "--------------------------------\n\nThere are unsaved changes in TiddlyWiki. If you continue you will lose those changes\n\n--------------------------------",
	saveInstructions: "SaveChanges",
	unsupportedTWFormat: "Unsupported TiddlyWiki format '%0'",
	tiddlerSaveError: "Error when saving tiddler '%0'",
	tiddlerLoadError: "Error when loading tiddler '%0'",
	wrongSaveFormat: "Cannot save with storage format '%0'. Using standard format for save.",
	invalidFieldName: "Invalid field name %0",
	fieldCannotBeChanged: "Field '%0' cannot be changed",
	loadingMissingTiddler: "Attempting to retrieve the tiddler '%0' from the '%1' server at:\n\n'%2' in the workspace '%3'"});

merge(config.messages.messageClose,{
	text: "close",
	tooltip: "close this message area"});

config.messages.backstage = {
	open: {text: "backstage", tooltip: "Open the backstage area to perform authoring and editing tasks"},
	close: {text: "close", tooltip: "Close the backstage area"},
	prompt: "backstage: ",
	decal: {
		edit: {text: "edit", tooltip: "Edit the tiddler '%0'"}
	}
};

config.messages.listView = {
	tiddlerTooltip: "Click for the full text of this tiddler",
	previewUnavailable: "(preview not available)"
};

config.messages.dates.months = ["January", "February", "March", "April", "May", "June", "July", "August", "September", "October", "November","December"];
config.messages.dates.days = ["Sunday", "Monday", "Tuesday", "Wednesday", "Thursday", "Friday", "Saturday"];
config.messages.dates.shortMonths = ["Jan", "Feb", "Mar", "Apr", "May", "Jun", "Jul", "Aug", "Sep", "Oct", "Nov", "Dec"];
config.messages.dates.shortDays = ["Sun", "Mon", "Tue", "Wed", "Thu", "Fri", "Sat"];
// suffixes for dates, eg "1st","2nd","3rd"..."30th","31st"
config.messages.dates.daySuffixes = ["st","nd","rd","th","th","th","th","th","th","th",
		"th","th","th","th","th","th","th","th","th","th",
		"st","nd","rd","th","th","th","th","th","th","th",
		"st"];
config.messages.dates.am = "am";
config.messages.dates.pm = "pm";

merge(config.messages.tiddlerPopup,{
	});

merge(config.views.wikified.tag,{
	labelNoTags: "no tags",
	labelTags: "tags: ",
	openTag: "Open tag '%0'",
	tooltip: "Show tiddlers tagged with '%0'",
	openAllText: "Open all",
	openAllTooltip: "Open all of these tiddlers",
	popupNone: "No other tiddlers tagged with '%0'"});

merge(config.views.wikified,{
	defaultText: "The tiddler '%0' doesn't yet exist. Double-click to create it",
	defaultModifier: "(missing)",
	shadowModifier: "(built-in shadow tiddler)",
	dateFormat: "DD MMM YYYY",
	createdPrompt: "created"});

merge(config.views.editor,{
	tagPrompt: "Type tags separated with spaces, [[use double square brackets]] if necessary, or add existing",
	defaultText: "Type the text for '%0'"});

merge(config.views.editor.tagChooser,{
	text: "tags",
	tooltip: "Choose existing tags to add to this tiddler",
	popupNone: "There are no tags defined",
	tagTooltip: "Add the tag '%0'"});

merge(config.messages,{
	sizeTemplates:
		[
		{unit: 1024*1024*1024, template: "%0\u00a0GB"},
		{unit: 1024*1024, template: "%0\u00a0MB"},
		{unit: 1024, template: "%0\u00a0KB"},
		{unit: 1, template: "%0\u00a0B"}
		]});

merge(config.macros.search,{
	label: "search",
	prompt: "Search this TiddlyWiki",
	accessKey: "F",
	successMsg: "%0 tiddlers found matching %1",
	failureMsg: "No tiddlers found matching %0"});

merge(config.macros.tagging,{
	label: "tagging: ",
	labelNotTag: "not tagging",
	tooltip: "List of tiddlers tagged with '%0'"});

merge(config.macros.timeline,{
	dateFormat: "DD MMM YYYY"});

merge(config.macros.allTags,{
	tooltip: "Show tiddlers tagged with '%0'",
	noTags: "There are no tagged tiddlers"});

config.macros.list.all.prompt = "All tiddlers in alphabetical order";
config.macros.list.missing.prompt = "Tiddlers that have links to them but are not defined";
config.macros.list.orphans.prompt = "Tiddlers that are not linked to from any other tiddlers";
config.macros.list.shadowed.prompt = "Tiddlers shadowed with default contents";
config.macros.list.touched.prompt = "Tiddlers that have been modified locally";

merge(config.macros.closeAll,{
	label: "close all",
	prompt: "Close all displayed tiddlers (except any that are being edited)"});

merge(config.macros.permaview,{
	label: "permaview",
	prompt: "Link to an URL that retrieves all the currently displayed tiddlers"});

merge(config.macros.saveChanges,{
	label: "save changes",
	prompt: "Save all tiddlers to create a new TiddlyWiki",
	accessKey: "S"});

merge(config.macros.newTiddler,{
	label: "new tiddler",
	prompt: "Create a new tiddler",
	title: "New Tiddler",
	accessKey: "N"});

merge(config.macros.newJournal,{
	label: "new journal",
	prompt: "Create a new tiddler from the current date and time",
	accessKey: "J"});

merge(config.macros.options,{
	wizardTitle: "Tweak advanced options",
	step1Title: "These options are saved in cookies in your browser",
	step1Html: "<input type='hidden' name='markList'></input><br><input type='checkbox' checked='false' name='chkUnknown'>Show unknown options</input>",
	unknownDescription: "//(unknown)//",
	listViewTemplate: {
		columns: [
			{name: 'Option', field: 'option', title: "Option", type: 'String'},
			{name: 'Description', field: 'description', title: "Description", type: 'WikiText'},
			{name: 'Name', field: 'name', title: "Name", type: 'String'}
			],
		rowClasses: [
			{className: 'lowlight', field: 'lowlight'} 
			]}
	});

merge(config.macros.plugins,{
	wizardTitle: "Manage plugins",
	step1Title: "Currently loaded plugins",
	step1Html: "<input type='hidden' name='markList'></input>", // DO NOT TRANSLATE
	skippedText: "(This plugin has not been executed because it was added since startup)",
	noPluginText: "There are no plugins installed",
	confirmDeleteText: "Are you sure you want to delete these plugins:\n\n%0",
	removeLabel: "remove systemConfig tag",
	removePrompt: "Remove systemConfig tag",
	deleteLabel: "delete",
	deletePrompt: "Delete these tiddlers forever",
	listViewTemplate: {
		columns: [
			{name: 'Selected', field: 'Selected', rowName: 'title', type: 'Selector'},
			{name: 'Tiddler', field: 'tiddler', title: "Tiddler", type: 'Tiddler'},
			{name: 'Size', field: 'size', tiddlerLink: 'size', title: "Size", type: 'Size'},
			{name: 'Forced', field: 'forced', title: "Forced", tag: 'systemConfigForce', type: 'TagCheckbox'},
			{name: 'Disabled', field: 'disabled', title: "Disabled", tag: 'systemConfigDisable', type: 'TagCheckbox'},
			{name: 'Executed', field: 'executed', title: "Loaded", type: 'Boolean', trueText: "Yes", falseText: "No"},
			{name: 'Startup Time', field: 'startupTime', title: "Startup Time", type: 'String'},
			{name: 'Error', field: 'error', title: "Status", type: 'Boolean', trueText: "Error", falseText: "OK"},
			{name: 'Log', field: 'log', title: "Log", type: 'StringList'}
			],
		rowClasses: [
			{className: 'error', field: 'error'},
			{className: 'warning', field: 'warning'}
			]}
	});

merge(config.macros.toolbar,{
	moreLabel: "more",
	morePrompt: "Reveal further commands"
	});

merge(config.macros.refreshDisplay,{
	label: "refresh",
	prompt: "Redraw the entire TiddlyWiki display"
	});

merge(config.macros.importTiddlers,{
	readOnlyWarning: "You cannot import into a read-only TiddlyWiki file. Try opening it from a file:// URL",
	wizardTitle: "Import tiddlers from another file or server",
	step1Title: "Step 1: Locate the server or TiddlyWiki file",
	step1Html: "Specify the type of the server: <select name='selTypes'><option value=''>Choose...</option></select><br>Enter the URL or pathname here: <input type='text' size=50 name='txtPath'><br>...or browse for a file: <input type='file' size=50 name='txtBrowse'><br><hr>...or select a pre-defined feed: <select name='selFeeds'><option value=''>Choose...</option></select>",
	openLabel: "open",
	openPrompt: "Open the connection to this file or server",
	openError: "There were problems fetching the tiddlywiki file",
	statusOpenHost: "Opening the host",
	statusGetWorkspaceList: "Getting the list of available workspaces",
	step2Title: "Step 2: Choose the workspace",
	step2Html: "Enter a workspace name: <input type='text' size=50 name='txtWorkspace'><br>...or select a workspace: <select name='selWorkspace'><option value=''>Choose...</option></select>",
	cancelLabel: "cancel",
	cancelPrompt: "Cancel this import",
	statusOpenWorkspace: "Opening the workspace",
	statusGetTiddlerList: "Getting the list of available tiddlers",
	step3Title: "Step 3: Choose the tiddlers to import",
	step3Html: "<input type='hidden' name='markList'></input><br><input type='checkbox' checked='true' name='chkSync'>Keep these tiddlers linked to this server so that you can synchronise subsequent changes</input><br><input type='checkbox' name='chkSave'>Save the details of this server in a 'systemServer' tiddler called:</input> <input type='text' size=25 name='txtSaveTiddler'>",
	importLabel: "import",
	importPrompt: "Import these tiddlers",
	confirmOverwriteText: "Are you sure you want to overwrite these tiddlers:\n\n%0",
	step4Title: "Step 4: Importing %0 tiddler(s)",
	step4Html: "<input type='hidden' name='markReport'></input>", // DO NOT TRANSLATE
	doneLabel: "done",
	donePrompt: "Close this wizard",
	statusDoingImport: "Importing tiddlers",
	statusDoneImport: "All tiddlers imported",
	systemServerNamePattern: "%2 on %1",
	systemServerNamePatternNoWorkspace: "%1",
	confirmOverwriteSaveTiddler: "The tiddler '%0' already exists. Click 'OK' to overwrite it with the details of this server, or 'Cancel' to leave it unchanged",
	serverSaveTemplate: "|''Type:''|%0|\n|''URL:''|%1|\n|''Workspace:''|%2|\n\nThis tiddler was automatically created to record the details of this server",
	serverSaveModifier: "(System)",
	listViewTemplate: {
		columns: [
			{name: 'Selected', field: 'Selected', rowName: 'title', type: 'Selector'},
			{name: 'Tiddler', field: 'tiddler', title: "Tiddler", type: 'Tiddler'},
			{name: 'Size', field: 'size', tiddlerLink: 'size', title: "Size", type: 'Size'},
			{name: 'Tags', field: 'tags', title: "Tags", type: 'Tags'}
			],
		rowClasses: [
			]}
	});

merge(config.macros.sync,{
	listViewTemplate: {
		columns: [
			{name: 'Selected', field: 'selected', rowName: 'title', type: 'Selector'},
			{name: 'Tiddler', field: 'tiddler', title: "Tiddler", type: 'Tiddler'},
			{name: 'Server Type', field: 'serverType', title: "Server type", type: 'String'},
			{name: 'Server Host', field: 'serverHost', title: "Server host", type: 'String'},
			{name: 'Server Workspace', field: 'serverWorkspace', title: "Server workspace", type: 'String'},
			{name: 'Status', field: 'status', title: "Synchronisation status", type: 'String'},
			{name: 'Server URL', field: 'serverUrl', title: "Server URL", text: "View", type: 'Link'}
			],
		rowClasses: [
			],
		buttons: [
			{caption: "Sync these tiddlers", name: 'sync'}
			]},
	wizardTitle: "Synchronize with external servers and files",
	step1Title: "Choose the tiddlers you want to synchronize",
	step1Html: "<input type='hidden' name='markList'></input>", // DO NOT TRANSLATE
	syncLabel: "sync",
	syncPrompt: "Sync these tiddlers",
	hasChanged: "Changed while unplugged",
	hasNotChanged: "Unchanged while unplugged",
	syncStatusList: {
		none: {text: "...", color: "none"},
		changedServer: {text: "Changed on server", color: '#80ff80'},
		changedLocally: {text: "Changed while unplugged", color: '#80ff80'},
		changedBoth: {text: "Changed while unplugged and on server", color: '#ff8080'},
		notFound: {text: "Not found on server", color: '#ffff80'},
		putToServer: {text: "Saved update on server", color: '#ff80ff'},
		gotFromServer: {text: "Retrieved update from server", color: '#80ffff'}
		}
	});

merge(config.macros.annotations,{
	});

merge(config.commands.closeTiddler,{
	text: "close",
	tooltip: "Close this tiddler"});

merge(config.commands.closeOthers,{
	text: "close others",
	tooltip: "Close all other tiddlers"});

merge(config.commands.editTiddler,{
	text: "edit",
	tooltip: "Edit this tiddler",
	readOnlyText: "view",
	readOnlyTooltip: "View the source of this tiddler"});

merge(config.commands.saveTiddler,{
	text: "done",
	tooltip: "Save changes to this tiddler"});

merge(config.commands.cancelTiddler,{
	text: "cancel",
	tooltip: "Undo changes to this tiddler",
	warning: "Are you sure you want to abandon your changes to '%0'?",
	readOnlyText: "done",
	readOnlyTooltip: "View this tiddler normally"});

merge(config.commands.deleteTiddler,{
	text: "delete",
	tooltip: "Delete this tiddler",
	warning: "Are you sure you want to delete '%0'?"});

merge(config.commands.permalink,{
	text: "permalink",
	tooltip: "Permalink for this tiddler"});

merge(config.commands.references,{
	text: "references",
	tooltip: "Show tiddlers that link to this one",
	popupNone: "No references"});

merge(config.commands.jump,{
	text: "jump",
	tooltip: "Jump to another open tiddler"});

merge(config.commands.syncing,{
	text: "syncing",
	tooltip: "Control synchronisation of this tiddler with a server or external file",
	currentlySyncing: "<div>Currently syncing via <span class='popupHighlight'>'%0'</span> to:</"+"div><div>host: <span class='popupHighlight'>%1</span></"+"div><div>workspace: <span class='popupHighlight'>%2</span></"+"div>", // Note escaping of closing <div> tag
	notCurrentlySyncing: "Not currently syncing",
	captionUnSync: "Stop synchronising this tiddler",
	chooseServer: "Synchronise this tiddler with another server:",
	currServerMarker: "\u25cf ",
	notCurrServerMarker: "  "});

merge(config.commands.fields,{
	text: "fields",
	tooltip: "Show the extended fields of this tiddler",
	emptyText: "There are no extended fields for this tiddler",
	listViewTemplate: {
		columns: [
			{name: 'Field', field: 'field', title: "Field", type: 'String'},
			{name: 'Value', field: 'value', title: "Value", type: 'String'}
			],
		rowClasses: [
			],
		buttons: [
			]}});

merge(config.shadowTiddlers,{
	DefaultTiddlers: "GettingStarted",
	MainMenu: "GettingStarted",
	SiteTitle: "My TiddlyWiki",
	SiteSubtitle: "a reusable non-linear personal web notebook",
	SiteUrl: "http://www.tiddlywiki.com/",
	SideBarOptions: '<<search>><<closeAll>><<permaview>><<newTiddler>><<newJournal "DD MMM YYYY">><<saveChanges>><<slider chkSliderOptionsPanel OptionsPanel "options »" "Change TiddlyWiki advanced options">>',
	SideBarTabs: '<<tabs txtMainTab "Timeline" "Timeline" TabTimeline "All" "All tiddlers" TabAll "Tags" "All tags" TabTags "More" "More lists" TabMore>>',
	TabMore: '<<tabs txtMoreTab "Missing" "Missing tiddlers" TabMoreMissing "Orphans" "Orphaned tiddlers" TabMoreOrphans "Shadowed" "Shadowed tiddlers" TabMoreShadowed>>'});

merge(config.annotations,{
	AdvancedOptions: "This shadow tiddler provides access to several advanced options",
	ColorPalette: "These values in this shadow tiddler determine the colour scheme of the ~TiddlyWiki user interface",
	DefaultTiddlers: "The tiddlers listed in this shadow tiddler will be automatically displayed when ~TiddlyWiki starts up",
	EditTemplate: "The HTML template in this shadow tiddler determines how tiddlers look while they are being edited",
	GettingStarted: "This shadow tiddler provides basic usage instructions",
	ImportTiddlers: "This shadow tiddler provides access to importing tiddlers",
	MainMenu: "This shadow tiddler is used as the contents of the main menu in the left-hand column of the screen",
	MarkupPreHead: "This tiddler is inserted at the top of the <head> section of the TiddlyWiki HTML file",
	MarkupPostHead: "This tiddler is inserted at the bottom of the <head> section of the TiddlyWiki HTML file",
	MarkupPreBody: "This tiddler is inserted at the top of the <body> section of the TiddlyWiki HTML file",
	MarkupPostBody: "This tiddler is inserted at the end of the <body> section of the TiddlyWiki HTML file immediately before the script block",
	OptionsPanel: "This shadow tiddler is used as the contents of the options panel slider in the right-hand sidebar",
	PageTemplate: "The HTML template in this shadow tiddler determines the overall ~TiddlyWiki layout",
	PluginManager: "This shadow tiddler provides access to the plugin manager",
	SideBarOptions: "This shadow tiddler is used as the contents of the option panel in the right-hand sidebar",
	SideBarTabs: "This shadow tiddler is used as the contents of the tabs panel in the right-hand sidebar",
	SiteSubtitle: "This shadow tiddler is used as the second part of the page title",
	SiteTitle: "This shadow tiddler is used as the first part of the page title",
	SiteUrl: "This shadow tiddler should be set to the full target URL for publication",
	StyleSheetColours: "This shadow tiddler contains CSS definitions related to the color of page elements",
	StyleSheet: "This tiddler can contain custom CSS definitions",
	StyleSheetLayout: "This shadow tiddler contains CSS definitions related to the layout of page elements",
	StyleSheetLocale: "This shadow tiddler contains CSS definitions related to the translation locale",
	StyleSheetPrint: "This shadow tiddler contains CSS definitions for printing",
	TabAll: "This shadow tiddler contains the contents of the 'All' tab in the right-hand sidebar",
	TabMore: "This shadow tiddler contains the contents of the 'More' tab in the right-hand sidebar",
	TabMoreMissing: "This shadow tiddler contains the contents of the 'Missing' tab in the right-hand sidebar",
	TabMoreOrphans: "This shadow tiddler contains the contents of the 'Orphans' tab in the right-hand sidebar",
	TabMoreShadowed: "This shadow tiddler contains the contents of the 'Shadowed' tab in the right-hand sidebar",
	TabTags: "This shadow tiddler contains the contents of the 'Tags' tab in the right-hand sidebar",
	TabTimeline: "This shadow tiddler contains the contents of the 'Timeline' tab in the right-hand sidebar",
	ViewTemplate: "The HTML template in this shadow tiddler determines how tiddlers look"
	});

//--
//-- Main
//--

var params = null; // Command line parameters
var store = null; // TiddlyWiki storage
var story = null; // Main story
var formatter = null; // Default formatters for the wikifier
config.parsers = {}; // Hashmap of alternative parsers for the wikifier
var anim = new Animator(); // Animation engine
var readOnly = false; // Whether we're in readonly mode
var highlightHack = null; // Embarrassing hack department...
var hadConfirmExit = false; // Don't warn more than once
var safeMode = false; // Disable all plugins and cookies
var installedPlugins = []; // Information filled in when plugins are executed
var startingUp = false; // Whether we're in the process of starting up
var pluginInfo,tiddler; // Used to pass information to plugins in loadPlugins()

// Whether to use the JavaSaver applet
var useJavaSaver = config.browser.isSafari || config.browser.isOpera;

// Starting up
function main()
{
	var t9,t8,t7,t6,t5,t4,t3,t2,t1,t0 = new Date();
	startingUp = true;
	window.onbeforeunload = function(e) {if(window.confirmExit) return confirmExit();};
	params = getParameters();
	if(params)
		params = params.parseParams("open",null,false);
	store = new TiddlyWiki();
	invokeParamifier(params,"oninit");
	story = new Story("tiddlerDisplay","tiddler");
	addEvent(document,"click",Popup.onDocumentClick);
	saveTest();
	loadOptionsCookie();
	for(var s=0; s<config.notifyTiddlers.length; s++)
		store.addNotification(config.notifyTiddlers[s].name,config.notifyTiddlers[s].notify);
	t1 = new Date();
	store.loadFromDiv("storeArea","store",true);
	t2 = new Date();
	loadShadowTiddlers();
	t3 = new Date();
	invokeParamifier(params,"onload");
	t4 = new Date();
	readOnly = (window.location.protocol == "file:") ? false : config.options.chkHttpReadOnly;
	var pluginProblem = loadPlugins();
	t5 = new Date();
	formatter = new Formatter(config.formatters);
	invokeParamifier(params,"onconfig");
	t6 = new Date();
	store.notifyAll();
	t7 = new Date();
	restart();
	t8 = new Date();
	if(pluginProblem) {
		story.displayTiddler(null,"PluginManager");
		displayMessage(config.messages.customConfigError);
	}
	for(var m in config.macros) {
		if(config.macros[m].init)
			config.macros[m].init();
	}
	if(!readOnly)
		backstage.init();
	t9 = new Date();
	if(config.options.chkDisplayStartupTime) {
		displayMessage("Load in " + (t2-t1) + " ms");
		displayMessage("Loadshadows in " + (t3-t2) + " ms");
		displayMessage("Loadplugins in " + (t5-t4) + " ms");
		displayMessage("Notify in " + (t7-t6) + " ms");
		displayMessage("Restart in " + (t8-t7) + " ms");
		displayMessage("Total startup in " + (t9-t0) + " ms");
	}
	startingUp = false;
}

// Restarting
function restart()
{
	invokeParamifier(params,"onstart");
	if(story.isEmpty()) {
		var defaultParams = store.getTiddlerText("DefaultTiddlers").parseParams("open",null,false);
		invokeParamifier(defaultParams,"onstart");
	}
	window.scrollTo(0,0);
}

function saveTest()
{
	var s = document.getElementById("saveTest");
	if(s.hasChildNodes())
		alert(config.messages.savedSnapshotError);
	s.appendChild(document.createTextNode("savetest"));
}

function loadShadowTiddlers()
{
	var shadows = new TiddlyWiki();
	shadows.loadFromDiv("shadowArea","shadows",true);
	shadows.forEachTiddler(function(title,tiddler){config.shadowTiddlers[title] = tiddler.text;});
	delete shadows;
}

function loadPlugins()
{
	if(safeMode)
		return false;
	var tiddlers = store.getTaggedTiddlers("systemConfig");
	var toLoad = [];
	var nLoaded = 0;
	var map = {};
	var nPlugins = tiddlers.length;
	installedPlugins = [];
	for(var i=0; i<nPlugins; i++) {
		var p = getPluginInfo(tiddlers[i]);
		installedPlugins[i] = p;
		var n = p.Name;
		if(n) 
			map[n] = p;
		if(n = p.Source) 
			map[n] = p;
	}
	var visit = function(p) {
		if(!p || p.done)
			return;
		p.done = 1;
		var reqs = p.Requires;
		if(reqs) {
			reqs = reqs.readBracketedList();
			for(var i=0; i<reqs.length; i++)
				visit(map[reqs[i]]);
		}
		toLoad.push(p);
	};
	for(i=0; i<nPlugins; i++) 
		visit(installedPlugins[i]);	
	for(i=0; i<toLoad.length; i++) {
		p = toLoad[i];
		pluginInfo = p;
		tiddler = p.tiddler;
		if(isPluginExecutable(p)) {
			if(isPluginEnabled(p)) {
				p.executed = true;
				var startTime = new Date();
				try {
					if(tiddler.text)
						window.eval(tiddler.text);
					nLoaded++;
				} catch(ex) {
					p.log.push(config.messages.pluginError.format([exceptionText(ex)]));
					p.error = true;
				}
				pluginInfo.startupTime = String((new Date()) - startTime) + "ms"; 
			} else {
				nPlugins--;
			}
		} else {
			p.warning = true;
		}
	}
	return nLoaded != nPlugins;
}

function getPluginInfo(tiddler)
{
	var p = store.getTiddlerSlices(tiddler.title,["Name","Description","Version","Requires","CoreVersion","Date","Source","Author","License","Browsers"]);
	p.tiddler = tiddler;
	p.title = tiddler.title;
	p.log = [];
	return p;
}

// Check that a particular plugin is valid for execution
function isPluginExecutable(plugin)
{
	if(plugin.tiddler.isTagged("systemConfigForce"))
		return verifyTail(plugin,true,config.messages.pluginForced);
	if(plugin["CoreVersion"]) {
		var coreVersion = plugin["CoreVersion"].split(".");
		var w = parseInt(coreVersion[0]) - version.major;
		if(w == 0 && coreVersion[1])
			w = parseInt(coreVersion[1]) - version.minor;
		if(w == 0 && coreVersion[2])
		 	w = parseInt(coreVersion[2]) - version.revision;
		if(w > 0)
			return verifyTail(plugin,false,config.messages.pluginVersionError);
		}
	return true;
}

function isPluginEnabled(plugin)
{
	if(plugin.tiddler.isTagged("systemConfigDisable"))
		return verifyTail(plugin,false,config.messages.pluginDisabled);
	return true;
}

function verifyTail(plugin,result,message)
{
	plugin.log.push(message);
	return result;
}

function invokeMacro(place,macro,params,wikifier,tiddler)
{
	try {
		var m = config.macros[macro];
		if(m && m.handler)
			m.handler(place,macro,params.readMacroParams(),wikifier,params,tiddler);
		else
			createTiddlyError(place,config.messages.macroError.format([macro]),config.messages.macroErrorDetails.format([macro,config.messages.missingMacro]));
	} catch(ex) {
		createTiddlyError(place,config.messages.macroError.format([macro]),config.messages.macroErrorDetails.format([macro,ex.toString()]));
	}
}

//--
//-- Paramifiers
//--

function getParameters()
{
	var p = null;
	if(window.location.hash) {
		p = decodeURI(window.location.hash.substr(1));
		if(config.browser.firefoxDate != null && config.browser.firefoxDate[1] < "20051111")
			p = convertUTF8ToUnicode(p);
	}
	return p;
}

function invokeParamifier(params,handler)
{
	if(!params || params.length == undefined || params.length <= 1)
		return;
	for(var t=1; t<params.length; t++) {
		var p = config.paramifiers[params[t].name];
		if(p && p[handler] instanceof Function)
			p[handler](params[t].value);
	}
}

config.paramifiers = {};

config.paramifiers.start = {
	oninit: function(v) {
		safeMode = v.toLowerCase() == "safe";
	}
};

config.paramifiers.open = {
	onstart: function(v) {
		story.displayTiddler("bottom",v,null,false,null);
	}
};

config.paramifiers.story = {
	onstart: function(v) {
		var list = store.getTiddlerText(v,"").parseParams("open",null,false);
		invokeParamifier(list,"onstart");
	}
};

config.paramifiers.search = {
	onstart: function(v) {
		story.search(v,false,false);
	}
};

config.paramifiers.searchRegExp = {
	onstart: function(v) {
		story.prototype.search(v,false,true);
	}
};

config.paramifiers.tag = {
	onstart: function(v) {
		var tagged = store.getTaggedTiddlers(v,"title");
		for(var t=0; t<tagged.length; t++)
			story.displayTiddler("bottom",tagged[t].title,null,false,null);
	}
};

config.paramifiers.newTiddler = {
	onstart: function(v) {
		if(!readOnly) {
			story.displayTiddler(null,v,DEFAULT_EDIT_TEMPLATE);
			story.focusTiddler(v,"text");
		}
	}
};

config.paramifiers.newJournal = {
	onstart: function(v) {
		if(!readOnly) {
			var now = new Date();
			var title = now.formatString(v.trim());
			story.displayTiddler(null,title,DEFAULT_EDIT_TEMPLATE);
			story.focusTiddler(title,"text");
		}
	}
};

config.paramifiers.readOnly = {
	onconfig: function(v) {
		var p = v.toLowerCase();
		readOnly = p == "yes" ? true : (p == "no" ? false : readOnly);
	}
};

//--
//-- Formatter helpers
//--

function Formatter(formatters)
{
	this.formatters = [];
	var pattern = [];
	for(var n=0; n<formatters.length; n++) {
		pattern.push("(" + formatters[n].match + ")");
		this.formatters.push(formatters[n]);
	}
	this.formatterRegExp = new RegExp(pattern.join("|"),"mg");
}

config.formatterHelpers = {

	createElementAndWikify: function(w)
	{
		w.subWikifyTerm(createTiddlyElement(w.output,this.element),this.termRegExp);
	},
	
	inlineCssHelper: function(w)
	{
		var styles = [];
		config.textPrimitives.cssLookaheadRegExp.lastIndex = w.nextMatch;
		var lookaheadMatch = config.textPrimitives.cssLookaheadRegExp.exec(w.source);
		while(lookaheadMatch && lookaheadMatch.index == w.nextMatch) {
			var s,v;
			if(lookaheadMatch[1]) {
				s = lookaheadMatch[1].unDash();
				v = lookaheadMatch[2];
			} else {
				s = lookaheadMatch[3].unDash();
				v = lookaheadMatch[4];
			}
			if (s=="bgcolor")
				s = "backgroundColor";
			styles.push({style: s, value: v});
			w.nextMatch = lookaheadMatch.index + lookaheadMatch[0].length;
			config.textPrimitives.cssLookaheadRegExp.lastIndex = w.nextMatch;
			lookaheadMatch = config.textPrimitives.cssLookaheadRegExp.exec(w.source);
		}
		return styles;
	},

	applyCssHelper: function(e,styles)
	{
		for(var t=0; t< styles.length; t++) {
			try {
				e.style[styles[t].style] = styles[t].value;
			} catch (ex) {
			}
		}
	},

	enclosedTextHelper: function(w)
	{
		this.lookaheadRegExp.lastIndex = w.matchStart;
		var lookaheadMatch = this.lookaheadRegExp.exec(w.source);
		if(lookaheadMatch && lookaheadMatch.index == w.matchStart) {
			var text = lookaheadMatch[1];
			if(config.browser.isIE)
				text = text.replace(/\n/g,"\r");
			createTiddlyElement(w.output,this.element,null,null,text);
			w.nextMatch = lookaheadMatch.index + lookaheadMatch[0].length;
		}
	},

	isExternalLink: function(link)
	{
		if(store.tiddlerExists(link) || store.isShadowTiddler(link)) {
			return false;
		}
		var urlRegExp = new RegExp(config.textPrimitives.urlPattern,"mg");
		if(urlRegExp.exec(link)) {
			return true;
		}
		if (link.indexOf(".")!=-1 || link.indexOf("\\")!=-1 || link.indexOf("/")!=-1){
			return true;
		}
		return false;
	}

};

//--
//-- Standard formatters
//--

config.formatters = [
{
	name: "table",
	match: "^\\|(?:[^\\n]*)\\|(?:[fhck]?)$",
	lookaheadRegExp: /^\|([^\n]*)\|([fhck]?)$/mg,
	rowTermRegExp: /(\|(?:[fhck]?)$\n?)/mg,
	cellRegExp: /(?:\|([^\n\|]*)\|)|(\|[fhck]?$\n?)/mg,
	cellTermRegExp: /((?:\x20*)\|)/mg,
	rowTypes: {"c":"caption", "h":"thead", "":"tbody", "f":"tfoot"},

	handler: function(w)
	{
		var table = createTiddlyElement(w.output,"table",null,"twtable");
		var prevColumns = [];
		var currRowType = null;
		var rowContainer;
		var rowCount = 0;
		w.nextMatch = w.matchStart;
		this.lookaheadRegExp.lastIndex = w.nextMatch;
		var lookaheadMatch = this.lookaheadRegExp.exec(w.source);
		while(lookaheadMatch && lookaheadMatch.index == w.nextMatch) {
			var nextRowType = lookaheadMatch[2];
			if(nextRowType == "k") {
				table.className = lookaheadMatch[1];
				w.nextMatch += lookaheadMatch[0].length+1;
			} else {
				if(nextRowType != currRowType) {
					rowContainer = createTiddlyElement(table,this.rowTypes[nextRowType]);
					currRowType = nextRowType;
				}
				if(currRowType == "c") {
					// Caption
					w.nextMatch++;
					if(rowContainer != table.firstChild)
						table.insertBefore(rowContainer,table.firstChild);
					rowContainer.setAttribute("align",rowCount == 0?"top":"bottom");
					w.subWikifyTerm(rowContainer,this.rowTermRegExp);
				} else {
					this.rowHandler(w,createTiddlyElement(rowContainer,"tr",null,(rowCount&1)?"oddRow":"evenRow"),prevColumns);
					rowCount++;
				}
			}
			this.lookaheadRegExp.lastIndex = w.nextMatch;
			lookaheadMatch = this.lookaheadRegExp.exec(w.source);
		}
	},
	rowHandler: function(w,e,prevColumns)
	{
		var col = 0;
		var colSpanCount = 1;
		var prevCell = null;
		this.cellRegExp.lastIndex = w.nextMatch;
		var cellMatch = this.cellRegExp.exec(w.source);
		while(cellMatch && cellMatch.index == w.nextMatch) {
			if(cellMatch[1] == "~") {
				// Rowspan
				var last = prevColumns[col];
				if(last) {
					last.rowSpanCount++;
					last.element.setAttribute("rowspan",last.rowSpanCount);
					last.element.setAttribute("rowSpan",last.rowSpanCount); // Needed for IE
					last.element.valign = "center";
				}
				w.nextMatch = this.cellRegExp.lastIndex-1;
			} else if(cellMatch[1] == ">") {
				// Colspan
				colSpanCount++;
				w.nextMatch = this.cellRegExp.lastIndex-1;
			} else if(cellMatch[2]) {
				// End of row
				if(prevCell && colSpanCount > 1) {
					prevCell.setAttribute("colspan",colSpanCount);
					prevCell.setAttribute("colSpan",colSpanCount); // Needed for IE
				}
				w.nextMatch = this.cellRegExp.lastIndex;
				break;
			} else {
				// Cell
				w.nextMatch++;
				var styles = config.formatterHelpers.inlineCssHelper(w);
				var spaceLeft = false;
				var chr = w.source.substr(w.nextMatch,1);
				while(chr == " ") {
					spaceLeft = true;
					w.nextMatch++;
					chr = w.source.substr(w.nextMatch,1);
				}
				var cell;
				if(chr == "!") {
					cell = createTiddlyElement(e,"th");
					w.nextMatch++;
				} else {
					cell = createTiddlyElement(e,"td");
				}
				prevCell = cell;
				prevColumns[col] = {rowSpanCount:1,element:cell};
				if(colSpanCount > 1) {
					cell.setAttribute("colspan",colSpanCount);
					cell.setAttribute("colSpan",colSpanCount); // Needed for IE
					colSpanCount = 1;
				}
				config.formatterHelpers.applyCssHelper(cell,styles);
				w.subWikifyTerm(cell,this.cellTermRegExp);
				if(w.matchText.substr(w.matchText.length-2,1) == " ") // spaceRight
					cell.align = spaceLeft ? "center" : "left";
				else if(spaceLeft)
					cell.align = "right";
				w.nextMatch--;
			}
			col++;
			this.cellRegExp.lastIndex = w.nextMatch;
			cellMatch = this.cellRegExp.exec(w.source);
		}
	}
},

{
	name: "heading",
	match: "^!{1,6}",
	termRegExp: /(\n)/mg,
	handler: function(w)
	{
		w.subWikifyTerm(createTiddlyElement(w.output,"h" + w.matchLength),this.termRegExp);
	}
},

{
	name: "list",
	match: "^(?:[\\*#;:]+)",
	lookaheadRegExp: /^(?:(?:(\*)|(#)|(;)|(:))+)/mg,
	termRegExp: /(\n)/mg,
	handler: function(w)
	{
		var stack = [w.output];
		var currLevel = 0, currType = null;
		var listLevel, listType, itemType;
		w.nextMatch = w.matchStart;
		this.lookaheadRegExp.lastIndex = w.nextMatch;
		var lookaheadMatch = this.lookaheadRegExp.exec(w.source);
		while(lookaheadMatch && lookaheadMatch.index == w.nextMatch) {
			if(lookaheadMatch[1]) {
				listType = "ul";
				itemType = "li";
			} else if(lookaheadMatch[2]) {
				listType = "ol";
				itemType = "li";
			} else if(lookaheadMatch[3]) {
				listType = "dl";
				itemType = "dt";
			} else if(lookaheadMatch[4]) {
				listType = "dl";
				itemType = "dd";
			}
			listLevel = lookaheadMatch[0].length;
			w.nextMatch += lookaheadMatch[0].length;
			var t;
			if(listLevel > currLevel) {
				for(t=currLevel; t<listLevel; t++) {
					var target = (currLevel == 0) ? stack[stack.length-1] : stack[stack.length-1].lastChild;
					stack.push(createTiddlyElement(target,listType));
				}
			} else if(listLevel < currLevel) {
				for(t=currLevel; t>listLevel; t--)
					stack.pop();
			} else if(listLevel == currLevel && listType != currType) {
				stack.pop();
				stack.push(createTiddlyElement(stack[stack.length-1].lastChild,listType));
			}
			currLevel = listLevel;
			currType = listType;
			var e = createTiddlyElement(stack[stack.length-1],itemType);
			w.subWikifyTerm(e,this.termRegExp);
			this.lookaheadRegExp.lastIndex = w.nextMatch;
			lookaheadMatch = this.lookaheadRegExp.exec(w.source);
		}
	}
},

{
	name: "quoteByBlock",
	match: "^<<<\\n",
	termRegExp: /(^<<<(\n|$))/mg,
	element: "blockquote",
	handler: config.formatterHelpers.createElementAndWikify
},

{
	name: "quoteByLine",
	match: "^>+",
	lookaheadRegExp: /^>+/mg,
	termRegExp: /(\n)/mg,
	element: "blockquote",
	handler: function(w)
	{
		var stack = [w.output];
		var currLevel = 0;
		var newLevel = w.matchLength;
		var t;
		do {
			if(newLevel > currLevel) {
				for(t=currLevel; t<newLevel; t++)
					stack.push(createTiddlyElement(stack[stack.length-1],this.element));
			} else if(newLevel < currLevel) {
				for(t=currLevel; t>newLevel; t--)
					stack.pop();
			}
			currLevel = newLevel;
			w.subWikifyTerm(stack[stack.length-1],this.termRegExp);
			createTiddlyElement(stack[stack.length-1],"br");
			this.lookaheadRegExp.lastIndex = w.nextMatch;
			var lookaheadMatch = this.lookaheadRegExp.exec(w.source);
			var matched = lookaheadMatch && lookaheadMatch.index == w.nextMatch;
			if(matched) {
				newLevel = lookaheadMatch[0].length;
				w.nextMatch += lookaheadMatch[0].length;
			}
		} while(matched);
	}
},

{
	name: "rule",
	match: "^----+$\\n?",
	handler: function(w)
	{
		createTiddlyElement(w.output,"hr");
	}
},

{
	name: "monospacedByLine",
	match: "^\\{\\{\\{\\n",
	lookaheadRegExp: /^\{\{\{\n((?:^[^\n]*\n)+?)(^\}\}\}$\n?)/mg,
	element: "pre",
	handler: config.formatterHelpers.enclosedTextHelper
},

{
	name: "monospacedByLineForCSS",
	match: "^/\\*\\{\\{\\{\\*/\\n",
	lookaheadRegExp: /\/\*\{\{\{\*\/\n*((?:^[^\n]*\n)+?)(\n*^\/\*\}\}\}\*\/$\n?)/mg,
	element: "pre",
	handler: config.formatterHelpers.enclosedTextHelper
},

{
	name: "monospacedByLineForPlugin",
	match: "^//\\{\\{\\{\\n",
	lookaheadRegExp: /^\/\/\{\{\{\n\n*((?:^[^\n]*\n)+?)(\n*^\/\/\}\}\}$\n?)/mg,
	element: "pre",
	handler: config.formatterHelpers.enclosedTextHelper
},

{
	name: "monospacedByLineForTemplate",
	match: "^<!--\\{\\{\\{-->\\n",
	lookaheadRegExp: /<!--\{\{\{-->\n*((?:^[^\n]*\n)+?)(\n*^<!--\}\}\}-->$\n?)/mg,
	element: "pre",
	handler: config.formatterHelpers.enclosedTextHelper
},

{
	name: "wikifyCommentForPlugin",
	match: "^/\\*\\*\\*\\n",
	termRegExp: /(^\*\*\*\/\n)/mg,
	handler: function(w)
	{
		w.subWikifyTerm(w.output,this.termRegExp);
	}
},

{
	name: "wikifyCommentForTemplate",
	match: "^<!---\\n",
	termRegExp: /(^--->\n)/mg,
	handler: function(w) 
	{
		w.subWikifyTerm(w.output,this.termRegExp);
	}
},

{
	name: "macro",
	match: "<<",
	lookaheadRegExp: /<<([^>\s]+)(?:\s*)((?:[^>]|(?:>(?!>)))*)>>/mg,
	handler: function(w)
	{
		this.lookaheadRegExp.lastIndex = w.matchStart;
		var lookaheadMatch = this.lookaheadRegExp.exec(w.source);
		if(lookaheadMatch && lookaheadMatch.index == w.matchStart && lookaheadMatch[1]) {
			w.nextMatch = this.lookaheadRegExp.lastIndex;
			invokeMacro(w.output,lookaheadMatch[1],lookaheadMatch[2],w,w.tiddler);
		}
	}
},

{
	name: "prettyLink",
	match: "\\[\\[",
	lookaheadRegExp: /\[\[(.*?)(?:\|(~)?(.*?))?\]\]/mg,
	handler: function(w)
	{
		this.lookaheadRegExp.lastIndex = w.matchStart;
		var lookaheadMatch = this.lookaheadRegExp.exec(w.source);
		if(lookaheadMatch && lookaheadMatch.index == w.matchStart) {
			var e;
			var text = lookaheadMatch[1];
			if(lookaheadMatch[3]) {
				// Pretty bracketted link
				var link = lookaheadMatch[3];
				e = (!lookaheadMatch[2] && config.formatterHelpers.isExternalLink(link)) ?
						createExternalLink(w.output,link) : createTiddlyLink(w.output,link,false,null,w.isStatic,w.tiddler);
			} else {
				// Simple bracketted link
				e = createTiddlyLink(w.output,text,false,null,w.isStatic,w.tiddler);
			}
			createTiddlyText(e,text);
			w.nextMatch = this.lookaheadRegExp.lastIndex;
		}
	}
},

{
	name: "unWikiLink",
	match: config.textPrimitives.unWikiLink+config.textPrimitives.wikiLink,
	handler: function(w)
	{
		w.outputText(w.output,w.matchStart+1,w.nextMatch);
	}
},

{
	name: "wikiLink",
	match: config.textPrimitives.wikiLink,
	handler: function(w)
	{
		if(w.matchStart > 0) {
			var preRegExp = new RegExp(config.textPrimitives.anyLetterStrict,"mg");
			preRegExp.lastIndex = w.matchStart-1;
			var preMatch = preRegExp.exec(w.source);
			if(preMatch.index == w.matchStart-1) {
				w.outputText(w.output,w.matchStart,w.nextMatch);
				return;
			}
		}
		if(w.autoLinkWikiWords == true || store.isShadowTiddler(w.matchText)) {
			var link = createTiddlyLink(w.output,w.matchText,false,null,w.isStatic,w.tiddler);
			w.outputText(link,w.matchStart,w.nextMatch);
		} else {
			w.outputText(w.output,w.matchStart,w.nextMatch);
		}
	}
},

{
	name: "urlLink",
	match: config.textPrimitives.urlPattern,
	handler: function(w)
	{
		w.outputText(createExternalLink(w.output,w.matchText),w.matchStart,w.nextMatch);
	}
},

{
	name: "image",
	match: "\\[[<>]?[Ii][Mm][Gg]\\[",
	lookaheadRegExp: /\[([<]?)(>?)[Ii][Mm][Gg]\[(?:([^\|\]]+)\|)?([^\[\]\|]+)\](?:\[([^\]]*)\])?\]/mg,
	handler: function(w)
	{
		this.lookaheadRegExp.lastIndex = w.matchStart;
		var lookaheadMatch = this.lookaheadRegExp.exec(w.source);
		if(lookaheadMatch && lookaheadMatch.index == w.matchStart) {
			var e = w.output;
			if(lookaheadMatch[5]) {
				var link = lookaheadMatch[5];
				e = config.formatterHelpers.isExternalLink(link) ? createExternalLink(w.output,link) : createTiddlyLink(w.output,link,false,null,w.isStatic,w.tiddler);
				addClass(e,"imageLink");
			}
			var img = createTiddlyElement(e,"img");
			if(lookaheadMatch[1])
				img.align = "left";
			else if(lookaheadMatch[2])
				img.align = "right";
			if(lookaheadMatch[3])
				img.title = lookaheadMatch[3];
			img.src = lookaheadMatch[4];
			w.nextMatch = this.lookaheadRegExp.lastIndex;
		}
	}
},

{
	name: "html",
	match: "<[Hh][Tt][Mm][Ll]>",
	lookaheadRegExp: /<[Hh][Tt][Mm][Ll]>((?:.|\n)*?)<\/[Hh][Tt][Mm][Ll]>/mg,
	handler: function(w)
	{
		this.lookaheadRegExp.lastIndex = w.matchStart;
		var lookaheadMatch = this.lookaheadRegExp.exec(w.source);
		if(lookaheadMatch && lookaheadMatch.index == w.matchStart) {
			createTiddlyElement(w.output,"span").innerHTML = lookaheadMatch[1];
			w.nextMatch = this.lookaheadRegExp.lastIndex;
		}
	}
},

{
	name: "commentByBlock",
	match: "/%",
	lookaheadRegExp: /\/%((?:.|\n)*?)%\//mg,
	handler: function(w)
	{
		this.lookaheadRegExp.lastIndex = w.matchStart;
		var lookaheadMatch = this.lookaheadRegExp.exec(w.source);
		if(lookaheadMatch && lookaheadMatch.index == w.matchStart)
			w.nextMatch = this.lookaheadRegExp.lastIndex;
	}
},

{
	name: "boldByChar",
	match: "''",
	termRegExp: /('')/mg,
	element: "strong",
	handler: config.formatterHelpers.createElementAndWikify
},

{
	name: "italicByChar",
	match: "//",
	termRegExp: /(\/\/)/mg,
	element: "em",
	handler: config.formatterHelpers.createElementAndWikify
},

{
	name: "underlineByChar",
	match: "__",
	termRegExp: /(__)/mg,
	element: "u",
	handler: config.formatterHelpers.createElementAndWikify
},

{
	name: "strikeByChar",
	match: "--(?!\\s|$)",
	termRegExp: /((?!\s)--|(?=\n\n))/mg,
	element: "strike",
	handler: config.formatterHelpers.createElementAndWikify
},

{
	name: "superscriptByChar",
	match: "\\^\\^",
	termRegExp: /(\^\^)/mg,
	element: "sup",
	handler: config.formatterHelpers.createElementAndWikify
},

{
	name: "subscriptByChar",
	match: "~~",
	termRegExp: /(~~)/mg,
	element: "sub",
	handler: config.formatterHelpers.createElementAndWikify
},

{
	name: "monospacedByChar",
	match: "\\{\\{\\{",
	lookaheadRegExp: /\{\{\{((?:.|\n)*?)\}\}\}/mg,
	handler: function(w)
	{
		this.lookaheadRegExp.lastIndex = w.matchStart;
		var lookaheadMatch = this.lookaheadRegExp.exec(w.source);
		if(lookaheadMatch && lookaheadMatch.index == w.matchStart) {
			createTiddlyElement(w.output,"code",null,null,lookaheadMatch[1]);
			w.nextMatch = this.lookaheadRegExp.lastIndex;
		}
	}
},

{
	name: "styleByChar",
	match: "@@",
	termRegExp: /(@@)/mg,
	handler: function(w)
	{
		var e = createTiddlyElement(w.output,"span");
		var styles = config.formatterHelpers.inlineCssHelper(w);
		if(styles.length == 0)
			e.className = "marked";
		else
			config.formatterHelpers.applyCssHelper(e,styles);
		w.subWikifyTerm(e,this.termRegExp);
	}
},

{
	name: "lineBreak",
	match: "\\n|<br ?/?>",
	handler: function(w)
	{
		createTiddlyElement(w.output,"br");
	}
},

{
	name: "rawText",
	match: "\\\"{3}|<nowiki>",
	lookaheadRegExp: /(?:\"{3}|<nowiki>)((?:.|\n)*?)(?:\"{3}|<\/nowiki>)/mg,
	handler: function(w)
	{
		this.lookaheadRegExp.lastIndex = w.matchStart;
		var lookaheadMatch = this.lookaheadRegExp.exec(w.source);
		if(lookaheadMatch && lookaheadMatch.index == w.matchStart) {
			createTiddlyElement(w.output,"span",null,null,lookaheadMatch[1]);
			w.nextMatch = this.lookaheadRegExp.lastIndex;
		}
	}
},

{
	name: "mdash",
	match: "--",
	handler: function(w)
	{
		createTiddlyElement(w.output,"span").innerHTML = "&mdash;";
	}
},

{
	name: "htmlEntitiesEncoding",
	match: "(?:(?:&#?[a-zA-Z0-9]{2,8};|.)(?:&#?(?:x0*(?:3[0-6][0-9a-fA-F]|1D[c-fC-F][0-9a-fA-F]|20[d-fD-F][0-9a-fA-F]|FE2[0-9a-fA-F])|0*(?:76[89]|7[7-9][0-9]|8[0-7][0-9]|761[6-9]|76[2-7][0-9]|84[0-3][0-9]|844[0-7]|6505[6-9]|6506[0-9]|6507[0-1]));)+|&#?[a-zA-Z0-9]{2,8};)",
	handler: function(w)
	{
		createTiddlyElement(w.output,"span").innerHTML = w.matchText;
	}
},

{
	name: "customClasses",
	match: "\\{\\{",
	termRegExp: /(\}\}\})/mg,
	lookaheadRegExp: /\{\{[\s]*([\w]+[\s\w]*)[\s]*\{(\n?)/mg,
	handler: function(w)
	{
		this.lookaheadRegExp.lastIndex = w.matchStart;
		var lookaheadMatch = this.lookaheadRegExp.exec(w.source);
		if(lookaheadMatch) {
			var e = createTiddlyElement(w.output,lookaheadMatch[2] == "\n" ? "div" : "span",null,lookaheadMatch[1]);
			w.nextMatch = this.lookaheadRegExp.lastIndex;
			w.subWikifyTerm(e,this.termRegExp);
		}
	}
}

];

//--
//-- Wikifier
//--

function getParser(tiddler,format)
{
	if(tiddler) {
		if(!format)
			format = tiddler.fields["wikiformat"];
		if(format) {
			for(var i in config.parsers) {
				if(format == config.parsers[i].format)
					return config.parsers[i];
			}
		} else {
			for(var i in config.parsers) {
				if(tiddler.isTagged(config.parsers[i].formatTag))
					return config.parsers[i];
			}
		}
	}
	return formatter;
}

function wikify(source,output,highlightRegExp,tiddler)
{
	if(source && source != "") {
		var wikifier = new Wikifier(source,getParser(tiddler),highlightRegExp,tiddler);
		wikifier.subWikifyUnterm(output);
	}
}

function wikifyStatic(source,highlightRegExp,tiddler,format)
{
	var e = createTiddlyElement(document.body,"div");
	e.style.display = "none";
	var html = "";
	if(source && source != "") {
		var wikifier = new Wikifier(source,getParser(tiddler,format),highlightRegExp,tiddler);
		wikifier.isStatic = true;
		wikifier.subWikifyUnterm(e);
		html = e.innerHTML;
		removeNode(e);
	}
	return html;
}

function wikifyPlain(title,theStore,limit)
{
	if(!theStore)
		theStore = store;
	if(theStore.tiddlerExists(title) || theStore.isShadowTiddler(title)) {
		return wikifyPlainText(theStore.getTiddlerText(title),limit,tiddler);
	} else {
		return "";
	}
}

function wikifyPlainText(text,limit,tiddler)
{
	if(limit > 0)
		text = text.substr(0,limit);
	var wikifier = new Wikifier(text,formatter,null,tiddler);
	return wikifier.wikifyPlain();
}

function highlightify(source,output,highlightRegExp,tiddler)
{
	if(source && source != "") {
		var wikifier = new Wikifier(source,formatter,highlightRegExp,tiddler);
		wikifier.outputText(output,0,source.length);
	}
}

function Wikifier(source,formatter,highlightRegExp,tiddler)
{
	this.source = source;
	this.output = null;
	this.formatter = formatter;
	this.nextMatch = 0;
	this.autoLinkWikiWords = tiddler && tiddler.autoLinkWikiWords() == false ? false : true;
	this.highlightRegExp = highlightRegExp;
	this.highlightMatch = null;
	this.isStatic = false;
	if(highlightRegExp) {
		highlightRegExp.lastIndex = 0;
		this.highlightMatch = highlightRegExp.exec(source);
	}
	this.tiddler = tiddler;
}

Wikifier.prototype.wikifyPlain = function()
{
	var e = createTiddlyElement(document.body,"div");
	this.subWikify(e);
	var text = getPlainText(e);
	removeNode(e);
	return text;
};

Wikifier.prototype.subWikify = function(output,terminator)
{
	if(terminator)
		this.subWikifyTerm(output,new RegExp("(" + terminator + ")","mg"));
	else
		this.subWikifyUnterm(output);
};

Wikifier.prototype.subWikifyUnterm = function(output)
{
	// subWikify() can be indirectly recursive, so we need to save the old output pointer
	var oldOutput = this.output;
	this.output = output;
	this.formatter.formatterRegExp.lastIndex = this.nextMatch;
	var formatterMatch = this.formatter.formatterRegExp.exec(this.source);
	while(formatterMatch) {
		// Output any text before the match
		if(formatterMatch.index > this.nextMatch)
			this.outputText(this.output,this.nextMatch,formatterMatch.index);
		// Set the match parameters for the handler
		this.matchStart = formatterMatch.index;
		this.matchLength = formatterMatch[0].length;
		this.matchText = formatterMatch[0];
		this.nextMatch = this.formatter.formatterRegExp.lastIndex;
		for(var t=1; t<formatterMatch.length; t++) {
			if(formatterMatch[t]) {
				this.formatter.formatters[t-1].handler(this);
				this.formatter.formatterRegExp.lastIndex = this.nextMatch;
				break;
			}
		}
		formatterMatch = this.formatter.formatterRegExp.exec(this.source);
	}
	if(this.nextMatch < this.source.length) {
		this.outputText(this.output,this.nextMatch,this.source.length);
		this.nextMatch = this.source.length;
	}
	this.output = oldOutput;
};

Wikifier.prototype.subWikifyTerm = function(output,terminatorRegExp)
{
	// subWikify() can be indirectly recursive, so we need to save the old output pointer
	var oldOutput = this.output;
	this.output = output;
	// Get the first matches for the formatter and terminator RegExps
	terminatorRegExp.lastIndex = this.nextMatch;
	var terminatorMatch = terminatorRegExp.exec(this.source);
	this.formatter.formatterRegExp.lastIndex = this.nextMatch;
	var formatterMatch = this.formatter.formatterRegExp.exec(terminatorMatch ? this.source.substr(0,terminatorMatch.index) : this.source);
	while(terminatorMatch || formatterMatch) {
		if(terminatorMatch && (!formatterMatch || terminatorMatch.index <= formatterMatch.index)) {
			if(terminatorMatch.index > this.nextMatch)
				this.outputText(this.output,this.nextMatch,terminatorMatch.index);
			this.matchText = terminatorMatch[1];
			this.matchLength = terminatorMatch[1].length;
			this.matchStart = terminatorMatch.index;
			this.nextMatch = this.matchStart + this.matchLength;
			this.output = oldOutput;
			return;
		}
		if(formatterMatch.index > this.nextMatch)
			this.outputText(this.output,this.nextMatch,formatterMatch.index);
		this.matchStart = formatterMatch.index;
		this.matchLength = formatterMatch[0].length;
		this.matchText = formatterMatch[0];
		this.nextMatch = this.formatter.formatterRegExp.lastIndex;
		for(var t=1; t<formatterMatch.length; t++) {
			if(formatterMatch[t]) {
				this.formatter.formatters[t-1].handler(this);
				this.formatter.formatterRegExp.lastIndex = this.nextMatch;
				break;
			}
		}
		terminatorRegExp.lastIndex = this.nextMatch;
		terminatorMatch = terminatorRegExp.exec(this.source);
		formatterMatch = this.formatter.formatterRegExp.exec(terminatorMatch ? this.source.substr(0,terminatorMatch.index) : this.source);
	}
	if(this.nextMatch < this.source.length) {
		this.outputText(this.output,this.nextMatch,this.source.length);
		this.nextMatch = this.source.length;
	}
	this.output = oldOutput;
};

Wikifier.prototype.outputText = function(place,startPos,endPos)
{
	while(this.highlightMatch && (this.highlightRegExp.lastIndex > startPos) && (this.highlightMatch.index < endPos) && (startPos < endPos)) {
		if(this.highlightMatch.index > startPos) {
			createTiddlyText(place,this.source.substring(startPos,this.highlightMatch.index));
			startPos = this.highlightMatch.index;
		}
		var highlightEnd = Math.min(this.highlightRegExp.lastIndex,endPos);
		var theHighlight = createTiddlyElement(place,"span",null,"highlight",this.source.substring(startPos,highlightEnd));
		startPos = highlightEnd;
		if(startPos >= this.highlightRegExp.lastIndex)
			this.highlightMatch = this.highlightRegExp.exec(this.source);
	}
	if(startPos < endPos) {
		createTiddlyText(place,this.source.substring(startPos,endPos));
	}
};

//--
//-- Macro definitions
//--

config.macros.today.handler = function(place,macroName,params)
{
	var now = new Date();
	var text;
	if(params[0])
		text = now.formatString(params[0].trim());
	else
		text = now.toLocaleString();
	createTiddlyElement(place,"span",null,null,text);
};

config.macros.version.handler = function(place)
{
	createTiddlyElement(place,"span",null,null,version.major + "." + version.minor + "." + version.revision + (version.beta ? " (beta " + version.beta + ")" : ""));
};

config.macros.list.handler = function(place,macroName,params)
{
	var type = params[0] ? params[0] : "all";
	var list = document.createElement("ul");
	place.appendChild(list);
	if(this[type].prompt)
		createTiddlyElement(list,"li",null,"listTitle",this[type].prompt);
	var results;
	if(this[type].handler)
		results = this[type].handler(params);
	for(var t = 0; t < results.length; t++) {
		var li = document.createElement("li");
		list.appendChild(li);
		createTiddlyLink(li,typeof results[t] == "string" ? results[t] : results[t].title,true);
	}
};

config.macros.list.all.handler = function(params)
{
	return store.reverseLookup("tags","excludeLists",false,"title");
};

config.macros.list.missing.handler = function(params)
{
	return store.getMissingLinks();
};

config.macros.list.orphans.handler = function(params)
{
	return store.getOrphans();
};

config.macros.list.shadowed.handler = function(params)
{
	return store.getShadowed();
};

config.macros.list.touched.handler = function(params)
{
	return store.getTouched();
};

config.macros.allTags.handler = function(place,macroName,params)
{
	var tags = store.getTags(params[0]);
	var ul = createTiddlyElement(place,"ul");
	if(tags.length == 0)
		createTiddlyElement(ul,"li",null,"listTitle",this.noTags);
	for(var t=0; t<tags.length; t++) {
		var title = tags[t][0];
		var info = getTiddlyLinkInfo(title);
		var li =createTiddlyElement(ul,"li");
		var btn = createTiddlyButton(li,title + " (" + tags[t][1] + ")",this.tooltip.format([title]),onClickTag,info.classes);
		btn.setAttribute("tag",title);
		btn.setAttribute("refresh","link");
		btn.setAttribute("tiddlyLink",title);
	}
};

config.macros.timeline.handler = function(place,macroName,params)
{
	var field = params[0] ? params[0] : "modified";
	var tiddlers = store.reverseLookup("tags","excludeLists",false,field);
	var lastDay = "";
	var last = params[1] ? tiddlers.length-Math.min(tiddlers.length,parseInt(params[1])) : 0;
	for(var t=tiddlers.length-1; t>=last; t--) {
		var tiddler = tiddlers[t];
		var theDay = tiddler[field].convertToLocalYYYYMMDDHHMM().substr(0,8);
		if(theDay != lastDay) {
			var theDateList = document.createElement("ul");
			place.appendChild(theDateList);
			createTiddlyElement(theDateList,"li",null,"listTitle",tiddler[field].formatString(this.dateFormat));
			lastDay = theDay;
		}
		var theDateListItem = createTiddlyElement(theDateList,"li",null,"listLink");
		theDateListItem.appendChild(createTiddlyLink(place,tiddler.title,true));
	}
};

config.macros.search.handler = function(place,macroName,params)
{
	var searchTimeout = null;
	var btn = createTiddlyButton(place,this.label,this.prompt,this.onClick);
	var txt = createTiddlyElement(place,"input",null,"txtOptionInput");
	if(params[0])
		txt.value = params[0];
	txt.onkeyup = this.onKeyPress;
	txt.onfocus = this.onFocus;
	txt.setAttribute("size",this.sizeTextbox);
	txt.setAttribute("accessKey",this.accessKey);
	txt.setAttribute("autocomplete","off");
	txt.setAttribute("lastSearchText","");
	if(config.browser.isSafari) {
		txt.setAttribute("type","search");
		txt.setAttribute("results","5");
	} else {
		txt.setAttribute("type","text");
	}
};

// Global because there's only ever one outstanding incremental search timer
config.macros.search.timeout = null;

config.macros.search.doSearch = function(txt)
{
	if(txt.value.length > 0) {
		story.search(txt.value,config.options.chkCaseSensitiveSearch,config.options.chkRegExpSearch);
		txt.setAttribute("lastSearchText",txt.value);
	}
};

config.macros.search.onClick = function(e)
{
	config.macros.search.doSearch(this.nextSibling);
	return false;
};

config.macros.search.onKeyPress = function(e)
{
	if(!e) var e = window.event;
	switch(e.keyCode) {
		case 13: // Ctrl-Enter
		case 10: // Ctrl-Enter on IE PC
			config.macros.search.doSearch(this);
			break;
		case 27: // Escape
			this.value = "";
			clearMessage();
			break;
	}
	if(this.value.length > 2) {
		if(this.value != this.getAttribute("lastSearchText")) {
			if(config.macros.search.timeout)
				clearTimeout(config.macros.search.timeout);
			var txt = this;
			config.macros.search.timeout = setTimeout(function() {config.macros.search.doSearch(txt);},500);
		}
	} else {
		if(config.macros.search.timeout)
			clearTimeout(config.macros.search.timeout);
	}
};

config.macros.search.onFocus = function(e)
{
	this.select();
};

config.macros.tiddler.handler = function(place,macroName,params,wikifier,paramString,tiddler)
{
	params = paramString.parseParams("name",null,true,false,true);
	var names = params[0]["name"];
	var tiddlerName = names[0];
	var className = names[1] ? names[1] : null;
	var args = params[0]["with"];
	var wrapper = createTiddlyElement(place,"span",null,className);
	if(!args) {
		wrapper.setAttribute("refresh","content");
		wrapper.setAttribute("tiddler",tiddlerName);
	}
	var text = store.getTiddlerText(tiddlerName);
	if(text) {
		var stack = config.macros.tiddler.tiddlerStack;
		if(stack.indexOf(tiddlerName) !== -1)
			return;
		stack.push(tiddlerName);
		try {
			var n = args ? Math.min(args.length,9) : 0;
			for(var i=0; i<n; i++) {
				var placeholderRE = new RegExp("\\$" + (i + 1),"mg");
				text = text.replace(placeholderRE,args[i]);
			}
			config.macros.tiddler.renderText(wrapper,text,tiddlerName,params);
		} finally {
			stack.pop();
		}
	}
};

config.macros.tiddler.renderText = function(place,text,tiddlerName,params) 
{
	wikify(text,place,null,store.getTiddler(tiddlerName));
};

config.macros.tiddler.tiddlerStack = [];

config.macros.tag.handler = function(place,macroName,params)
{
	createTagButton(place,params[0]);
};

config.macros.tags.handler = function(place,macroName,params,wikifier,paramString,tiddler)
{
	params = paramString.parseParams("anon",null,true,false,false);
	var theList = createTiddlyElement(place,"ul");
	var title = getParam(params,"anon","");
	if(title && store.tiddlerExists(title))
		tiddler = store.getTiddler(title);
	var sep = getParam(params,"sep"," ");
	var lingo = config.views.wikified.tag;
	var prompt = tiddler.tags.length == 0 ? lingo.labelNoTags : lingo.labelTags;
	createTiddlyElement(theList,"li",null,"listTitle",prompt.format([tiddler.title]));
	for(var t=0; t<tiddler.tags.length; t++) {
		createTagButton(createTiddlyElement(theList,"li"),tiddler.tags[t],tiddler.title);
		if(t<tiddler.tags.length-1)
			createTiddlyText(theList,sep);
	}
};

config.macros.tagging.handler = function(place,macroName,params,wikifier,paramString,tiddler)
{
	params = paramString.parseParams("anon",null,true,false,false);
	var theList = createTiddlyElement(place,"ul");
	var title = getParam(params,"anon","");
	if(title == "" && tiddler instanceof Tiddler)
		title = tiddler.title;
	var sep = getParam(params,"sep"," ");
	theList.setAttribute("title",this.tooltip.format([title]));
	var tagged = store.getTaggedTiddlers(title);
	var prompt = tagged.length == 0 ? this.labelNotTag : this.label;
	createTiddlyElement(theList,"li",null,"listTitle",prompt.format([title,tagged.length]));
	for(var t=0; t<tagged.length; t++) {
		createTiddlyLink(createTiddlyElement(theList,"li"),tagged[t].title,true);
		if(t<tagged.length-1)
			createTiddlyText(theList,sep);
	}
};

config.macros.closeAll.handler = function(place)
{
	createTiddlyButton(place,this.label,this.prompt,this.onClick);
};

config.macros.closeAll.onClick = function(e)
{
	story.closeAllTiddlers();
	return false;
};

config.macros.permaview.handler = function(place)
{
	createTiddlyButton(place,this.label,this.prompt,this.onClick);
};

config.macros.permaview.onClick = function(e)
{
	story.permaView();
	return false;
};

config.macros.saveChanges.handler = function(place)
{
	if(!readOnly)
		createTiddlyButton(place,this.label,this.prompt,this.onClick,null,null,this.accessKey);
};

config.macros.saveChanges.onClick = function(e)
{
	saveChanges();
	return false;
};

config.macros.slider.onClickSlider = function(e)
{
	if(!e) var e = window.event;
	var n = this.nextSibling;
	var cookie = n.getAttribute("cookie");
	var isOpen = n.style.display != "none";
	if(config.options.chkAnimate && anim && typeof Slider == "function")
		anim.startAnimating(new Slider(n,!isOpen,null,"none"));
	else
		n.style.display = isOpen ? "none" : "block";
	config.options[cookie] = !isOpen;
	saveOptionCookie(cookie);
	return false;
};

config.macros.slider.createSlider = function(place,cookie,title,tooltip)
{
	var cookie = cookie ? cookie : "";
	var btn = createTiddlyButton(place,title,tooltip,this.onClickSlider);
	var panel = createTiddlyElement(null,"div",null,"sliderPanel");
	panel.setAttribute("cookie",cookie);
	panel.style.display = config.options[cookie] ? "block" : "none";
	place.appendChild(panel);
	return panel;
};

config.macros.slider.handler = function(place,macroName,params)
{
	var panel = this.createSlider(place,params[0],params[2],params[3]);
	var text = store.getTiddlerText(params[1]);
	panel.setAttribute("refresh","content");
	panel.setAttribute("tiddler",params[1]);
	if(text)
		wikify(text,panel,null,store.getTiddler(params[1]));
};

config.macros.option.genericCreate = function(place,type,opt,className,desc)
{
	var typeInfo = config.macros.option.types[type];
	var c = document.createElement(typeInfo.elementType);
	if(typeInfo.typeValue)
		c.setAttribute("type",typeInfo.typeValue);
	c[typeInfo.eventName] = typeInfo.onChange;
	c.setAttribute("option",opt);
	if(className)
		c.className = className;
	else
		c.className = typeInfo.className;
	if(config.optionsDesc[opt])
		c.setAttribute("title",config.optionsDesc[opt]);
	place.appendChild(c);
	if(desc != "no")
		createTiddlyText(place,config.optionsDesc[opt] ? config.optionsDesc[opt] : opt);
	c[typeInfo.valueField] = config.options[opt];
	return c;
};

config.macros.option.genericOnChange = function(e)
{
	var opt = this.getAttribute("option");
	if(opt) {
		var optType = opt.substr(0,3);
		var handler = config.macros.option.types[optType];
		if (handler.elementType && handler.valueField)
			config.macros.option.propagateOption(opt,handler.valueField,this[handler.valueField],handler.elementType);
		}
	return true;
};

config.macros.option.types = {
	'txt': {
		elementType: "input",
		valueField: "value",
		eventName: "onkeyup",
		className: "txtOptionInput",
		create: config.macros.option.genericCreate,
		onChange: config.macros.option.genericOnChange
	},
	'chk': {
		elementType: "input",
		valueField: "checked",
		eventName: "onclick",
		className: "chkOptionInput",
		typeValue: "checkbox",
		create: config.macros.option.genericCreate,
		onChange: config.macros.option.genericOnChange
	}
};

config.macros.option.propagateOption = function(opt,valueField,value,elementType)
{
	config.options[opt] = value;
	saveOptionCookie(opt);
	var nodes = document.getElementsByTagName(elementType);
	for(var t=0; t<nodes.length; t++) {
		var optNode = nodes[t].getAttribute("option");
		if(opt == optNode)
			nodes[t][valueField] = value;
		}
};

config.macros.option.handler = function(place,macroName,params,wikifier,paramString,tiddler)
{
	params = paramString.parseParams("anon",null,true,false,false);
	var opt = (params[1] && params[1].name == "anon") ? params[1].value : getParam(params,"name",null);
	var className = (params[2] && params[2].name == "anon") ? params[2].value : getParam(params,"class",null);
	var desc = getParam(params,"desc","no");
	var type = opt.substr(0,3);
	var h = config.macros.option.types[type];
	if (h && h.create)
		h.create(place,type,opt,className,desc);
};

config.macros.options.handler = function(place,macroName,params,wikifier,paramString,tiddler)
{
	params = paramString.parseParams("anon",null,true,false,false);
	var showUnknown = getParam(params,"showUnknown","no");
	var wizard = new Wizard();
	wizard.createWizard(place,this.wizardTitle);
	wizard.addStep(this.step1Title,this.step1Html);
	var markList = wizard.getElement("markList");
	var chkUnknown = wizard.getElement("chkUnknown");
	chkUnknown.checked = showUnknown == "yes";
	chkUnknown.onchange = this.onChangeUnknown;
	var listWrapper = document.createElement("div");
	markList.parentNode.insertBefore(listWrapper,markList);
	wizard.setValue("listWrapper",listWrapper);
	this.refreshOptions(listWrapper,showUnknown == "yes");
};

config.macros.options.refreshOptions = function(listWrapper,showUnknown)
{	
	var opts = [];
	for(var n in config.options) {
		var opt = {};
		opt.option = "";
		opt.name = n;
		opt.lowlight = !config.optionsDesc[n];
		opt.description = opt.lowlight ? this.unknownDescription : config.optionsDesc[n];
		if(!opt.lowlight || showUnknown)
			opts.push(opt);
	}
	opts.sort(function(a,b) {return a.name.substr(3) < b.name.substr(3) ? -1 : (a.name.substr(3) == b.name.substr(3) ? 0 : +1);});
	var listview = ListView.create(listWrapper,opts,this.listViewTemplate);
	for(n=0; n<opts.length; n++) {
		var type = opts[n].name.substr(0,3);
		var h = config.macros.option.types[type];
		if (h && h.create) {
			h.create(opts[n].colElements['option'],type,opts[n].name,null,"no");
		}
	}
};

config.macros.options.onChangeUnknown = function(e)
{
	var wizard = new Wizard(this);
	var listWrapper = wizard.getValue("listWrapper");
	removeChildren(listWrapper);
	config.macros.options.refreshOptions(listWrapper,this.checked);
	return false;
};

config.macros.newTiddler.createNewTiddlerButton = function(place,title,params,label,prompt,accessKey,newFocus,isJournal)
{
	var tags = [];
	for(var t=1; t<params.length; t++) {
		if((params[t].name == "anon" && t != 1) || (params[t].name == "tag"))
			tags.push(params[t].value);
	}
	label = getParam(params,"label",label);
	prompt = getParam(params,"prompt",prompt);
	accessKey = getParam(params,"accessKey",accessKey);
	newFocus = getParam(params,"focus",newFocus);
	var customFields = getParam(params,"fields","");
	if(!customFields && !store.isShadowTiddler(title))
		customFields = String.encodeHashMap(config.defaultCustomFields);
	var btn = createTiddlyButton(place,label,prompt,this.onClickNewTiddler,null,null,accessKey);
	btn.setAttribute("newTitle",title);
	btn.setAttribute("isJournal",isJournal ? "true" : "false");
	if(tags.length > 0)
		btn.setAttribute("params",tags.join("|"));
	btn.setAttribute("newFocus",newFocus);
	btn.setAttribute("newTemplate",getParam(params,"template",DEFAULT_EDIT_TEMPLATE));
	if(customFields !== "")
		btn.setAttribute("customFields",customFields);
	var text = getParam(params,"text");
	if(text !== undefined) 
		btn.setAttribute("newText",text);
	return btn;
};

config.macros.newTiddler.onClickNewTiddler = function()
{
	var title = this.getAttribute("newTitle");
	if(this.getAttribute("isJournal") == "true") {
		var now = new Date();
		title = now.formatString(title.trim());
	}
	var params = this.getAttribute("params");
	var tags = params ? params.split("|") : [];
	var focus = this.getAttribute("newFocus");
	var template = this.getAttribute("newTemplate");
	var customFields = this.getAttribute("customFields");
	story.displayTiddler(null,title,template,false,null,null);
	var tiddlerElem = document.getElementById(story.idPrefix + title);
	story.addCustomFields(tiddlerElem,customFields);
	var text = this.getAttribute("newText");
	if(typeof text == "string")
		story.getTiddlerField(title,"text").value = text.format([title]);
	for(var t=0;t<tags.length;t++)
		story.setTiddlerTag(title,tags[t],+1);
	story.focusTiddler(title,focus);
	return false;
};

config.macros.newTiddler.handler = function(place,macroName,params,wikifier,paramString,tiddler)
{
	if(!readOnly) {
		params = paramString.parseParams("anon",null,true,false,false);
		var title = params[1] && params[1].name == "anon" ? params[1].value : this.title;
		title = getParam(params,"title",title);
		this.createNewTiddlerButton(place,title,params,this.label,this.prompt,this.accessKey,"title",false);
	}
};

config.macros.newJournal.handler = function(place,macroName,params,wikifier,paramString,tiddler)
{
	if(!readOnly) {
		params = paramString.parseParams("anon",null,true,false,false);
		var title = params[1] && params[1].name == "anon" ? params[1].value : "";
		title = getParam(params,"title",title);
		config.macros.newTiddler.createNewTiddlerButton(place,title,params,this.label,this.prompt,this.accessKey,"text",true);
	}
};

config.macros.sparkline.handler = function(place,macroName,params)
{
	var data = [];
	var min = 0;
	var max = 0;
	for(var t=0; t<params.length; t++) {
		var v = parseInt(params[t]);
		if(v < min)
			min = v;
		if(v > max)
			max = v;
		data.push(v);
	}
	if(data.length < 1)
		return;
	var box = createTiddlyElement(place,"span",null,"sparkline",String.fromCharCode(160));
	box.title = data.join(",");
	var w = box.offsetWidth;
	var h = box.offsetHeight;
	box.style.paddingRight = (data.length * 2 - w) + "px";
	box.style.position = "relative";
	for(var d=0; d<data.length; d++) {
		var tick = document.createElement("img");
		tick.border = 0;
		tick.className = "sparktick";
		tick.style.position = "absolute";
		tick.src = "data:image/gif,GIF89a%01%00%01%00%91%FF%00%FF%FF%FF%00%00%00%C0%C0%C0%00%00%00!%F9%04%01%00%00%02%00%2C%00%00%00%00%01%00%01%00%40%02%02T%01%00%3B";
		tick.style.left = d*2 + "px";
		tick.style.width = "2px";
		var v = Math.floor(((data[d] - min)/(max-min)) * h);
		tick.style.top = (h-v) + "px";
		tick.style.height = v + "px";
		box.appendChild(tick);
	}
};

config.macros.tabs.handler = function(place,macroName,params)
{
	var cookie = params[0];
	var numTabs = (params.length-1)/3;
	var wrapper = createTiddlyElement(null,"div",null,cookie);
	var tabset = createTiddlyElement(wrapper,"div",null,"tabset");
	tabset.setAttribute("cookie",cookie);
	var validTab = false;
	for(var t=0; t<numTabs; t++) {
		var label = params[t*3+1];
		var prompt = params[t*3+2];
		var content = params[t*3+3];
		var tab = createTiddlyButton(tabset,label,prompt,this.onClickTab,"tab tabUnselected");
		tab.setAttribute("tab",label);
		tab.setAttribute("content",content);
		tab.title = prompt;
		if(config.options[cookie] == label)
			validTab = true;
	}
	if(!validTab)
		config.options[cookie] = params[1];
	place.appendChild(wrapper);
	this.switchTab(tabset,config.options[cookie]);
};

config.macros.tabs.onClickTab = function(e)
{
	config.macros.tabs.switchTab(this.parentNode,this.getAttribute("tab"));
	return false;
};

config.macros.tabs.switchTab = function(tabset,tab)
{
	var cookie = tabset.getAttribute("cookie");
	var theTab = null;
	var nodes = tabset.childNodes;
	for(var t=0; t<nodes.length; t++) {
		if(nodes[t].getAttribute && nodes[t].getAttribute("tab") == tab) {
			theTab = nodes[t];
			theTab.className = "tab tabSelected";
		} else {
			nodes[t].className = "tab tabUnselected";
		}
	}
	if(theTab) {
		if(tabset.nextSibling && tabset.nextSibling.className == "tabContents")
			removeNode(tabset.nextSibling);
		var tabContent = createTiddlyElement(null,"div",null,"tabContents");
		tabset.parentNode.insertBefore(tabContent,tabset.nextSibling);
		var contentTitle = theTab.getAttribute("content");
		wikify(store.getTiddlerText(contentTitle),tabContent,null,store.getTiddler(contentTitle));
		if(cookie) {
			config.options[cookie] = tab;
			saveOptionCookie(cookie);
		}
	}
};

// <<gradient [[tiddler name]] vert|horiz rgb rgb rgb rgb... >>
config.macros.gradient.handler = function(place,macroName,params,wikifier)
{
	var terminator = ">>";
	var panel;
	if(wikifier)
		panel = createTiddlyElement(place,"div",null,"gradient");
	else
		panel = place;
	panel.style.position = "relative";
	panel.style.overflow = "hidden";
	panel.style.zIndex = "0";
	var t;
	if(wikifier) {
		var styles = config.formatterHelpers.inlineCssHelper(wikifier);
		config.formatterHelpers.applyCssHelper(panel,styles);
	}
	var colours = [];
	for(t=1; t<params.length; t++) {
		var c = new RGB(params[t]);
		if(c)
			colours.push(c);
	}
	drawGradient(panel,params[0] != "vert",colours);
	if(wikifier)
		wikifier.subWikify(panel,terminator);
	if(document.all) {
		panel.style.height = "100%";
		panel.style.width = "100%";
	}
};

config.macros.message.handler = function(place,macroName,params)
{
	if(params[0]) {
		var m = config;
		var p = params[0].split(".");
		for(var t=0; t<p.length; t++) {
			if(p[t] in m)
				m = m[p[t]];
			else
				break;
		}
		createTiddlyText(place,m.toString().format(params.splice(1)));
	}
};

config.macros.view.handler = function(place,macroName,params,wikifier,paramString,tiddler)
{
	if((tiddler instanceof Tiddler) && params[0]) {
		var value = store.getValue(tiddler,params[0]);
		if(value != undefined) {
			switch(params[1]) {
				case undefined:
					highlightify(value,place,highlightHack,tiddler);
					break;
				case "link":
					createTiddlyLink(place,value,true);
					break;
				case "wikified":
					wikify(value,place,highlightHack,tiddler);
					break;
				case "date":
					value = Date.convertFromYYYYMMDDHHMM(value);
					createTiddlyText(place,value.formatString(params[2] ? params[2] : config.views.wikified.dateFormat));
					break;
			}
		}
	}
};

config.macros.edit.handler = function(place,macroName,params,wikifier,paramString,tiddler)
{
	var field = params[0];
	var rows = params[1];
	if((tiddler instanceof Tiddler) && field) {
		story.setDirty(tiddler.title,true);
		if(field != "text" && !rows) {
			var e = createTiddlyElement(null,"input");
			if(tiddler.isReadOnly())
				e.setAttribute("readOnly","readOnly");
			e.setAttribute("edit",field);
			e.setAttribute("type","text");
			var v = store.getValue(tiddler,field);
			if(!v) 
				v = "";
			e.value = v;
			e.setAttribute("size","40");
			e.setAttribute("autocomplete","off");
			place.appendChild(e);
		} else {
			var wrapper1 = createTiddlyElement(null,"fieldset",null,"fieldsetFix");
			var wrapper2 = createTiddlyElement(wrapper1,"div");
			var e = createTiddlyElement(wrapper2,"textarea");
			if(tiddler.isReadOnly())
				e.setAttribute("readOnly","readOnly");
			var v = store.getValue(tiddler,field);
			if(!v) 
				v = "";
			e.value = v;
			var rows = rows ? rows : 10;
			var lines = v.match(/\n/mg);
			var maxLines = Math.max(parseInt(config.options.txtMaxEditRows),5);
			if(lines != null && lines.length > rows)
				rows = lines.length + 5;
			rows = Math.min(rows,maxLines);
			e.setAttribute("rows",rows);
			e.setAttribute("edit",field);
			place.appendChild(wrapper1);
		}
	}
};

config.macros.tagChooser.onClick = function(e)
{
	if(!e) var e = window.event;
	var lingo = config.views.editor.tagChooser;
	var popup = Popup.create(this);
	var tags = store.getTags();
	if(tags.length == 0)
		createTiddlyText(createTiddlyElement(popup,"li"),lingo.popupNone);
	for(var t=0; t<tags.length; t++) {
		var theTag = createTiddlyButton(createTiddlyElement(popup,"li"),tags[t][0],lingo.tagTooltip.format([tags[t][0]]),config.macros.tagChooser.onTagClick);
		theTag.setAttribute("tag",tags[t][0]);
		theTag.setAttribute("tiddler",this.getAttribute("tiddler"));
	}
	Popup.show();
	e.cancelBubble = true;
	if(e.stopPropagation) e.stopPropagation();
	return false;
};

config.macros.tagChooser.onTagClick = function(e)
{
	if(!e) var e = window.event;
	var tag = this.getAttribute("tag");
	var title = this.getAttribute("tiddler");
	if(!readOnly)
		story.setTiddlerTag(title,tag,0);
	return false;
};

config.macros.tagChooser.handler = function(place,macroName,params,wikifier,paramString,tiddler)
{
	if(tiddler instanceof Tiddler) {
		var title = tiddler.title;
		var lingo = config.views.editor.tagChooser;
		var btn = createTiddlyButton(place,lingo.text,lingo.tooltip,this.onClick);
		btn.setAttribute("tiddler",title);
	}
};

// Create a toolbar command button
config.macros.toolbar.createCommand = function(place,commandName,tiddler,theClass)
{
	if(typeof commandName != "string") {
		var c = null;
		for(var t in config.commands) {
			if(config.commands[t] == commandName)
				c = t;
		}
		commandName = c;
	}
	if((tiddler instanceof Tiddler) && (typeof commandName == "string")) {
		var command = config.commands[commandName];
		if(command.isEnabled ? command.isEnabled(tiddler) : this.isCommandEnabled(command,tiddler)) {
			var text = command.getText ? command.getText(tiddler) : this.getCommandText(command,tiddler);
			var tooltip = command.getTooltip ? command.getTooltip(tiddler) : this.getCommandTooltip(command,tiddler);
			var cmd;
			switch(command.type) {
				case "popup":
					cmd = this.onClickPopup;
					break;
				case "command":
				default:
					cmd = this.onClickCommand;
					break;
			}
			var btn = createTiddlyButton(null,text,tooltip,cmd);
			btn.setAttribute("commandName",commandName);
			btn.setAttribute("tiddler",tiddler.title);
			if(theClass)
				addClass(btn,theClass);
			place.appendChild(btn);
		}
	}
};

config.macros.toolbar.isCommandEnabled = function(command,tiddler)
{
	var title = tiddler.title;
	var ro = tiddler.isReadOnly();
	var shadow = store.isShadowTiddler(title) && !store.tiddlerExists(title);
	return (!ro || (ro && !command.hideReadOnly)) && !(shadow && command.hideShadow);
};

config.macros.toolbar.getCommandText = function(command,tiddler)
{
	return tiddler.isReadOnly() && command.readOnlyText ? command.readOnlyText : command.text;
};

config.macros.toolbar.getCommandTooltip = function(command,tiddler)
{
	return tiddler.isReadOnly() && command.readOnlyTooltip ? command.readOnlyTooltip : command.tooltip;
};

config.macros.toolbar.onClickCommand = function(e)
{
	if(!e) var e = window.event;
	e.cancelBubble = true;
	if (e.stopPropagation) e.stopPropagation();
	var command = config.commands[this.getAttribute("commandName")];
	return command.handler(e,this,this.getAttribute("tiddler"));
};

config.macros.toolbar.onClickPopup = function(e)
{
	if(!e) var e = window.event;
	e.cancelBubble = true;
	if (e.stopPropagation) e.stopPropagation();
	var popup = Popup.create(this);
	var command = config.commands[this.getAttribute("commandName")];
	var title = this.getAttribute("tiddler");
	var tiddler = store.fetchTiddler(title);
	popup.setAttribute("tiddler",title);
	command.handlePopup(popup,title);
	Popup.show();
	return false;
};

// Invoke the first command encountered from a given place that is tagged with a specified class
config.macros.toolbar.invokeCommand = function(place,theClass,event)
{
	var children = place.getElementsByTagName("a");
	for(var t=0; t<children.length; t++) {
		var c = children[t];
		if(hasClass(c,theClass) && c.getAttribute && c.getAttribute("commandName")) {
			if(c.onclick instanceof Function)
				c.onclick.call(c,event);
			break;
		}
	}
};

config.macros.toolbar.onClickMore = function(e)
{
	var e = this.nextSibling;
	e.style.display = "inline";
	removeNode(this);
	return false;
};

config.macros.toolbar.handler = function(place,macroName,params,wikifier,paramString,tiddler)
{
	for(var t=0; t<params.length; t++) {
		var c = params[t];
		switch(c) {
			case '>':
				var btn = createTiddlyButton(place,this.moreLabel,this.morePrompt,config.macros.toolbar.onClickMore);
				addClass(btn,"moreCommand");
				var e = createTiddlyElement(place,"span",null,"moreCommand");
				e.style.display = "none";
				place = e;
				break;
			default:
				var theClass = "";
				switch(c.substr(0,1)) {
					case "+":
						theClass = "defaultCommand";
						c = c.substr(1);
						break;
					case "-":
						theClass = "cancelCommand";
						c = c.substr(1);
						break;
				}
				if(c in config.commands)
					this.createCommand(place,c,tiddler,theClass);
				break;
		}
	}
};

config.macros.refreshDisplay.handler = function(place)
{
	createTiddlyButton(place,this.label,this.prompt,this.onClick);
};

config.macros.refreshDisplay.onClick = function(e)
{
	refreshAll();
	return false;
};

config.macros.annotations.handler = function(place,macroName,params,wikifier,paramString,tiddler)
{
	var title = tiddler ? tiddler.title : null;
	var a = title ? config.annotations[title] : null;
	if(!tiddler || !title || !a)
		return;
	var text = a.format([title]);
	wikify(text,createTiddlyElement(place,"div",null,"annotation"),null,tiddler);
};

//--
//-- Menu and toolbar commands
//--

config.commands.closeTiddler.handler = function(event,src,title)
{
	story.closeTiddler(title,true);
	return false;
};

config.commands.closeOthers.handler = function(event,src,title)
{
	story.closeAllTiddlers(title);
	return false;
};

config.commands.editTiddler.handler = function(event,src,title)
{
	clearMessage();
	var tiddlerElem = document.getElementById(story.idPrefix + title);
	var fields = tiddlerElem.getAttribute("tiddlyFields");
	story.displayTiddler(null,title,DEFAULT_EDIT_TEMPLATE,false,null,fields);
	story.focusTiddler(title,"text");
	return false;
};

config.commands.saveTiddler.handler = function(event,src,title)
{
	var newTitle = story.saveTiddler(title,event.shiftKey);
	if(newTitle)
		story.displayTiddler(null,newTitle);
	return false;
};

config.commands.cancelTiddler.handler = function(event,src,title)
{
	if(story.hasChanges(title) && !readOnly) {
		if(!confirm(this.warning.format([title])))
			return false;
	}
	story.setDirty(title,false);
	story.displayTiddler(null,title);
	return false;
};

config.commands.deleteTiddler.handler = function(event,src,title)
{
	var deleteIt = true;
	if (config.options.chkConfirmDelete)
		deleteIt = confirm(this.warning.format([title]));
	if (deleteIt) {
		store.removeTiddler(title);
		story.closeTiddler(title,true);
		autoSaveChanges();
	}
	return false;
};

config.commands.permalink.handler = function(event,src,title)
{
	var t = encodeURIComponent(String.encodeTiddlyLink(title));
	if(window.location.hash != t)
		window.location.hash = t;
	return false;
};

config.commands.references.handlePopup = function(popup,title)
{
	var references = store.getReferringTiddlers(title);
	var c = false;
	for(var r=0; r<references.length; r++) {
		if(references[r].title != title && !references[r].isTagged("excludeLists")) {
			createTiddlyLink(createTiddlyElement(popup,"li"),references[r].title,true);
			c = true;
		}
	}
	if(!c)
		createTiddlyText(createTiddlyElement(popup,"li",null,"disabled"),this.popupNone);
};

config.commands.jump.handlePopup = function(popup,title)
{
	story.forEachTiddler(function(title,element) {
		createTiddlyLink(createTiddlyElement(popup,"li"),title,true,null,false,null,true);
		});
};

config.commands.syncing.handlePopup = function(popup,title)
{
	var tiddler = store.fetchTiddler(title);
	if(!tiddler)
		return;
	var serverType = tiddler.getServerType();
	var serverHost = tiddler.fields['server.host'];
	var serverWorkspace = tiddler.fields['server.workspace'];
	if(!serverWorkspace)
		serverWorkspace = "";
	if(serverType) {
		var e = createTiddlyElement(popup,"li",null,"popupMessage");
		e.innerHTML = config.commands.syncing.currentlySyncing.format([serverType,serverHost,serverWorkspace]);
	} else {
		createTiddlyElement(popup,"li",null,"popupMessage",config.commands.syncing.notCurrentlySyncing);
	}
	if(serverType) {
		createTiddlyElement(createTiddlyElement(popup,"li",null,"listBreak"),"div");
		var btn = createTiddlyButton(createTiddlyElement(popup,"li"),this.captionUnSync,null,config.commands.syncing.onChooseServer);
		btn.setAttribute("tiddler",title);
		btn.setAttribute("server.type","");
	}
	createTiddlyElement(createTiddlyElement(popup,"li",null,"listBreak"),"div");
	createTiddlyElement(popup,"li",null,"popupMessage",config.commands.syncing.chooseServer);
	var feeds = store.getTaggedTiddlers("systemServer","title");
	for(var t=0; t<feeds.length; t++) {
		var f = feeds[t];
		var feedServerType = store.getTiddlerSlice(f.title,"Type");
		if(!feedServerType)
			feedServerType = "file";
		var feedServerHost = store.getTiddlerSlice(f.title,"URL");
		if(!feedServerHost)
			feedServerHost = "";
		var feedServerWorkspace = store.getTiddlerSlice(f.title,"Workspace");
		if(!feedServerWorkspace)
			feedServerWorkspace = "";
		var caption = f.title;
		if(serverType == feedServerType && serverHost == feedServerHost && serverWorkspace == feedServerWorkspace) {
			caption = config.commands.syncing.currServerMarker + caption;
		} else {
			caption = config.commands.syncing.notCurrServerMarker + caption;
		}
		btn = createTiddlyButton(createTiddlyElement(popup,"li"),caption,null,config.commands.syncing.onChooseServer);
		btn.setAttribute("tiddler",title);
		btn.setAttribute("server.type",feedServerType);
		btn.setAttribute("server.host",feedServerHost);
		btn.setAttribute("server.workspace",feedServerWorkspace);
	}
};

config.commands.syncing.onChooseServer = function(e)
{
	var tiddler = this.getAttribute("tiddler");
	var serverType = this.getAttribute("server.type");
	if(serverType) {
		store.addTiddlerFields(tiddler,{
			'server.type': serverType,
			'server.host': this.getAttribute("server.host"),
			'server.workspace': this.getAttribute("server.workspace")
			});
	} else {
		store.setValue(tiddler,'server',null);
	}
	return false;
};

config.commands.fields.handlePopup = function(popup,title)
{
	var tiddler = store.fetchTiddler(title);
	if(!tiddler)
		return;
	var fields = {};
	store.forEachField(tiddler,function(tiddler,fieldName,value) {fields[fieldName] = value;},true);
	var items = [];
	for(var t in fields) {
		items.push({field: t,value: fields[t]});
	}
	items.sort(function(a,b) {return a.field < b.field ? -1 : (a.field == b.field ? 0 : +1);});
	if(items.length > 0)
		ListView.create(popup,items,this.listViewTemplate);
	else
		createTiddlyElement(popup,"div",null,null,this.emptyText);
};

//--
//-- Tiddler() object
//--

function Tiddler(title)
{
	this.title = title;
	this.text = null;
	this.modifier = null;
	this.modified = new Date();
	this.created = new Date();
	this.links = [];
	this.linksUpdated = false;
	this.tags = [];
	this.fields = {};
	return this;
}

Tiddler.prototype.getLinks = function()
{
	if(this.linksUpdated==false)
		this.changed();
	return this.links;
};

// Returns the fields that are inherited in string field:"value" field2:"value2" format
Tiddler.prototype.getInheritedFields = function()
{
	var f = {};
	for(i in this.fields) {
		if(i=="server.host" || i=="server.workspace" || i=="wikiformat"|| i=="server.type") {
			f[i] = this.fields[i];
		}
	}
	return String.encodeHashMap(f);
};

// Increment the changeCount of a tiddler
Tiddler.prototype.incChangeCount = function()
{
	var c = this.fields['changecount'];
	c = c ? parseInt(c) : 0;
	this.fields['changecount'] = String(c+1);
};

// Clear the changeCount of a tiddler
Tiddler.prototype.clearChangeCount = function()
{
	if(this.fields['changecount']) {
		delete this.fields['changecount'];
	}
};

// Returns true if the tiddler has been updated since the tiddler was created or downloaded
Tiddler.prototype.isTouched = function()
{
	var changeCount = this.fields['changecount'];
	if(changeCount === undefined)
		changeCount = 0;
	return changeCount > 0;
};

// Format the text for storage in an RSS item
Tiddler.prototype.saveToRss = function(url)
{
	var s = [];
	s.push("<item>");
	s.push("<title" + ">" + this.title.htmlEncode() + "</title" + ">");
	s.push("<description>" + wikifyStatic(this.text,null,this).htmlEncode() + "</description>");
	for(var t=0; t<this.tags.length; t++)
		s.push("<category>" + this.tags[t] + "</category>");
	s.push("<link>" + url + "#" + encodeURIComponent(String.encodeTiddlyLink(this.title)) + "</link>");
	s.push("<pubDate>" + this.modified.toGMTString() + "</pubDate>");
	s.push("</item>");
	return s.join("\n");
};

// Change the text and other attributes of a tiddler
Tiddler.prototype.set = function(title,text,modifier,modified,tags,created,fields)
{
	this.assign(title,text,modifier,modified,tags,created,fields);
	this.changed();
	return this;
};

// Change the text and other attributes of a tiddler without triggered a tiddler.changed() call
Tiddler.prototype.assign = function(title,text,modifier,modified,tags,created,fields)
{
	if(title != undefined)
		this.title = title;
	if(text != undefined)
		this.text = text;
	if(modifier != undefined)
		this.modifier = modifier;
	if(modified != undefined)
		this.modified = modified;
	if(created != undefined)
		this.created = created;
	if(fields != undefined)
		this.fields = fields;
	if(tags != undefined)
		this.tags = (typeof tags == "string") ? tags.readBracketedList() : tags;
	else if(this.tags == undefined)
		this.tags = [];
	return this;
};

// Get the tags for a tiddler as a string (space delimited, using [[brackets]] for tags containing spaces)
Tiddler.prototype.getTags = function()
{
	return String.encodeTiddlyLinkList(this.tags);
};

// Test if a tiddler carries a tag
Tiddler.prototype.isTagged = function(tag)
{
	return this.tags.indexOf(tag) != -1;
};

// Static method to convert "\n" to newlines, "\s" to "\"
Tiddler.unescapeLineBreaks = function(text)
{
	return text ? text.unescapeLineBreaks() : "";
};

// Convert newlines to "\n", "\" to "\s"
Tiddler.prototype.escapeLineBreaks = function()
{
	return this.text.escapeLineBreaks();
};

// Updates the secondary information (like links[] array) after a change to a tiddler
Tiddler.prototype.changed = function()
{
	this.links = [];
	var t = this.autoLinkWikiWords() ? 0 : 1;
	var tiddlerLinkRegExp = t==0 ? config.textPrimitives.tiddlerAnyLinkRegExp : config.textPrimitives.tiddlerForcedLinkRegExp;
	tiddlerLinkRegExp.lastIndex = 0;
	var formatMatch = tiddlerLinkRegExp.exec(this.text);
	while(formatMatch) {
		var lastIndex = tiddlerLinkRegExp.lastIndex;
		if(t==0 && formatMatch[1] && formatMatch[1] != this.title) {
			// wikiWordLink
			if(formatMatch.index > 0) {
				var preRegExp = new RegExp(config.textPrimitives.unWikiLink+"|"+config.textPrimitives.anyLetter,"mg");
				preRegExp.lastIndex = formatMatch.index-1;
				var preMatch = preRegExp.exec(this.text);
				if(preMatch.index != formatMatch.index-1)
					this.links.pushUnique(formatMatch[1]);
			} else {
				this.links.pushUnique(formatMatch[1]);
			}
		}
		else if(formatMatch[2-t] && !config.formatterHelpers.isExternalLink(formatMatch[3-t])) // titledBrackettedLink
			this.links.pushUnique(formatMatch[3-t]);
		else if(formatMatch[4-t] && formatMatch[4-t] != this.title) // brackettedLink
			this.links.pushUnique(formatMatch[4-t]);
		tiddlerLinkRegExp.lastIndex = lastIndex;
		formatMatch = tiddlerLinkRegExp.exec(this.text);
	}
	this.linksUpdated = true;
};

Tiddler.prototype.getSubtitle = function()
{
	var theModifier = this.modifier;
	if(!theModifier)
		theModifier = config.messages.subtitleUnknown;
	var theModified = this.modified;
	if(theModified)
		theModified = theModified.toLocaleString();
	else
		theModified = config.messages.subtitleUnknown;
	return config.messages.tiddlerLinkTooltip.format([this.title,theModifier,theModified]);
};

Tiddler.prototype.isReadOnly = function()
{
	return readOnly;
};

Tiddler.prototype.autoLinkWikiWords = function()
{
	return !(this.isTagged("systemConfig") || this.isTagged("excludeMissing"));
};

Tiddler.prototype.generateFingerprint = function()
{
	return "0x" + Crypto.hexSha1Str(this.text);
};

Tiddler.prototype.getServerType = function()
{
	var serverType = null;
	if(this.fields && this.fields['server.type'])
		serverType = this.fields['server.type'];
	if(!serverType)
		serverType = this.fields['wikiformat'];
	if(serverType && !config.adaptors[serverType])
		serverType = null;
	return serverType;
};

Tiddler.prototype.getAdaptor = function()
{
	var serverType = this.getServerType();
	if(serverType)
		return new config.adaptors[serverType];
	else
		return null;
};

//--
//-- TiddlyWiki() object contains Tiddler()s
//--

function TiddlyWiki()
{
	var tiddlers = {}; // Hashmap by name of tiddlers
	this.tiddlersUpdated = false;
	this.namedNotifications = []; // Array of {name:,notify:} of notification functions
	this.notificationLevel = 0;
	this.slices = {}; // map tiddlerName->(map sliceName->sliceValue). Lazy.
	this.clear = function() {
		tiddlers = {};
		this.setDirty(false);
	};
	this.fetchTiddler = function(title) {
		return tiddlers[title];
	};
	this.deleteTiddler = function(title) {
		delete this.slices[title];
		delete tiddlers[title];
	};
	this.addTiddler = function(tiddler) {
		delete this.slices[tiddler.title];
		tiddlers[tiddler.title] = tiddler;
	};
	this.forEachTiddler = function(callback) {
		for(var t in tiddlers) {
			var tiddler = tiddlers[t];
			if(tiddler instanceof Tiddler)
				callback.call(this,t,tiddler);
		}
	};
}

TiddlyWiki.prototype.setDirty = function(dirty)
{
	this.dirty = dirty;
};

TiddlyWiki.prototype.isDirty = function()
{
	return this.dirty;
};

TiddlyWiki.prototype.suspendNotifications = function()
{
	this.notificationLevel--;
};

TiddlyWiki.prototype.resumeNotifications = function()
{
	this.notificationLevel++;
};

// Invoke the notification handlers for a particular tiddler
TiddlyWiki.prototype.notify = function(title,doBlanket)
{
	if(!this.notificationLevel) {
		for(var t=0; t<this.namedNotifications.length; t++) {
			var n = this.namedNotifications[t];
			if((n.name == null && doBlanket) || (n.name == title))
				n.notify(title);
		}
	}
};

// Invoke the notification handlers for all tiddlers
TiddlyWiki.prototype.notifyAll = function()
{
	if(!this.notificationLevel) {
		for(var t=0; t<this.namedNotifications.length; t++) {
			var n = this.namedNotifications[t];
			if(n.name)
				n.notify(n.name);
		}
	}
};

// Add a notification handler to a tiddler
TiddlyWiki.prototype.addNotification = function(title,fn)
{
	for(var i=0; i<this.namedNotifications.length; i++) {
		if((this.namedNotifications[i].name == title) && (this.namedNotifications[i].notify == fn))
			return this;
	}
	this.namedNotifications.push({name: title, notify: fn});
	return this;
};

TiddlyWiki.prototype.removeTiddler = function(title)
{
	var tiddler = this.fetchTiddler(title);
	if(tiddler) {
		this.deleteTiddler(title);
		this.notify(title,true);
		this.setDirty(true);
	}
};

TiddlyWiki.prototype.tiddlerExists = function(title)
{
	var t = this.fetchTiddler(title);
	return t != undefined;
};

TiddlyWiki.prototype.isShadowTiddler = function(title)
{
	return typeof config.shadowTiddlers[title] == "string";
};

TiddlyWiki.prototype.getTiddler = function(title)
{
	var t = this.fetchTiddler(title);
	if(t != undefined)
		return t;
	else
		return null;
};

TiddlyWiki.prototype.getTiddlerText = function(title,defaultText)
{
	var tiddler = this.fetchTiddler(title);
	if(tiddler)
		return tiddler.text;
	if(!title)
		return defaultText;
	var pos = title.indexOf(config.textPrimitives.sliceSeparator);
	if(pos != -1) {
		var slice = this.getTiddlerSlice(title.substr(0,pos),title.substr(pos + config.textPrimitives.sliceSeparator.length));
		if(slice)
			return slice;
	}
	if(this.isShadowTiddler(title))
		return config.shadowTiddlers[title];
	if(defaultText != undefined)
		return defaultText;
	return null;
};

TiddlyWiki.prototype.slicesRE = /(?:[\'\/]*~?([\.\w]+)[\'\/]*\:[\'\/]*\s*(.*?)\s*$)|(?:\|[\'\/]*~?([\.\w]+)\:?[\'\/]*\|\s*(.*?)\s*\|)/gm;

// @internal
TiddlyWiki.prototype.calcAllSlices = function(title)
{
	var slices = {};
	var text = this.getTiddlerText(title,"");
	this.slicesRE.lastIndex = 0;
	do {
		var m = this.slicesRE.exec(text);
		if(m) {
			if(m[1])
				slices[m[1]] = m[2];
			else
				slices[m[3]] = m[4];
		}
	} while(m);
	return slices;
};

// Returns the slice of text of the given name
TiddlyWiki.prototype.getTiddlerSlice = function(title,sliceName)
{
	var slices = this.slices[title];
	if(!slices) {
		slices = this.calcAllSlices(title);
		this.slices[title] = slices;
	}
	return slices[sliceName];
};

// Build an hashmap of the specified named slices of a tiddler
TiddlyWiki.prototype.getTiddlerSlices = function(title,sliceNames)
{
	var r = {};
	for(var t=0; t<sliceNames.length; t++) {
		var slice = this.getTiddlerSlice(title,sliceNames[t]);
		if(slice)
			r[sliceNames[t]] = slice;
	}
	return r;
};

TiddlyWiki.prototype.getRecursiveTiddlerText = function(title,defaultText,depth)
{
	var bracketRegExp = new RegExp("(?:\\[\\[([^\\]]+)\\]\\])","mg");
	var text = this.getTiddlerText(title,null);
	if(text == null)
		return defaultText;
	var textOut = [];
	var lastPos = 0;
	do {
		var match = bracketRegExp.exec(text);
		if(match) {
			textOut.push(text.substr(lastPos,match.index-lastPos));
			if(match[1]) {
				if(depth <= 0)
					textOut.push(match[1]);
				else
					textOut.push(this.getRecursiveTiddlerText(match[1],"[[" + match[1] + "]]",depth-1));
			}
			lastPos = match.index + match[0].length;
		} else {
			textOut.push(text.substr(lastPos));
		}
	} while(match);
	return textOut.join("");
};

TiddlyWiki.prototype.setTiddlerTag = function(title,status,tag)
{
	var tiddler = this.fetchTiddler(title);
	if(tiddler) {
		var t = tiddler.tags.indexOf(tag);
		if(t != -1)
			tiddler.tags.splice(t,1);
		if(status)
			tiddler.tags.push(tag);
		tiddler.changed();
		this.incChangeCount(title);
		this.notify(title,true);
		this.setDirty(true);
	}
};

TiddlyWiki.prototype.addTiddlerFields = function(title,fields)
{
	var tiddler = this.fetchTiddler(title);
	if(!tiddler)
		return;
	merge(tiddler.fields,fields);
	tiddler.changed();
	this.incChangeCount(title);
	this.notify(title,true);
	this.setDirty(true);
};

TiddlyWiki.prototype.saveTiddler = function(title,newTitle,newBody,modifier,modified,tags,fields,clearChangeCount,created)
{
	var tiddler = this.fetchTiddler(title);
	if(tiddler) {
		created = created ? created : tiddler.created; // Preserve created date
		this.deleteTiddler(title);
	} else {
		created = created ? created : modified;
		tiddler = new Tiddler();
	}
	tiddler.set(newTitle,newBody,modifier,modified,tags,created,fields);
	this.addTiddler(tiddler);
	if(clearChangeCount)
		tiddler.clearChangeCount();
	else
		tiddler.incChangeCount();
	if(title != newTitle)
		this.notify(title,true);
	this.notify(newTitle,true);
	this.setDirty(true);
	return tiddler;
};

// Reset the sync status of a freshly synced tiddler
TiddlyWiki.prototype.resetTiddler = function(title)
{
	var tiddler = this.fetchTiddler(title);
	if(tiddler) {
		tiddler.clearChangeCount();
		this.notify(title,true);
		this.setDirty(true);
	}
};

TiddlyWiki.prototype.incChangeCount = function(title)
{
	var tiddler = this.fetchTiddler(title);
	if(tiddler)
		tiddler.incChangeCount();
};

TiddlyWiki.prototype.createTiddler = function(title)
{
	var tiddler = this.fetchTiddler(title);
	if(!tiddler) {
		tiddler = new Tiddler();
		tiddler.title = title;
		this.addTiddler(tiddler);
		this.setDirty(true);
	}
	return tiddler;
};

// Load contents of a TiddlyWiki from an HTML DIV
TiddlyWiki.prototype.loadFromDiv = function(src,idPrefix,noUpdate)
{
	this.idPrefix = idPrefix;
	var storeElem = (typeof src == "string") ? document.getElementById(src) : src;
	if(!storeElem)
		return;
	var tiddlers = this.getLoader().loadTiddlers(this,storeElem.childNodes);
	this.setDirty(false);
	if(!noUpdate) {
		for(var i = 0;i<tiddlers.length; i++)
			tiddlers[i].changed();
	}
};

// Load contents of a TiddlyWiki from a string
// Returns null if there's an error
TiddlyWiki.prototype.importTiddlyWiki = function(text)
{
	var posDiv = locateStoreArea(text);
	if(!posDiv)
		return null;
	var content = "<" + "html><" + "body>" + text.substring(posDiv[0],posDiv[1] + endSaveArea.length) + "<" + "/body><" + "/html>";
	// Create the iframe
	var iframe = document.createElement("iframe");
	iframe.style.display = "none";
	document.body.appendChild(iframe);
	var doc = iframe.document;
	if(iframe.contentDocument)
		doc = iframe.contentDocument; // For NS6
	else if(iframe.contentWindow)
		doc = iframe.contentWindow.document; // For IE5.5 and IE6
	// Put the content in the iframe
	doc.open();
	doc.writeln(content);
	doc.close();
	// Load the content into a TiddlyWiki() object
	var storeArea = doc.getElementById("storeArea");
	this.loadFromDiv(storeArea,"store");
	// Get rid of the iframe
	iframe.parentNode.removeChild(iframe);
	return this;
};

TiddlyWiki.prototype.updateTiddlers = function()
{
	this.tiddlersUpdated = true;
	this.forEachTiddler(function(title,tiddler) {
		tiddler.changed();
	});
};

// Return all tiddlers formatted as an HTML string
TiddlyWiki.prototype.allTiddlersAsHtml = function()
{
	return store.getSaver().externalize(store);
};

// Return an array of tiddlers matching a search regular expression
TiddlyWiki.prototype.search = function(searchRegExp,sortField,excludeTag)
{
	var candidates = this.reverseLookup("tags",excludeTag,false);
	var results = [];
	for(var t=0; t<candidates.length; t++) {
		if((candidates[t].title.search(searchRegExp) != -1) || (candidates[t].text.search(searchRegExp) != -1))
			results.push(candidates[t]);
	}
	if(!sortField)
		sortField = "title";
	results.sort(function(a,b) {return a[sortField] < b[sortField] ? -1 : (a[sortField] == b[sortField] ? 0 : +1);});
	return results;
};

// Return an array of all the tags in use. Each member of the array is another array where [0] is the name of the tag and [1] is the number of occurances
TiddlyWiki.prototype.getTags = function(excludeTag)
{
	var results = [];
	this.forEachTiddler(function(title,tiddler) {
		for(var g=0; g<tiddler.tags.length; g++) {
			var tag = tiddler.tags[g];
			if(excludeTag) {
				var t = store.fetchTiddler(tag);
				if(t && t.isTagged(excludeTag))
					return false;
			}
			var f = false;
			for(var c=0; c<results.length; c++) {
				if(results[c][0] == tag) {
					f = true;
					results[c][1]++;
				}
			}
			if(!f)
				results.push([tag,1]);
		}
	});
	results.sort(function(a,b) {return a[0].toLowerCase() < b[0].toLowerCase() ? -1 : (a[0].toLowerCase() == b[0].toLowerCase() ? 0 : +1);});
	return results;
};

// Return an array of the tiddlers that are tagged with a given tag
TiddlyWiki.prototype.getTaggedTiddlers = function(tag,sortField)
{
	return this.reverseLookup("tags",tag,true,sortField);
};

// Return an array of the tiddlers that link to a given tiddler
TiddlyWiki.prototype.getReferringTiddlers = function(title,unusedParameter,sortField)
{
	if(!this.tiddlersUpdated)
		this.updateTiddlers();
	return this.reverseLookup("links",title,true,sortField);
};

// Return an array of the tiddlers that do or do not have a specified entry in the specified storage array (ie, "links" or "tags")
// lookupMatch == true to match tiddlers, false to exclude tiddlers
TiddlyWiki.prototype.reverseLookup = function(lookupField,lookupValue,lookupMatch,sortField)
{
	var results = [];
	this.forEachTiddler(function(title,tiddler) {
		var f = !lookupMatch;
		for(var lookup=0; lookup<tiddler[lookupField].length; lookup++) {
			if(tiddler[lookupField][lookup] == lookupValue)
				f = lookupMatch;
		}
		if(f)
			results.push(tiddler);
	});
	if(!sortField)
		sortField = "title";
	results.sort(function(a,b) {return a[sortField] < b[sortField] ? -1 : (a[sortField] == b[sortField] ? 0 : +1);});
	return results;
};

// Return the tiddlers as a sorted array
TiddlyWiki.prototype.getTiddlers = function(field,excludeTag)
{
	var results = [];
	this.forEachTiddler(function(title,tiddler) {
		if(excludeTag == undefined || !tiddler.isTagged(excludeTag))
			results.push(tiddler);
	});
	if(field)
		results.sort(function(a,b) {return a[field] < b[field] ? -1 : (a[field] == b[field] ? 0 : +1);});
	return results;
};

// Return array of names of tiddlers that are referred to but not defined
TiddlyWiki.prototype.getMissingLinks = function(sortField)
{
	if(!this.tiddlersUpdated)
		this.updateTiddlers();
	var results = [];
	this.forEachTiddler(function (title,tiddler) {
		if(tiddler.isTagged("excludeMissing") || tiddler.isTagged("systemConfig"))
			return;
		for(var n=0; n<tiddler.links.length;n++) {
			var link = tiddler.links[n];
			if(this.fetchTiddler(link) == null && !this.isShadowTiddler(link))
				results.pushUnique(link);
		}
	});
	results.sort();
	return results;
};

// Return an array of names of tiddlers that are defined but not referred to
TiddlyWiki.prototype.getOrphans = function()
{
	var results = [];
	this.forEachTiddler(function (title,tiddler) {
		if(this.getReferringTiddlers(title).length == 0 && !tiddler.isTagged("excludeLists"))
			results.push(title);
	});
	results.sort();
	return results;
};

// Return an array of names of all the shadow tiddlers
TiddlyWiki.prototype.getShadowed = function()
{
	var results = [];
	for(var t in config.shadowTiddlers) {
		if(typeof config.shadowTiddlers[t] == "string")
			results.push(t);
	}
	results.sort();
	return results;
};

// Return an array of tiddlers that have been touched since they were downloaded or created
TiddlyWiki.prototype.getTouched = function()
{
	var results = [];
	this.forEachTiddler(function(title,tiddler) {
		if(tiddler.isTouched())
			results.push(tiddler);
		});
	results.sort();
	return results;
};

// Resolves a Tiddler reference or tiddler title into a Tiddler object, or null if it doesn't exist
TiddlyWiki.prototype.resolveTiddler = function(tiddler)
{
	var t = (typeof tiddler == 'string') ? this.getTiddler(tiddler) : tiddler;
	return t instanceof Tiddler ? t : null;
};

TiddlyWiki.prototype.getLoader = function()
{
	if(!this.loader)
		this.loader = new TW21Loader();
	return this.loader;
};

TiddlyWiki.prototype.getSaver = function()
{
	if(!this.saver)
		this.saver = new TW21Saver();
	return this.saver;
};

// Returns true if path is a valid field name (path),
// i.e. a sequence of identifiers, separated by '.'
TiddlyWiki.isValidFieldName = function(name)
{
	var match = /[a-zA-Z_]\w*(\.[a-zA-Z_]\w*)*/.exec(name);
	return match && (match[0] == name);
};

// Throws an exception when name is not a valid field name.
TiddlyWiki.checkFieldName = function(name)
{
	if(!TiddlyWiki.isValidFieldName(name))
		throw config.messages.invalidFieldName.format([name]);
};

function StringFieldAccess(n,readOnly)
{
	this.set = readOnly ?
			function(t,v) {if(v != t[n]) throw config.messages.fieldCannotBeChanged.format([n]);} :
			function(t,v) {if(v != t[n]) {t[n] = v; return true;}};
	this.get = function(t) {return t[n];};
}

function DateFieldAccess(n)
{
	this.set = function(t,v) {
		var d = v instanceof Date ? v : Date.convertFromYYYYMMDDHHMM(v);
		if(d != t[n]) {
			t[n] = d; return true;
		}
	};
	this.get = function(t) {return t[n].convertToYYYYMMDDHHMM();};
}

function LinksFieldAccess(n)
{
	this.set = function(t,v) {
		var s = (typeof v == "string") ? v.readBracketedList() : v;
		if(s.toString() != t[n].toString()) {
			t[n] = s; return true;
		}
	};
	this.get = function(t) {return String.encodeTiddlyLinkList(t[n]);};
}

TiddlyWiki.standardFieldAccess = {
	// The set functions return true when setting the data has changed the value.
	"title":    new StringFieldAccess("title",true),
	// Handle the "tiddler" field name as the title
	"tiddler":  new StringFieldAccess("title",true),
	"text":     new StringFieldAccess("text"),
	"modifier": new StringFieldAccess("modifier"),
	"modified": new DateFieldAccess("modified"),
	"created":  new DateFieldAccess("created"),
	"tags":     new LinksFieldAccess("tags")
};

TiddlyWiki.isStandardField = function(name)
{
	return TiddlyWiki.standardFieldAccess[name] != undefined;
};

// Sets the value of the given field of the tiddler to the value.
// Setting an ExtendedField's value to null or undefined removes the field.
// Setting a namespace to undefined removes all fields of that namespace.
// The fieldName is case-insensitive.
// All values will be converted to a string value.
TiddlyWiki.prototype.setValue = function(tiddler,fieldName,value)
{
	TiddlyWiki.checkFieldName(fieldName);
	var t = this.resolveTiddler(tiddler);
	if(!t)
		return;
	fieldName = fieldName.toLowerCase();
	var isRemove = (value === undefined) || (value === null);
	var accessor = TiddlyWiki.standardFieldAccess[fieldName];
	if(accessor) {
		if(isRemove)
			// don't remove StandardFields
			return;
		var h = TiddlyWiki.standardFieldAccess[fieldName];
		if(!h.set(t,value))
			return;
	} else {
		var oldValue = t.fields[fieldName];
		if(isRemove) {
			if(oldValue !== undefined) {
				// deletes a single field
				delete t.fields[fieldName];
			} else {
				// no concrete value is defined for the fieldName
				// so we guess this is a namespace path.
				// delete all fields in a namespace
				var re = new RegExp('^'+fieldName+'\\.');
				var dirty = false;
				for(var n in t.fields) {
					if(n.match(re)) {
						delete t.fields[n];
						dirty = true;
					}
				}
				if(!dirty)
					return;
			}
		} else {
			// the "normal" set case. value is defined (not null/undefined)
			// For convenience provide a nicer conversion Date->String
			value = value instanceof Date ? value.convertToYYYYMMDDHHMMSSMMM() : String(value);
			if(oldValue == value)
				return;
			t.fields[fieldName] = value;
		}
	}
	// When we are here the tiddler/store really was changed.
	this.notify(t.title,true);
	if(!fieldName.match(/^temp\./))
		this.setDirty(true);
};

// Returns the value of the given field of the tiddler.
// The fieldName is case-insensitive.
// Will only return String values (or undefined).
TiddlyWiki.prototype.getValue = function(tiddler,fieldName)
{
	var t = this.resolveTiddler(tiddler);
	if(!t)
		return undefined;
	fieldName = fieldName.toLowerCase();
	var accessor = TiddlyWiki.standardFieldAccess[fieldName];
	if(accessor) {
		return accessor.get(t);
	}
	return t.fields[fieldName];
};

// Calls the callback function for every field in the tiddler.
// When callback function returns a non-false value the iteration stops
// and that value is returned.
// The order of the fields is not defined.
// @param callback a function(tiddler,fieldName,value).
TiddlyWiki.prototype.forEachField = function(tiddler,callback,onlyExtendedFields)
{
	var t = this.resolveTiddler(tiddler);
	if(!t)
		return undefined;
	for(var n in t.fields) {
		var result = callback(t,n,t.fields[n]);
		if(result)
			return result;
		}
	if(onlyExtendedFields)
		return undefined;
	for(var n in TiddlyWiki.standardFieldAccess) {
		if(n == "tiddler")
			// even though the "title" field can also be referenced through the name "tiddler"
			// we only visit this field once.
			continue;
		var result = callback(t,n,TiddlyWiki.standardFieldAccess[n].get(t));
		if(result)
			return result;
	}
	return undefined;
};

//--
//-- Story functions
//--

function Story(container,idPrefix)
{
	this.container = container;
	this.idPrefix = idPrefix;
	this.highlightRegExp = null;
}

Story.prototype.forEachTiddler = function(fn)
{
	var place = document.getElementById(this.container);
	if(!place)
		return;
	var e = place.firstChild;
	while(e) {
		var n = e.nextSibling;
		var title = e.getAttribute("tiddler");
		fn.call(this,title,e);
		e = n;
	}
};

Story.prototype.displayTiddlers = function(srcElement,titles,template,animate,unused,customFields,toggle)
{
	for(var t = titles.length-1;t>=0;t--)
		this.displayTiddler(srcElement,titles[t],template,animate,unused,customFields);
};

Story.prototype.displayTiddler = function(srcElement,title,template,animate,unused,customFields,toggle)
{
	var place = document.getElementById(this.container);
	var tiddlerElem = document.getElementById(this.idPrefix + title);
	if(tiddlerElem) {
		if(toggle)
			this.closeTiddler(title,true);
		else
			this.refreshTiddler(title,template,false,customFields);
	} else {
		var before = this.positionTiddler(srcElement);
		tiddlerElem = this.createTiddler(place,before,title,template,customFields);
	}
	if(srcElement && typeof srcElement !== "string") {
		if(config.options.chkAnimate && (animate == undefined || animate == true) && anim && typeof Zoomer == "function" && typeof Scroller == "function")
			anim.startAnimating(new Zoomer(title,srcElement,tiddlerElem),new Scroller(tiddlerElem));
		else
			window.scrollTo(0,ensureVisible(tiddlerElem));
	}
};

Story.prototype.positionTiddler = function(srcElement)
{
	var place = document.getElementById(this.container);
	var before = null;
	if(typeof srcElement == "string") {
		switch(srcElement) {
			case "top":
				before = place.firstChild;
				break;
			case "bottom":
				before = null;
				break;
		}
	} else {
		var after = this.findContainingTiddler(srcElement);
		if(after == null) {
			before = place.firstChild;
		} else if(after.nextSibling) {
			before = after.nextSibling;
			if(before.nodeType != 1)
				before = null;
		}
	}
	return before;
};

Story.prototype.createTiddler = function(place,before,title,template,customFields)
{
	var tiddlerElem = createTiddlyElement(null,"div",this.idPrefix + title,"tiddler");
	tiddlerElem.setAttribute("refresh","tiddler");
	if(customFields)
		tiddlerElem.setAttribute("tiddlyFields",customFields);
	place.insertBefore(tiddlerElem,before);
	var defaultText = null;
	if(!store.tiddlerExists(title) && !store.isShadowTiddler(title))
		defaultText = this.loadMissingTiddler(title,customFields,tiddlerElem);
	this.refreshTiddler(title,template,false,customFields,defaultText);
	return tiddlerElem;
};

Story.prototype.loadMissingTiddler = function(title,fields,tiddlerElem)
{
	var tiddler = new Tiddler(title);
	tiddler.fields = typeof fields == "string" ?  fields.decodeHashMap() : (fields ? fields : {});
	var serverType = tiddler.getServerType();
	var host = tiddler.fields['server.host'];
	var workspace = tiddler.fields['server.workspace'];
	if(!serverType | !host)
		return null;
	var sm = new SyncMachine(serverType,{
			start: function() {
				return this.openHost(host,"openWorkspace");
			},
			openWorkspace: function() {
				return this.openWorkspace(workspace,"getTiddler");
			},
			getTiddler: function() {
				return this.getTiddler(title,"gotTiddler");
			},
			gotTiddler: function(tiddler) {
				if(tiddler && tiddler.text) {
					var downloaded = new Date();
					if(!tiddler.created)
						tiddler.created = downloaded;
					if(!tiddler.modified)
						tiddler.modified = tiddler.created;
					store.saveTiddler(tiddler.title,tiddler.title,tiddler.text,tiddler.modifier,tiddler.modified,tiddler.tags,tiddler.fields,true,tiddler.created);
					autoSaveChanges();
				}
				delete this;
				return true;
			},
			error: function(message) {
				displayMessage("Error loading missing tiddler from %0: %1".format([host,message]));
			}
		});
	sm.go();
	return config.messages.loadingMissingTiddler.format([title,serverType,host,workspace]);
};

Story.prototype.chooseTemplateForTiddler = function(title,template)
{
	if(!template)
		template = DEFAULT_VIEW_TEMPLATE;
	if(template == DEFAULT_VIEW_TEMPLATE || template == DEFAULT_EDIT_TEMPLATE)
		template = config.tiddlerTemplates[template];
	return template;
};

Story.prototype.getTemplateForTiddler = function(title,template,tiddler)
{
	return store.getRecursiveTiddlerText(template,null,10);
};

Story.prototype.refreshTiddler = function(title,template,force,customFields,defaultText)
{
	var tiddlerElem = document.getElementById(this.idPrefix + title);
	if(tiddlerElem) {
		if(tiddlerElem.getAttribute("dirty") == "true" && !force)
			return tiddlerElem;
		template = this.chooseTemplateForTiddler(title,template);
		var currTemplate = tiddlerElem.getAttribute("template");
		if((template != currTemplate) || force) {
			var tiddler = store.getTiddler(title);
			if(!tiddler) {
				tiddler = new Tiddler();
				if(store.isShadowTiddler(title)) {
					tiddler.set(title,store.getTiddlerText(title),config.views.wikified.shadowModifier,version.date,[],version.date);
				} else {
					var text = template=="EditTemplate" ?
								config.views.editor.defaultText.format([title]) :
								config.views.wikified.defaultText.format([title]);
					text = defaultText ? defaultText : text;
					var fields = customFields ? customFields.decodeHashMap() : null;
					tiddler.set(title,text,config.views.wikified.defaultModifier,version.date,[],version.date,fields);
				}
			}
			tiddlerElem.setAttribute("tags",tiddler.tags.join(" "));
			tiddlerElem.setAttribute("tiddler",title);
			tiddlerElem.setAttribute("template",template);
			var me = this;
			tiddlerElem.onmouseover = this.onTiddlerMouseOver;
			tiddlerElem.onmouseout = this.onTiddlerMouseOut;
			tiddlerElem.ondblclick = this.onTiddlerDblClick;
			tiddlerElem[window.event?"onkeydown":"onkeypress"] = this.onTiddlerKeyPress;
			var html = this.getTemplateForTiddler(title,template,tiddler);
			tiddlerElem.innerHTML = html;
			applyHtmlMacros(tiddlerElem,tiddler);
			if(store.getTaggedTiddlers(title).length > 0)
				addClass(tiddlerElem,"isTag");
			else
				removeClass(tiddlerElem,"isTag");
			if(!store.tiddlerExists(title)) {
				if(store.isShadowTiddler(title))
					addClass(tiddlerElem,"shadow");
				else
					addClass(tiddlerElem,"missing");
			} else {
				removeClass(tiddlerElem,"shadow");
				removeClass(tiddlerElem,"missing");
			}
			if(customFields)
				this.addCustomFields(tiddlerElem,customFields);
			forceReflow();
		}
	}
	return tiddlerElem;
};

Story.prototype.addCustomFields = function(place,customFields)
{
	var fields = customFields.decodeHashMap();
	var w = document.createElement("div");
	w.style.display = "none";
	place.appendChild(w);
	for(var t in fields) {
		var e = document.createElement("input");
		e.setAttribute("type","text");
		e.setAttribute("value",fields[t]);
		w.appendChild(e);
		e.setAttribute("edit",t);
	}
};

Story.prototype.refreshAllTiddlers = function() 
{
	var place = document.getElementById(this.container);
	var e = place.firstChild;
	if(!e)
		return;
	this.refreshTiddler(e.getAttribute("tiddler"),e.getAttribute("template"),true);
	while((e = e.nextSibling) != null) 
		this.refreshTiddler(e.getAttribute("tiddler"),e.getAttribute("template"),true);
};

Story.prototype.onTiddlerMouseOver = function(e)
{
	if(window.addClass instanceof Function)
		addClass(this,"selected");
};

Story.prototype.onTiddlerMouseOut = function(e)
{
	if(window.removeClass instanceof Function)
		removeClass(this,"selected");
};

Story.prototype.onTiddlerDblClick = function(e)
{
	if(!e) var e = window.event;
	var theTarget = resolveTarget(e);
	if(theTarget && theTarget.nodeName.toLowerCase() != "input" && theTarget.nodeName.toLowerCase() != "textarea") {
		if(document.selection && document.selection.empty)
			document.selection.empty();
		config.macros.toolbar.invokeCommand(this,"defaultCommand",e);
		e.cancelBubble = true;
		if(e.stopPropagation) e.stopPropagation();
		return true;
	} else {
		return false;
	}
};

Story.prototype.onTiddlerKeyPress = function(e)
{
	if(!e) var e = window.event;
	clearMessage();
	var consume = false; 
	var title = this.getAttribute("tiddler");
	var target = resolveTarget(e);
	switch(e.keyCode) {
		case 9: // Tab
			if(config.options.chkInsertTabs && target.tagName.toLowerCase() == "textarea") {
				replaceSelection(target,String.fromCharCode(9));
				consume = true; 
			}
			if(config.isOpera) {
				target.onblur = function() {
					this.focus();
					this.onblur = null;
				};
			}
			break;
		case 13: // Ctrl-Enter
		case 10: // Ctrl-Enter on IE PC
		case 77: // Ctrl-Enter is "M" on some platforms
			if(e.ctrlKey) {
				blurElement(this);
				config.macros.toolbar.invokeCommand(this,"defaultCommand",e);
				consume = true;
			}
			break; 
		case 27: // Escape
			blurElement(this);
			config.macros.toolbar.invokeCommand(this,"cancelCommand",e);
			consume = true;
			break;
	}
	e.cancelBubble = consume;
	if(consume) {
		if(e.stopPropagation) e.stopPropagation(); // Stop Propagation
		e.returnValue = true; // Cancel The Event in IE
		if(e.preventDefault ) e.preventDefault(); // Cancel The Event in Moz
	}
	return !consume;
};

Story.prototype.getTiddlerField = function(title,field)
{
	var tiddlerElem = document.getElementById(this.idPrefix + title);
	var e = null;
	if(tiddlerElem != null) {
		var children = tiddlerElem.getElementsByTagName("*");
		for(var t=0; t<children.length; t++) {
			var c = children[t];
			if(c.tagName.toLowerCase() == "input" || c.tagName.toLowerCase() == "textarea") {
				if(!e)
					e = c;
				if(c.getAttribute("edit") == field)
					e = c;
			}
		}
	}
	return e;
};

Story.prototype.focusTiddler = function(title,field)
{
	var e = this.getTiddlerField(title,field);
	if(e) {
		e.focus();
		e.select();
	}
};

Story.prototype.blurTiddler = function(title)
{
	var tiddlerElem = document.getElementById(this.idPrefix + title);
	if(tiddlerElem != null && tiddlerElem.focus && tiddlerElem.blur) {
		tiddlerElem.focus();
		tiddlerElem.blur();
	}
};

Story.prototype.setTiddlerField = function(title,tag,mode,field)
{
	var c = story.getTiddlerField(title,field);

	var tags = c.value.readBracketedList();
	tags.setItem(tag,mode);
	c.value = String.encodeTiddlyLinkList(tags);
};

Story.prototype.setTiddlerTag = function(title,tag,mode)
{
	Story.prototype.setTiddlerField(title,tag,mode,"tags");
};

Story.prototype.closeTiddler = function(title,animate,unused)
{
	var tiddlerElem = document.getElementById(this.idPrefix + title);
	if(tiddlerElem != null) {
		clearMessage();
		this.scrubTiddler(tiddlerElem);
		if(config.options.chkAnimate && animate && anim && typeof Slider == "function")
			anim.startAnimating(new Slider(tiddlerElem,false,null,"all"));
		else {
			removeNode(tiddlerElem);
			forceReflow();
		}
	}
};

Story.prototype.scrubTiddler = function(tiddlerElem)
{
	tiddlerElem.id = null;
};

Story.prototype.setDirty = function(title,dirty)
{
	var tiddlerElem = document.getElementById(this.idPrefix + title);
	if(tiddlerElem != null)
		tiddlerElem.setAttribute("dirty",dirty ? "true" : "false");
};

Story.prototype.isDirty = function(title)
{
	var tiddlerElem = document.getElementById(this.idPrefix + title);
	if(tiddlerElem != null)
		return tiddlerElem.getAttribute("dirty") == "true";
	return null;
};

Story.prototype.areAnyDirty = function()
{
	var r = false;
	this.forEachTiddler(function(title,element) {
		if(this.isDirty(title))
			r = true;
	});
	return r;
};

Story.prototype.closeAllTiddlers = function(exclude)
{
	clearMessage();
	this.forEachTiddler(function(title,element) {
		if((title != exclude) && element.getAttribute("dirty") != "true")
			this.closeTiddler(title);
	});
	window.scrollTo(0,ensureVisible(this.container));
};

Story.prototype.isEmpty = function()
{
	var place = document.getElementById(this.container);
	return place && place.firstChild == null;
};

Story.prototype.search = function(text,useCaseSensitive,useRegExp)
{
	this.closeAllTiddlers();
	highlightHack = new RegExp(useRegExp ?	 text : text.escapeRegExp(),useCaseSensitive ? "mg" : "img");
	var matches = store.search(highlightHack,"title","excludeSearch");
	var titles = [];
	for(var t=0;t<matches.length;t++)
		titles.push(matches[t].title);
	this.displayTiddlers(null,titles);
	highlightHack = null;
	var q = useRegExp ? "/" : "'";
	if(matches.length > 0)
		displayMessage(config.macros.search.successMsg.format([titles.length.toString(),q + text + q]));
	else
		displayMessage(config.macros.search.failureMsg.format([q + text + q]));
};

Story.prototype.findContainingTiddler = function(e)
{
	while(e && !hasClass(e,"tiddler"))
		e = e.parentNode;
	return e;
};

Story.prototype.gatherSaveFields = function(e,fields)
{
	if(e && e.getAttribute) {
		var f = e.getAttribute("edit");
		if(f)
			fields[f] = e.value.replace(/\r/mg,"");
		if(e.hasChildNodes()) {
			var c = e.childNodes;
			for(var t=0; t<c.length; t++)
				this.gatherSaveFields(c[t],fields);
		}
	}
};

Story.prototype.hasChanges = function(title)
{
	var e = document.getElementById(this.idPrefix + title);
	if(e != null) {
		var fields = {};
		this.gatherSaveFields(e,fields);
		var tiddler = store.fetchTiddler(title);
		if(!tiddler)
			return false;
		for(var n in fields) {
			if(store.getValue(title,n) != fields[n])
				return true;
		}
	}
	return false;
};

Story.prototype.saveTiddler = function(title,minorUpdate)
{
	var tiddlerElem = document.getElementById(this.idPrefix + title);
	if(tiddlerElem != null) {
		var fields = {};
		this.gatherSaveFields(tiddlerElem,fields);
		var newTitle = fields.title ? fields.title : title;
		if(store.tiddlerExists(newTitle) && newTitle != title) {
			if(!confirm(config.messages.overwriteWarning.format([newTitle.toString()])))
				return null;
		}
		if(newTitle != title)
			this.closeTiddler(newTitle,false);
		tiddlerElem.id = this.idPrefix + newTitle;
		tiddlerElem.setAttribute("tiddler",newTitle);
		tiddlerElem.setAttribute("template",DEFAULT_VIEW_TEMPLATE);
		tiddlerElem.setAttribute("dirty","false");
		if(config.options.chkForceMinorUpdate)
			minorUpdate = !minorUpdate;
		if(!store.tiddlerExists(newTitle))
			minorUpdate = false;
		var newDate = new Date();
		var extendedFields = store.tiddlerExists(newTitle) ? store.fetchTiddler(newTitle).fields : {};
		for(var n in fields) {
			if(!TiddlyWiki.isStandardField(n))
				extendedFields[n] = fields[n];
			}
		var tiddler = store.saveTiddler(title,newTitle,fields.text,minorUpdate ? undefined : config.options.txtUserName,minorUpdate ? undefined : newDate,fields.tags,extendedFields);
		autoSaveChanges(null,[tiddler]);
		return newTitle;
	}
	return null;
};

Story.prototype.permaView = function()
{
	var links = [];
	this.forEachTiddler(function(title,element) {
		links.push(String.encodeTiddlyLink(title));
	});
	var t = encodeURIComponent(links.join(" "));
	if(t == "")
		t = "#";
	if(window.location.hash != t)
		window.location.hash = t;
};

//--
//-- Backstage
//--

var backstage = {
	area: null,
	toolbar: null,
	button: null,
	showButton: null,
	hideButton: null,
	cloak: null,
	panel: null,
	panelBody: null,
	panelFooter: null,
	currTabName: null,
	currTabElem: null,
	content: null,

	init: function() {
		var cmb = config.messages.backstage;
		this.area = document.getElementById("backstageArea");
		this.toolbar = document.getElementById("backstageToolbar");
		this.button = document.getElementById("backstageButton");
		this.button.style.display = "block";
		var t = cmb.open.text + " " + glyph("bentArrowLeft");
		this.showButton = createTiddlyButton(this.button,t,cmb.open.tooltip,
						function (e) {backstage.show(); return false;},null,"backstageShow");
		t = glyph("bentArrowRight") + " " + cmb.close.text;
		this.hideButton = createTiddlyButton(this.button,t,cmb.close.tooltip,
						function (e) {backstage.hide(); return false;},null,"backstageHide");
		this.cloak = document.getElementById("backstageCloak");
		this.panel = document.getElementById("backstagePanel");
		this.panelFooter = createTiddlyElement(this.panel,"div",null,"backstagePanelFooter");
		this.panelBody = createTiddlyElement(this.panel,"div",null,"backstagePanelBody");
		this.cloak.onmousedown = function(e) {
			backstage.switchTab(null);
		};
		createTiddlyText(this.toolbar,cmb.prompt);
		for(t=0; t<config.backstageTasks.length; t++) {
			var taskName = config.backstageTasks[t];
			var task = config.tasks[taskName];
			var handler = task.action ? this.onClickCommand : this.onClickTab;
			var text = task.text + (task.action ? "" : glyph("downTriangle"));
			var btn = createTiddlyButton(this.toolbar,text,task.tooltip,handler,"backstageTab");
			btn.setAttribute("task",taskName);
			addClass(btn,task.action ? "backstageAction" : "backstageTask");
			}
		this.content = document.getElementById("contentWrapper");
		if(config.options.chkBackstage)
			this.show();
		else
			this.hide();
	},
	
	isVisible: function () {
		return this.area ? this.area.style.display == "block" : false;
	},
	
	show: function() {
		this.area.style.display = "block";
		if(anim && config.options.chkAnimate) {
			backstage.toolbar.style.left = findWindowWidth() + "px";
			var p = [
				{style: "left", start: findWindowWidth(), end: 0, template: "%0px"}
			];
			anim.startAnimating(new Morpher(backstage.toolbar,config.animDuration,p));
		} else {
			backstage.area.style.left = "0px";
		}
		this.showButton.style.display = "none";
		this.hideButton.style.display = "block";
		config.options.chkBackstage = true;
		saveOptionCookie("chkBackstage");
		addClass(this.content,"backstageVisible");
	},

	hide: function() {
		if(this.currTabElem) {
			this.switchTab(null);
		} else {
			backstage.toolbar.style.left = "0px";
			if(anim && config.options.chkAnimate) {
				var p = [
					{style: "left", start: 0, end: findWindowWidth(), template: "%0px"}
				];
				var c = function(element,properties) {backstage.area.style.display = "none";};
				anim.startAnimating(new Morpher(backstage.toolbar,config.animDuration,p,c));
			} else {
				this.area.style.display = "none";
			}
			this.showButton.style.display = "block";
			this.hideButton.style.display = "none";
			config.options.chkBackstage = false;
			saveOptionCookie("chkBackstage");
			removeClass(this.content,"backstageVisible");
		}
	},

	onClickCommand: function(e) {
		var task = config.tasks[this.getAttribute("task")];
		displayMessage(task);
		if(task.action) {
			backstage.switchTab(null);
			task.action();
		}
		return false;
	},

	onClickTab: function(e) {
		backstage.switchTab(this.getAttribute("task"));
		return false;
	},

	// Switch to a given tab, or none if null is passed
	switchTab: function(tabName) {
		var tabElem = null;
		var e = this.toolbar.firstChild;
		while(e)
			{
			if(e.getAttribute && e.getAttribute("task") == tabName)
				tabElem = e;
			e = e.nextSibling;
			}
		if(tabName == backstage.currTabName)
			return;
		if(backstage.currTabElem) {
			removeClass(this.currTabElem,"backstageSelTab");
		}
		if(tabElem && tabName) {
			backstage.preparePanel();
			addClass(tabElem,"backstageSelTab");
			var task = config.tasks[tabName];
			wikify(task.content,backstage.panelBody,null,null);
			backstage.showPanel();
		} else if(backstage.currTabElem) {
			backstage.hidePanel();
		}
		backstage.currTabName = tabName;
		backstage.currTabElem = tabElem;
	},

	isPanelVisible: function() {
		return backstage.panel ? backstage.panel.style.display == "block" : false;
	},

	preparePanel: function() {
		backstage.cloak.style.height = findWindowHeight() + "px";
		backstage.cloak.style.display = "block";
		removeChildren(backstage.panelBody);
		return backstage.panelBody;
	},
	
	showPanel: function() {
		backstage.panel.style.display = "block";
		if(anim && config.options.chkAnimate) {
			backstage.panel.style.top = (-backstage.panel.offsetHeight) + "px";
			var p = [
				{style: "top", start: -backstage.panel.offsetHeight, end: 0, template: "%0px"}
			];
			anim.startAnimating(new Morpher(backstage.panel,config.animDuration,p),new Scroller(backstage.panel,false));
		} else {
			backstage.panel.style.top = "0px";
		}
		return backstage.panelBody;
	},
	
	hidePanel: function() {
		backstage.currTabName = null;
		backstage.currTabElem = null;
		if(anim && config.options.chkAnimate) {
			var p = [
				{style: "top", start: 0, end: -(backstage.panel.offsetHeight), template: "%0px"},
				{style: "display", atEnd: "none"}
			];
			var c = function(element,properties) {backstage.cloak.style.display = "none";};
			anim.startAnimating(new Morpher(backstage.panel,config.animDuration,p,c));
		 } else {
			backstage.panel.style.display = "none";
			backstage.cloak.style.display = "none";
		}
	}
};

config.macros.backstage = {};

config.macros.backstage.handler = function(place,macroName,params,wikifier,paramString,tiddler)
{
	var backstageTask = config.tasks[params[0]];
	if(backstageTask)
		createTiddlyButton(place,backstageTask.text,backstageTask.tooltip,function(e) {backstage.switchTab(params[0]); return false;});
};

//--
//-- ImportTiddlers macro
//--

config.macros.importTiddlers.handler = function(place,macroName,params,wikifier,paramString,tiddler)
{
	if(readOnly) {
		createTiddlyElement(place,"div",null,"marked",this.readOnlyWarning);
		return;
	}
	var w = new Wizard();
	w.createWizard(place,this.wizardTitle);
	this.restart(w);
};

config.macros.importTiddlers.onCancel = function(e)
{
	var wizard = new Wizard(this);
	var place = wizard.clear();
	config.macros.importTiddlers.restart(wizard);
	return false;
};

config.macros.importTiddlers.restart = function(wizard)
{
	wizard.addStep(this.step1Title,this.step1Html);
	var s = wizard.getElement("selTypes");
	for(var t in config.adaptors) {
		var e = createTiddlyElement(s,"option",null,null,t);
		e.value = t;
	}
	s = wizard.getElement("selFeeds");
	var feeds = this.getFeeds();
	for(t in feeds) {
		e = createTiddlyElement(s,"option",null,null,t);
		e.value = t;
	}
	wizard.setValue("feeds",feeds);
	s.onchange = config.macros.importTiddlers.onFeedChange;
	var fileInput = wizard.getElement("txtBrowse");
	fileInput.onchange = config.macros.importTiddlers.onBrowseChange;
	fileInput.onkeyup = config.macros.importTiddlers.onBrowseChange;
	wizard.setButtons([{caption: this.openLabel, tooltip: this.openPrompt, onClick: config.macros.importTiddlers.onOpen}]);
};

config.macros.importTiddlers.getFeeds = function()
{
	var feeds = {};
	var tagged = store.getTaggedTiddlers("systemServer","title");
	for(var t=0; t<tagged.length; t++) {
		var title = tagged[t].title;
		var serverType = store.getTiddlerSlice(title,"Type");
		if(!serverType)
			serverType = "file";
		feeds[title] = {title: title,
						url: store.getTiddlerSlice(title,"URL"),
						workspace: store.getTiddlerSlice(title,"Workspace"),
						workspaceList: store.getTiddlerSlice(title,"WorkspaceList"),
						tiddlerFilter: store.getTiddlerSlice(title,"TiddlerFilter"),
						serverType: serverType,
						description: store.getTiddlerSlice(title,"Description")};
	}
	return feeds;
};

config.macros.importTiddlers.onFeedChange = function(e)
{
	var wizard = new Wizard(this);
	var selTypes = wizard.getElement("selTypes");
	var fileInput = wizard.getElement("txtPath");
	var feeds = wizard.getValue("feeds");
	var f = feeds[this.value];
	if(f) {
		selTypes.value = f.serverType;
		fileInput.value = f.url;
		this.selectedIndex = 0;
		wizard.setValue("feedName",f.serverType);
		wizard.setValue("feedHost",f.url);
		wizard.setValue("feedWorkspace",f.workspace);
		wizard.setValue("feedWorkspaceList",f.workspaceList);
		wizard.setValue("feedTiddlerFilter",f.tiddlerFilter);
	}
	return false;
};

config.macros.importTiddlers.onBrowseChange = function(e)
{
	var wizard = new Wizard(this);
	var fileInput = wizard.getElement("txtPath");
	fileInput.value = "file://" + this.value;
	var serverType = wizard.getElement("selTypes");
	serverType.value = "file";
	return false;
};

config.macros.importTiddlers.onOpen = function(e)
{
	var wizard = new Wizard(this);
	var fileInput = wizard.getElement("txtPath");
	var url = fileInput.value;
	var serverType = wizard.getElement("selTypes").value;
	var adaptor = new config.adaptors[serverType];
	wizard.setValue("adaptor",adaptor);
	wizard.setValue("serverType",serverType);
	wizard.setValue("host",url);
	var context = {};
	var ret = adaptor.openHost(url,context,wizard,config.macros.importTiddlers.onOpenHost);
	if(ret !== true)
		displayMessage(ret);
	wizard.setButtons([{caption: config.macros.importTiddlers.cancelLabel, tooltip: config.macros.importTiddlers.cancelPrompt, onClick: config.macros.importTiddlers.onCancel}],config.macros.importTiddlers.statusOpenHost);
	return false;
};

config.macros.importTiddlers.onOpenHost = function(context,wizard)
{
	var adaptor = wizard.getValue("adaptor");
	if(context.status !== true)
		displayMessage("Error in importTiddlers.onOpenHost: " + context.statusText);
	var ret = adaptor.getWorkspaceList(context,wizard,config.macros.importTiddlers.onGetWorkspaceList);
	if(ret !== true)
		displayMessage(ret);
	wizard.setButtons([{caption: config.macros.importTiddlers.cancelLabel, tooltip: config.macros.importTiddlers.cancelPrompt, onClick: config.macros.importTiddlers.onCancel}],config.macros.importTiddlers.statusGetWorkspaceList);
};

config.macros.importTiddlers.onGetWorkspaceList = function(context,wizard)
{
	if(context.status !== true)
		displayMessage("Error in importTiddlers.onGetWorkspaceList: " + context.statusText);
	wizard.addStep(config.macros.importTiddlers.step2Title,config.macros.importTiddlers.step2Html);
	var s = wizard.getElement("selWorkspace");
	s.onchange = config.macros.importTiddlers.onWorkspaceChange;
	for(var t=0; t<context.workspaces.length; t++) {
		var e = createTiddlyElement(s,"option",null,null,context.workspaces[t].title);
		e.value = context.workspaces[t].title;
	}
	var workspaceList = wizard.getValue("feedWorkspaceList");
	if(workspaceList) {
		var list = workspaceList.parseParams("workspace",null,false,true);
		for(var n=1; n<list.length; n++) {
			if(context.workspaces.findByField("title",list[n].value) == null) {
				e = createTiddlyElement(s,"option",null,null,list[n].value);
				e.value = list[n].value;
			}
		}
	}
	var workspace = wizard.getValue("feedWorkspace");
	if(workspace) {
		t = wizard.getElement("txtWorkspace");
		t.value = workspace;
	}
	wizard.setButtons([{caption: config.macros.importTiddlers.openLabel, tooltip: config.macros.importTiddlers.openPrompt, onClick: config.macros.importTiddlers.onChooseWorkspace}]);
};

config.macros.importTiddlers.onWorkspaceChange = function(e)
{
	var wizard = new Wizard(this);
	var t = wizard.getElement("txtWorkspace");
	t.value  = this.value;
	this.selectedIndex = 0;
	return false;
};

config.macros.importTiddlers.onChooseWorkspace = function(e)
{
	var wizard = new Wizard(this);
	var adaptor = wizard.getValue("adaptor");
	var workspace = wizard.getElement("txtWorkspace").value;
	wizard.setValue("workspace",workspace);
	var context = {};
	var ret = adaptor.openWorkspace(workspace,context,wizard,config.macros.importTiddlers.onOpenWorkspace);
	if(ret !== true)
		displayMessage(ret);
	wizard.setButtons([{caption: config.macros.importTiddlers.cancelLabel, tooltip: config.macros.importTiddlers.cancelPrompt, onClick: config.macros.importTiddlers.onCancel}],config.macros.importTiddlers.statusOpenWorkspace);
	return false;
};

config.macros.importTiddlers.onOpenWorkspace = function(context,wizard)
{
	if(context.status !== true)
		displayMessage("Error in importTiddlers.onOpenWorkspace: " + context.statusText);
	var adaptor = wizard.getValue("adaptor");
	var ret = adaptor.getTiddlerList(context,wizard,config.macros.importTiddlers.onGetTiddlerList,wizard.getValue("feedTiddlerFilter"));
	if(ret !== true)
		displayMessage(ret);
	wizard.setButtons([{caption: config.macros.importTiddlers.cancelLabel, tooltip: config.macros.importTiddlers.cancelPrompt, onClick: config.macros.importTiddlers.onCancel}],config.macros.importTiddlers.statusGetTiddlerList);
};

config.macros.importTiddlers.onGetTiddlerList = function(context,wizard)
{
	if(context.status !== true)
		displayMessage("Error in importTiddlers.onGetTiddlerList: " + context.statusText);
	// Extract data for the listview
	var listedTiddlers = [];
	if(context.tiddlers) {
		for(var n=0; n<context.tiddlers.length; n++) {
			var tiddler = context.tiddlers[n];
			listedTiddlers.push({
				title: tiddler.title,
				modified: tiddler.modified,
				modifier: tiddler.modifier,
				text: tiddler.text ? wikifyPlainText(tiddler.text,100) : "",
				tags: tiddler.tags,
				size: tiddler.text ? tiddler.text.length : 0,
				tiddler: tiddler
			});
		}
	}
	listedTiddlers.sort(function(a,b) {return a.title < b.title ? -1 : (a.title == b.title ? 0 : +1);});
	// Display the listview
	wizard.addStep(config.macros.importTiddlers.step3Title,config.macros.importTiddlers.step3Html);
	var markList = wizard.getElement("markList");
	var listWrapper = document.createElement("div");
	markList.parentNode.insertBefore(listWrapper,markList);
	var listView = ListView.create(listWrapper,listedTiddlers,config.macros.importTiddlers.listViewTemplate);
	wizard.setValue("listView",listView);
	var txtSaveTiddler = wizard.getElement("txtSaveTiddler");
	txtSaveTiddler.value = config.macros.importTiddlers.generateSystemServerName(wizard);
	wizard.setButtons([
			{caption: config.macros.importTiddlers.cancelLabel, tooltip: config.macros.importTiddlers.cancelPrompt, onClick: config.macros.importTiddlers.onCancel},
			{caption: config.macros.importTiddlers.importLabel, tooltip: config.macros.importTiddlers.importPrompt, onClick:  config.macros.importTiddlers.doImport}
		]);
};

config.macros.importTiddlers.generateSystemServerName = function(wizard)
{
	var serverType = wizard.getValue("serverType");
	var host = wizard.getValue("host");
	var workspace = wizard.getValue("workspace");
	var pattern = config.macros.importTiddlers[workspace ? "systemServerNamePattern" : "systemServerNamePatternNoWorkspace"];
	return pattern.format([serverType,host,workspace]);
};

config.macros.importTiddlers.saveServerTiddler = function(wizard)
{
	var txtSaveTiddler = wizard.getElement("txtSaveTiddler").value;
	if(store.tiddlerExists(txtSaveTiddler)) {
		if(!confirm(config.macros.importTiddlers.confirmOverwriteSaveTiddler.format([txtSaveTiddler])))
			return;
		store.suspendNotifications();
		store.removeTiddler(txtSaveTiddler);
		store.resumeNotifications();
	}
	var serverType = wizard.getValue("serverType");
	var host = wizard.getValue("host");
	var workspace = wizard.getValue("workspace");
	var text = config.macros.importTiddlers.serverSaveTemplate.format([serverType,host,workspace]);
	store.saveTiddler(txtSaveTiddler,txtSaveTiddler,text,config.macros.importTiddlers.serverSaveModifier,new Date(),["systemServer"]);
};

config.macros.importTiddlers.doImport = function(e)
{
	var wizard = new Wizard(this);
	if(wizard.getElement("chkSave").checked)
		config.macros.importTiddlers.saveServerTiddler(wizard);
	var chkSync = wizard.getElement("chkSync").checked;
	wizard.setValue("sync",chkSync);
	var listView = wizard.getValue("listView");
	var rowNames = ListView.getSelectedRows(listView);
	var adaptor = wizard.getValue("adaptor");
	var overwrite = new Array();
	var t;
	for(t=0; t<rowNames.length; t++) {
		if(store.tiddlerExists(rowNames[t]))
			overwrite.push(rowNames[t]);
	}
	if(overwrite.length > 0) {
		if(!confirm(config.macros.importTiddlers.confirmOverwriteText.format([overwrite.join(", ")])))
			return false;
	}
	wizard.addStep(config.macros.importTiddlers.step4Title.format([rowNames.length]),config.macros.importTiddlers.step4Html);
	for(t=0; t<rowNames.length; t++) {
		var link = document.createElement("div");
		createTiddlyLink(link,rowNames[t],true);
		var place = wizard.getElement("markReport");
		place.parentNode.insertBefore(link,place);
	}
	wizard.setValue("remainingImports",rowNames.length);
	wizard.setButtons([
			{caption: config.macros.importTiddlers.cancelLabel, tooltip: config.macros.importTiddlers.cancelPrompt, onClick: config.macros.importTiddlers.onCancel}
		],config.macros.importTiddlers.statusDoingImport);
	for(t=0; t<rowNames.length; t++) {
		var context = {};
		context.allowSynchronous = true;
		var inbound = adaptor.getTiddler(rowNames[t],context,wizard,config.macros.importTiddlers.onGetTiddler);
	}
	return false;
};

config.macros.importTiddlers.onGetTiddler = function(context,wizard)
{
	if(!context.status)
		displayMessage("Error in importTiddlers.onGetTiddler: " + context.statusText);
	var tiddler = context.tiddler;
	store.suspendNotifications();
	store.saveTiddler(tiddler.title, tiddler.title, tiddler.text, tiddler.modifier, tiddler.modified, tiddler.tags, tiddler.fields, true, tiddler.created);
	if(!wizard.getValue("sync")) {
		store.setValue(tiddler.title,'server',null);
	}
	store.resumeNotifications();
	if(!context.isSynchronous) 
		store.notify(tiddler.title,true);
	var remainingImports = wizard.getValue("remainingImports")-1;
	wizard.setValue("remainingImports",remainingImports);
	if(remainingImports == 0) {
		if(context.isSynchronous) {
			store.notifyAll();
			refreshDisplay();
		}
		wizard.setButtons([
				{caption: config.macros.importTiddlers.doneLabel, tooltip: config.macros.importTiddlers.donePrompt, onClick: config.macros.importTiddlers.onCancel}
			],config.macros.importTiddlers.statusDoneImport);
		autoSaveChanges();
	}
};

//--
//-- Sync macro
//--

// Synchronisation handlers
config.syncers = {};

// Sync state.
var currSync = null;

// sync macro
config.macros.sync.handler = function(place,macroName,params,wikifier,paramString,tiddler)
{
	if(!wikifier.isStatic)
		this.startSync(place);
};

config.macros.sync.startSync = function(place)
{
	if(currSync)
		config.macros.sync.cancelSync();
	currSync = {};
	currSync.syncList = this.getSyncableTiddlers();
	this.createSyncTasks();
	this.preProcessSyncableTiddlers();
	var wizard = new Wizard();
	currSync.wizard = wizard;
	wizard.createWizard(place,this.wizardTitle);
	wizard.addStep(this.step1Title,this.step1Html);
	var markList = wizard.getElement("markList");
	var listWrapper = document.createElement("div");
	markList.parentNode.insertBefore(listWrapper,markList);
	currSync.listView = ListView.create(listWrapper,currSync.syncList,this.listViewTemplate);
	this.processSyncableTiddlers();
	wizard.setButtons([
			{caption: this.syncLabel, tooltip: this.syncPrompt, onClick: this.doSync}
		]);
};

config.macros.sync.getSyncableTiddlers = function ()
{
	var list = [];
	store.forEachTiddler(function(title,tiddler) {
		var syncItem = {};
		syncItem.serverType = tiddler.getServerType();
		syncItem.serverHost = tiddler.fields['server.host'];
		syncItem.serverWorkspace = tiddler.fields['server.workspace'];
		syncItem.tiddler = tiddler;
		syncItem.title = tiddler.title;
		syncItem.isTouched = tiddler.isTouched();
		syncItem.selected = syncItem.isTouched;
		syncItem.syncStatus = config.macros.sync.syncStatusList[syncItem.isTouched ? "changedLocally" : "none"];
		syncItem.status = syncItem.syncStatus.text;
		if(syncItem.serverType && syncItem.serverHost)
			list.push(syncItem);
		});
	list.sort(function(a,b) {return a.title < b.title ? -1 : (a.title == b.title ? 0 : +1);});
	return list;
};

config.macros.sync.preProcessSyncableTiddlers = function()
{
	for(var t=0; t<currSync.syncList.length; t++) {
		si = currSync.syncList[t];
		var ti = si.syncTask.syncMachine.generateTiddlerInfo(si.tiddler);
		si.serverUrl = ti.uri;
	}
};

config.macros.sync.processSyncableTiddlers = function()
{
	for(var t=0; t<currSync.syncList.length; t++) {
		si = currSync.syncList[t];
		si.rowElement.style.backgroundColor = si.syncStatus.color;
	}
};

config.macros.sync.createSyncTasks = function()
{
	currSync.syncTasks = [];
	for(var t=0; t<currSync.syncList.length; t++) {
		var si = currSync.syncList[t];
		var r = null;
		for(var st=0; st<currSync.syncTasks.length; st++) {
			var cst = currSync.syncTasks[st];
			if(si.serverType == cst.serverType && si.serverHost == cst.serverHost && si.serverWorkspace == cst.serverWorkspace)
				r = cst;
		}
		if(r == null) {
			si.syncTask = this.createSyncTask(si);
			currSync.syncTasks.push(si.syncTask);
		} else {
			si.syncTask = r;
			r.syncItems.push(si);
		}
	}
};

config.macros.sync.createSyncTask = function(syncItem)
{
	var st = {};
	st.serverType = syncItem.serverType;
	st.serverHost = syncItem.serverHost;
	st.serverWorkspace = syncItem.serverWorkspace;
	st.syncItems = [syncItem];
	st.syncMachine = new SyncMachine(st.serverType,{
		start: function() {
			return this.openHost(st.serverHost,"openWorkspace");
		},
		openWorkspace: function() {
			return this.openWorkspace(st.serverWorkspace,"getTiddlerList");
		},
		getTiddlerList: function() {
			return this.getTiddlerList("gotTiddlerList");
		},
		gotTiddlerList: function(tiddlers) {
			for(var t=0; t<st.syncItems.length; t++) {
				var si = st.syncItems[t];
				var f = tiddlers.findByField("title",si.title);
				if(f !== null) {
					if(tiddlers[f].fields['server.page.revision'] > si.tiddler.fields['server.page.revision']) {
						si.syncStatus = config.macros.sync.syncStatusList[si.isTouched ? 'changedBoth' : 'changedServer'];
					}
				} else {
					si.syncStatus = config.macros.sync.syncStatusList.notFound;
				}
				config.macros.sync.updateSyncStatus(si);
			}
		},
		getTiddler: function(title) {
			return this.getTiddler(title,"onGetTiddler");
		},
		onGetTiddler: function(tiddler) {
			var syncItem = st.syncItems.findByField("title",tiddler.title);
			if(syncItem !== null) {
				syncItem = st.syncItems[syncItem];
				store.saveTiddler(tiddler.title, tiddler.title, tiddler.text, tiddler.modifier, tiddler.modified, tiddler.tags, tiddler.fields, true, tiddler.created);
				syncItem.syncStatus = config.macros.sync.syncStatusList.gotFromServer;
				config.macros.sync.updateSyncStatus(syncItem);
			}
		},
		putTiddler: function(tiddler) {
			return this.putTiddler(tiddler,"onPutTiddler");
		},
		onPutTiddler: function(tiddler) {
			var syncItem = st.syncItems.findByField("title",tiddler.title);
			if(syncItem !== null) {
				syncItem = st.syncItems[syncItem];
				store.resetTiddler(tiddler.title);
				syncItem.syncStatus = config.macros.sync.syncStatusList.putToServer;
				config.macros.sync.updateSyncStatus(syncItem);
			}
		}
	});
	st.syncMachine.go();
	return st;
};

config.macros.sync.updateSyncStatus = function(syncItem)
{
	var e = syncItem.colElements["status"];
	removeChildren(e);
	createTiddlyText(e,syncItem.syncStatus.text);
	syncItem.rowElement.style.backgroundColor = syncItem.syncStatus.color;
};

config.macros.sync.doSync = function(e)
{
	var rowNames = ListView.getSelectedRows(currSync.listView);
	for(var t=0; t<currSync.syncList.length; t++) {
		var si = currSync.syncList[t];
		if(rowNames.indexOf(si.title) != -1) {
			config.macros.sync.doSyncItem(si);
		}
	}
	return false;
};

config.macros.sync.doSyncItem = function(syncItem)
{
	var r = true;
	var sl = config.macros.sync.syncStatusList;
	switch(syncItem.syncStatus) {
		case sl.changedServer:
			r = syncItem.syncTask.syncMachine.go("getTiddler",syncItem.title);
			break;
		case sl.notFound:
		case sl.changedLocally:
		case sl.changedBoth:
			r = syncItem.syncTask.syncMachine.go("putTiddler",syncItem.tiddler);
			break;
		default:
			break;
	}
	if(r !== true)
		displayMessage("Error in doSyncItem: " + r);
};

config.macros.sync.cancelSync = function()
{
	currSync = null;
};

function SyncMachine(serverType,steps)
{
	this.serverType = serverType;
	this.adaptor = new config.adaptors[serverType];
	this.steps = steps;
}

SyncMachine.prototype.go = function(step,varargs)
{
	if(!step)
		step = "start";
	var h = this.steps[step];
	if(!h)
		return null;
	var a = [];
	for(var t=1; t<arguments.length; t++)
		a.push(arguments[t]);
	var r = h.apply(this,a);
	if(typeof r == "string")
		this.invokeError(r);
	return r;
};

SyncMachine.prototype.invokeError = function(message)
{
	if(this.steps.error)
		this.steps.error(message);
};

SyncMachine.prototype.openHost = function(host,nextStep)
{
	var me = this;
	return me.adaptor.openHost(host,null,null,function(context) {
		if(typeof context.status == "string")
			me.invokeError(context.status);
		else
			me.go(nextStep);
	});
};

SyncMachine.prototype.getWorkspaceList = function(nextStep)
{
	var me = this;
	return me.adaptor.getWorkspaceList(null,null,function(context) {
		if(typeof context.status == "string")
			me.invokeError(context.status);
		else
			me.go(nextStep,context.workspaces);
	});
};

SyncMachine.prototype.openWorkspace = function(workspace,nextStep)
{
	var me = this;
	return me.adaptor.openWorkspace(workspace,null,null,function(context) {
		if(typeof context.status == "string")
			me.invokeError(context.status);
		else
			me.go(nextStep);
	});
};

SyncMachine.prototype.getTiddlerList = function(nextStep)
{
	var me = this;
	return me.adaptor.getTiddlerList(null,null,function(context) {
		if(typeof context.status == "string")
			me.invokeError(context.status);
		else
			me.go(nextStep,context.tiddlers);
	});
};

SyncMachine.prototype.generateTiddlerInfo = function(tiddler)
{
	return this.adaptor.generateTiddlerInfo(tiddler);
};

SyncMachine.prototype.getTiddler = function(title,nextStep)
{
	var me = this;
	return me.adaptor.getTiddler(title,null,null,function(context) {
		if(typeof context.status == "string")
			me.invokeError(context.status);
		else
			me.go(nextStep,context.tiddler);
	});
};

SyncMachine.prototype.putTiddler = function(tiddler,nextStep)
{
	var me = this;
	return me.adaptor.putTiddler(tiddler,null,null,function(context) {
		if(typeof context.status == "string")
			me.invokeError(context.status);
		else
			me.go(nextStep,tiddler);
	});
};

//--
//-- Manager UI for groups of tiddlers
//--

config.macros.plugins.handler = function(place,macroName,params,wikifier,paramString,tiddler)
{
	var wizard = new Wizard();
	wizard.createWizard(place,this.wizardTitle);
	wizard.addStep(this.step1Title,this.step1Html);
	var markList = wizard.getElement("markList");
	var listWrapper = document.createElement("div");
	markList.parentNode.insertBefore(listWrapper,markList);
	listWrapper.setAttribute("refresh","macro");
	listWrapper.setAttribute("macroName","plugins");
	listWrapper.setAttribute("params",paramString);
	this.refresh(listWrapper,paramString);
};

config.macros.plugins.refresh = function(listWrapper,params)
{
	var wizard = new Wizard(listWrapper);
	var selectedRows = [];
	ListView.forEachSelector(listWrapper,function(e,rowName) {
			if(e.checked)
				selectedRows.push(e.getAttribute("rowName"));
		});
	removeChildren(listWrapper);
	params = params.parseParams("anon");
	var plugins = installedPlugins.slice(0);
	var t,tiddler,p;
	var configTiddlers = store.getTaggedTiddlers("systemConfig");
	for(t=0; t<configTiddlers.length; t++) {
		tiddler = configTiddlers[t];
		if(plugins.findByField("title",tiddler.title) == null) {
			p = getPluginInfo(tiddler);
			p.executed = false;
			p.log.splice(0,0,this.skippedText);
			plugins.push(p);
		}
	}
	for(t=0; t<plugins.length; t++) {
		p = plugins[t];
		p.size = p.tiddler.text ? p.tiddler.text.length : 0;
		p.forced = p.tiddler.isTagged("systemConfigForce");
		p.disabled = p.tiddler.isTagged("systemConfigDisable");
		p.Selected = selectedRows.indexOf(plugins[t].title) != -1;
	}
	if(plugins.length == 0) {
		createTiddlyElement(listWrapper,"em",null,null,this.noPluginText);
		wizard.setButtons([]);
	} else {
		var listView = ListView.create(listWrapper,plugins,this.listViewTemplate,this.onSelectCommand);
		wizard.setValue("listView",listView);
		wizard.setButtons([
				{caption: config.macros.plugins.removeLabel, tooltip: config.macros.plugins.removePrompt, onClick:  config.macros.plugins.doRemoveTag},
				{caption: config.macros.plugins.deleteLabel, tooltip: config.macros.plugins.deletePrompt, onClick:  config.macros.plugins.doDelete}
			]);
	}
};

config.macros.plugins.doRemoveTag = function(e)
{
	var wizard = new Wizard(this);
	var listView = wizard.getValue("listView");
	var rowNames = ListView.getSelectedRows(listView);
	if(rowNames.length == 0) {
		alert(config.messages.nothingSelected);
	} else {
		for(var t=0; t<rowNames.length; t++)
			store.setTiddlerTag(rowNames[t],false,"systemConfig");
	}
};

config.macros.plugins.doDelete = function(e)
{
	var wizard = new Wizard(this);
	var listView = wizard.getValue("listView");
	var rowNames = ListView.getSelectedRows(listView);
	if(rowNames.length == 0) {
		alert(config.messages.nothingSelected);
	} else {
		if(confirm(config.macros.plugins.confirmDeleteText.format([rowNames.join(", ")]))) {
			for(t=0; t<rowNames.length; t++) {
				store.removeTiddler(rowNames[t]);
				story.closeTiddler(rowNames[t],true);
			}
		}
	}
};

//--
//-- Message area
//--

function getMessageDiv()
{
	var msgArea = document.getElementById("messageArea");
	if(!msgArea)
		return null;
	if(!msgArea.hasChildNodes())
		createTiddlyButton(createTiddlyElement(msgArea,"div",null,"messageToolbar"),
			config.messages.messageClose.text,
			config.messages.messageClose.tooltip,
			clearMessage);
	msgArea.style.display = "block";
	return createTiddlyElement(msgArea,"div");
}

function displayMessage(text,linkText)
{
	var e = getMessageDiv();
	if(!e) {
		alert(text);
		return;
	}
	if(linkText) {
		var link = createTiddlyElement(e,"a",null,null,text);
		link.href = linkText;
		link.target = "_blank";
	} else {
		e.appendChild(document.createTextNode(text));
	}
}

function clearMessage()
{
	var msgArea = document.getElementById("messageArea");
	if(msgArea) {
		removeChildren(msgArea);
		msgArea.style.display = "none";
	}
	return false;
}

//--
//-- Refresh mechanism
//--

config.refreshers = {
	link: function(e,changeList)
		{
		var title = e.getAttribute("tiddlyLink");
		refreshTiddlyLink(e,title);
		return true;
		},
	
	tiddler: function(e,changeList)
		{
		var title = e.getAttribute("tiddler");
		var template = e.getAttribute("template");
		if(changeList && changeList.indexOf(title) != -1 && !story.isDirty(title))
			story.refreshTiddler(title,template,true);
		else
			refreshElements(e,changeList);
		return true;
		},

	content: function(e,changeList)
		{
		var title = e.getAttribute("tiddler");
		var force = e.getAttribute("force");
		if(force != null || changeList == null || changeList.indexOf(title) != -1) {
			removeChildren(e);
			wikify(store.getTiddlerText(title,title),e,null);
			return true;
		} else
			return false;
		},

	macro: function(e,changeList)
		{
		var macro = e.getAttribute("macroName");
		var params = e.getAttribute("params");
		if(macro)
			macro = config.macros[macro];
		if(macro && macro.refresh)
			macro.refresh(e,params);
		return true;
		}
};

function refreshElements(root,changeList)
{
	var nodes = root.childNodes;
	for(var c=0; c<nodes.length; c++) {
		var e = nodes[c], type = null;
		if(e.getAttribute  && (e.tagName ? e.tagName != "IFRAME" : true))
			type = e.getAttribute("refresh");
		var refresher = config.refreshers[type];
		var refreshed = false;
		if(refresher != undefined)
			refreshed = refresher(e,changeList);
		if(e.hasChildNodes() && !refreshed)
			refreshElements(e,changeList);
	}
}

function applyHtmlMacros(root,tiddler)
{
	var e = root.firstChild;
	while(e) {
		var nextChild = e.nextSibling;
		if(e.getAttribute) {
			var macro = e.getAttribute("macro");
			if(macro) {
				var params = "";
				var p = macro.indexOf(" ");
				if(p != -1) {
					params = macro.substr(p+1);
					macro = macro.substr(0,p);
				}
				invokeMacro(e,macro,params,null,tiddler);
			}
		}
		if(e.hasChildNodes())
			applyHtmlMacros(e,tiddler);
		e = nextChild;
	}
}

function refreshPageTemplate(title)
{
	var stash = createTiddlyElement(document.body,"div");
	stash.style.display = "none";
	var display = document.getElementById("tiddlerDisplay");
	var nodes,t;
	if(display) {
		nodes = display.childNodes;
		for(t=nodes.length-1; t>=0; t--)
			stash.appendChild(nodes[t]);
	}
	var wrapper = document.getElementById("contentWrapper");
	if(!title)
		title = "PageTemplate";
	var html = store.getRecursiveTiddlerText(title,null,10);
	wrapper.innerHTML = html;
	applyHtmlMacros(wrapper);
	refreshElements(wrapper);
	display = document.getElementById("tiddlerDisplay");
	removeChildren(display);
	if(!display)
		display = createTiddlyElement(wrapper,"div","tiddlerDisplay");
	nodes = stash.childNodes;
	for(t=nodes.length-1; t>=0; t--)
		display.appendChild(nodes[t]);
	removeNode(stash);
}

function refreshDisplay(hint)
{
	if(typeof hint == "string")
		hint = [hint];
	var e = document.getElementById("contentWrapper");
	refreshElements(e,hint);
	if(backstage.isPanelVisible()) {
		e = document.getElementById("backstage");
		refreshElements(e,hint);
	}
}

function refreshPageTitle()
{
	document.title = getPageTitle();
}

function getPageTitle()
{
	var st = wikifyPlain("SiteTitle");
	var ss = wikifyPlain("SiteSubtitle");
	return st + ((st == "" || ss == "") ? "" : " - ") + ss;
}

function refreshStyles(title,doc)
{
	if(!doc)
		doc = document;
	setStylesheet(title == null ? "" : store.getRecursiveTiddlerText(title,"",10),title,doc);
}

function refreshColorPalette(title)
{
	if(!startingUp)
		refreshAll();
}

function refreshAll()
{
	refreshPageTemplate();
	refreshDisplay();
	refreshStyles("StyleSheetLayout");
	refreshStyles("StyleSheetColors");
	refreshStyles("StyleSheet");
	refreshStyles("StyleSheetPrint");
}

//--
//-- Options cookie stuff
//--

config.optionHandlers = {
	'txt': {
		get: function(name) {return encodeCookie(config.options[name].toString());},
		set: function(name,value) {config.options[name] = decodeCookie(value);}
	},
	'chk': {
		get: function(name) {return config.options[name] ? "true" : "false";},
		set: function(name,value) {config.options[name] = value == "true";}
	}
};

function loadOptionsCookie()
{
	if(safeMode)
		return;
	var cookies = document.cookie.split(";");
	for(var c=0; c<cookies.length; c++) {
		var p = cookies[c].indexOf("=");
		if(p != -1) {
			var name = cookies[c].substr(0,p).trim();
			var value = cookies[c].substr(p+1).trim();
			var optType = name.substr(0,3);
			if(config.optionHandlers[optType] && config.optionHandlers[optType].set)
				config.optionHandlers[optType].set(name,value);
		}
	}
}

function saveOptionCookie(name)
{
	if(safeMode)
		return;
	var c = name + "=";
	var optType = name.substr(0,3);
	if(config.optionHandlers[optType] && config.optionHandlers[optType].get)
		c += config.optionHandlers[optType].get(name);
	c += "; expires=Fri, 1 Jan 2038 12:00:00 UTC; path=/";
	document.cookie = c;
}

function encodeCookie(s)
{
	return escape(manualConvertUnicodeToUTF8(s));
}

function decodeCookie(s)
{
	s = unescape(s);
	var re = /&#[0-9]{1,5};/g;
	return s.replace(re,function($0) {return String.fromCharCode(eval($0.replace(/[&#;]/g,"")));});
}

//--
//-- Saving
//--

var saveUsingSafari = false;

var startSaveArea = '<div id="' + 'storeArea">'; // Split up into two so that indexOf() of this source doesn't find it
var endSaveArea = '</d' + 'iv>';

// If there are unsaved changes, force the user to confirm before exitting
function confirmExit()
{
	hadConfirmExit = true;
	if((store && store.isDirty && store.isDirty()) || (story && story.areAnyDirty && story.areAnyDirty()))
		return config.messages.confirmExit;
}

// Give the user a chance to save changes before exitting
function checkUnsavedChanges()
{
	if(store && store.isDirty && store.isDirty() && window.hadConfirmExit === false) {
		if(confirm(config.messages.unsavedChangesWarning))
			saveChanges();
	}
}

function updateLanguageAttribute(s)
{
	if(config.locale) {
		var mRE = /(<html(?:.*?)?)(?: xml:lang\="([a-z]+)")?(?: lang\="([a-z]+)")?>/;
		var m = mRE.exec(s);
		if(m) {
			var t = m[1];
			if(m[2])
				t += ' xml:lang="' + config.locale + '"';
			if(m[3])
				t += ' lang="' + config.locale + '"';
			t += ">";
			s = s.substr(0,m.index) + t + s.substr(m.index+m[0].length);
		}
	}
	return s;
}

function updateMarkupBlock(s,blockName,tiddlerName)
{
	return s.replaceChunk(
			"<!--%0-START-->".format([blockName]),
			"<!--%0-END-->".format([blockName]),
			"\n" + store.getRecursiveTiddlerText(tiddlerName,"") + "\n");
}

function updateOriginal(original,posDiv)
{
	if(!posDiv)
		posDiv = locateStoreArea(original);
	if(!posDiv) {
		alert(config.messages.invalidFileError.format([localPath]));
		return null;
	}
	var revised = original.substr(0,posDiv[0] + startSaveArea.length) + "\n" +
				convertUnicodeToUTF8(store.allTiddlersAsHtml()) + "\n" +
				original.substr(posDiv[1]);
	var newSiteTitle = convertUnicodeToUTF8(getPageTitle()).htmlEncode();
	revised = revised.replaceChunk("<title"+">","</title"+">"," " + newSiteTitle + " ");
	revised = updateLanguageAttribute(revised);
	revised = updateMarkupBlock(revised,"PRE-HEAD","MarkupPreHead");
	revised = updateMarkupBlock(revised,"POST-HEAD","MarkupPostHead");
	revised = updateMarkupBlock(revised,"PRE-BODY","MarkupPreBody");
	revised = updateMarkupBlock(revised,"POST-SCRIPT","MarkupPostBody");
	return revised;
}

function locateStoreArea(original)
{
	// Locate the storeArea div's
	var posOpeningDiv = original.indexOf(startSaveArea);
	var limitClosingDiv = original.indexOf("<"+"!--POST-STOREAREA--"+">");
	if(limitClosingDiv == -1)
		limitClosingDiv = original.indexOf("<"+"!--POST-BODY-START--"+">");
	var posClosingDiv = original.lastIndexOf(endSaveArea,limitClosingDiv == -1 ? original.length : limitClosingDiv);
	return (posOpeningDiv != -1 && posClosingDiv != -1) ? [posOpeningDiv,posClosingDiv] : null;
}

function autoSaveChanges(onlyIfDirty,tiddlers)
{
	if(config.options.chkAutoSave)
		saveChanges(onlyIfDirty,tiddlers);
}

// Save this tiddlywiki with the pending changes
function saveChanges(onlyIfDirty,tiddlers)
{
	if(onlyIfDirty && !store.isDirty())
		return;
	clearMessage();
	// Get the URL of the document
	var originalPath = document.location.toString();
	// Check we were loaded from a file URL
	if(originalPath.substr(0,5) != "file:") {
		alert(config.messages.notFileUrlError);
		if(store.tiddlerExists(config.messages.saveInstructions))
			story.displayTiddler(null,config.messages.saveInstructions);
		return;
	}
	var localPath = getLocalPath(originalPath);
	// Load the original file
	var original = loadFile(localPath);
	if(original == null) {
		alert(config.messages.cantSaveError);
		if(store.tiddlerExists(config.messages.saveInstructions))
			story.displayTiddler(null,config.messages.saveInstructions);
		return;
	}
	// Locate the storeArea div's
	var posDiv = locateStoreArea(original);
	if(!posDiv) {
		alert(config.messages.invalidFileError.format([localPath]));
		return;
	}
	saveBackup(localPath,original);
	saveRss(localPath);
	saveEmpty(localPath,original,posDiv);
	saveMain(localPath,original,posDiv);
}

function saveBackup(localPath,original)
{
	// Save the backup
	if(config.options.chkSaveBackups) {
		var backupPath = getBackupPath(localPath);
		var backup = config.browser.isIE ? ieCopyFile(backupPath,localPath) : saveFile(backupPath,original);
		if(backup)
			displayMessage(config.messages.backupSaved,"file://" + backupPath);
		else
			alert(config.messages.backupFailed);
	}
}

function saveRss(localPath)
{
	if(config.options.chkGenerateAnRssFeed) {
		var rssPath = localPath.substr(0,localPath.lastIndexOf(".")) + ".xml";
		var rssSave = saveFile(rssPath,convertUnicodeToUTF8(generateRss()));
		if(rssSave)
			displayMessage(config.messages.rssSaved,"file://" + rssPath);
		else
			alert(config.messages.rssFailed);
	}
}

function saveEmpty(localPath,original,posDiv)
{
	if(config.options.chkSaveEmptyTemplate) {
		var emptyPath,p;
		if((p = localPath.lastIndexOf("/")) != -1)
			emptyPath = localPath.substr(0,p) + "/empty.html";
		else if((p = localPath.lastIndexOf("\\")) != -1)
			emptyPath = localPath.substr(0,p) + "\\empty.html";
		else
			emptyPath = localPath + ".empty.html";
		var empty = original.substr(0,posDiv[0] + startSaveArea.length) + original.substr(posDiv[1]);
		var emptySave = saveFile(emptyPath,empty);
		if(emptySave)
			displayMessage(config.messages.emptySaved,"file://" + emptyPath);
		else
			alert(config.messages.emptyFailed);
	}
}

function saveMain(localPath,original,posDiv)
{
	var save;
	try {
		var revised = updateOriginal(original,posDiv);
		save = saveFile(localPath,revised);
	} catch (ex) {
		showException(ex);
	}
	if(save) {
		displayMessage(config.messages.mainSaved,"file://" + localPath);
		store.setDirty(false);
	} else {
		alert(config.messages.mainFailed);
	}
}

function getLocalPath(origPath)
{
	var originalPath = convertUriToUTF8(origPath,config.options.txtFileSystemCharSet);
	// Remove any location or query part of the URL
	var argPos = originalPath.indexOf("?");
	if(argPos != -1)
		originalPath = originalPath.substr(0,argPos);
	var hashPos = originalPath.indexOf("#");
	if(hashPos != -1)
		originalPath = originalPath.substr(0,hashPos);
	// Convert file://localhost/ to file:///
	if(originalPath.indexOf("file://localhost/") == 0)
		originalPath = "file://" + originalPath.substr(16);
	// Convert to a native file format
	var localPath;
	if(originalPath.charAt(9) == ":") // pc local file
		localPath = unescape(originalPath.substr(8)).replace(new RegExp("/","g"),"\\");
	else if(originalPath.indexOf("file://///") == 0) // FireFox pc network file
		localPath = "\\\\" + unescape(originalPath.substr(10)).replace(new RegExp("/","g"),"\\");
	else if(originalPath.indexOf("file:///") == 0) // mac/unix local file
		localPath = unescape(originalPath.substr(7));
	else if(originalPath.indexOf("file:/") == 0) // mac/unix local file
		localPath = unescape(originalPath.substr(5));
	else // pc network file
		localPath = "\\\\" + unescape(originalPath.substr(7)).replace(new RegExp("/","g"),"\\");
	return localPath;
}

function getBackupPath(localPath)
{
	var backSlash = true;
	var dirPathPos = localPath.lastIndexOf("\\");
	if(dirPathPos == -1) {
		dirPathPos = localPath.lastIndexOf("/");
		backSlash = false;
	}
	var backupFolder = config.options.txtBackupFolder;
	if(!backupFolder || backupFolder == "")
		backupFolder = ".";
	var backupPath = localPath.substr(0,dirPathPos) + (backSlash ? "\\" : "/") + backupFolder + localPath.substr(dirPathPos);
	backupPath = backupPath.substr(0,backupPath.lastIndexOf(".")) + "." + (new Date()).convertToYYYYMMDDHHMMSSMMM() + ".html";
	return backupPath;
}

function generateRss()
{
	var s = [];
	var d = new Date();
	var u = store.getTiddlerText("SiteUrl");
	// Assemble the header
	s.push("<" + "?xml version=\"1.0\"?" + ">");
	s.push("<rss version=\"2.0\">");
	s.push("<channel>");
	s.push("<title" + ">" + wikifyPlain("SiteTitle").htmlEncode() + "</title" + ">");
	if(u)
		s.push("<link>" + u.htmlEncode() + "</link>");
	s.push("<description>" + wikifyPlain("SiteSubtitle").htmlEncode() + "</description>");
	s.push("<language>en-us</language>");
	s.push("<copyright>Copyright " + d.getFullYear() + " " + config.options.txtUserName.htmlEncode() + "</copyright>");
	s.push("<pubDate>" + d.toGMTString() + "</pubDate>");
	s.push("<lastBuildDate>" + d.toGMTString() + "</lastBuildDate>");
	s.push("<docs>http://blogs.law.harvard.edu/tech/rss</docs>");
	s.push("<generator>TiddlyWiki " + version.major + "." + version.minor + "." + version.revision + "</generator>");
	// The body
	var tiddlers = store.getTiddlers("modified","excludeLists");
	var n = config.numRssItems > tiddlers.length ? 0 : tiddlers.length-config.numRssItems;
	for (var t=tiddlers.length-1; t>=n; t--)
		s.push(tiddlers[t].saveToRss(u));
	// And footer
	s.push("</channel>");
	s.push("</rss>");
	// Save it all
	return s.join("\n");
}

//--
//-- Filesystem code
//--

function convertUTF8ToUnicode(u)
{
	if(window.netscape == undefined)
		return manualConvertUTF8ToUnicode(u);
	else
		return mozConvertUTF8ToUnicode(u);
}

function manualConvertUTF8ToUnicode(utf)
{
	var uni = utf;
	var src = 0;
	var dst = 0;
	var b1, b2, b3;
	var c;
	while(src < utf.length) {
		b1 = utf.charCodeAt(src++);
		if(b1 < 0x80) {
			dst++;
		} else if(b1 < 0xE0) {
			b2 = utf.charCodeAt(src++);
			c = String.fromCharCode(((b1 & 0x1F) << 6) | (b2 & 0x3F));
			uni = uni.substring(0,dst++).concat(c,utf.substr(src));
		} else {
			b2 = utf.charCodeAt(src++);
			b3 = utf.charCodeAt(src++);
			c = String.fromCharCode(((b1 & 0xF) << 12) | ((b2 & 0x3F) << 6) | (b3 & 0x3F));
			uni = uni.substring(0,dst++).concat(c,utf.substr(src));
		}
	}
	return uni;
}

function mozConvertUTF8ToUnicode(u)
{
	try {
		netscape.security.PrivilegeManager.enablePrivilege("UniversalXPConnect");
		var converter = Components.classes["@mozilla.org/intl/scriptableunicodeconverter"].createInstance(Components.interfaces.nsIScriptableUnicodeConverter);
		converter.charset = "UTF-8";
	} catch(ex) {
		return manualConvertUTF8ToUnicode(u);
	} // fallback
	var s = converter.ConvertToUnicode(u);
	var fin = converter.Finish();
	return (fin.length > 0) ? s+fin : s;
}

function convertUnicodeToUTF8(s)
{
	if(window.netscape == undefined)
		return manualConvertUnicodeToUTF8(s);
	else
		return mozConvertUnicodeToUTF8(s);
}

function manualConvertUnicodeToUTF8(s)
{
	var re = /[^\u0000-\u007F]/g ;
	return s.replace(re,function($0) {return "&#" + $0.charCodeAt(0).toString() + ";";});
}

function mozConvertUnicodeToUTF8(s)
{
	try {
		netscape.security.PrivilegeManager.enablePrivilege("UniversalXPConnect");
		var converter = Components.classes["@mozilla.org/intl/scriptableunicodeconverter"].createInstance(Components.interfaces.nsIScriptableUnicodeConverter);
		converter.charset = "UTF-8";
	} catch(ex) {
		return manualConvertUnicodeToUTF8(s);
	} // fallback
	var u = converter.ConvertFromUnicode(s);
	var fin = converter.Finish();
	if(fin.length > 0)
		return u + fin;
	else
		return u;
}

function convertUriToUTF8(uri,charSet)
{
	if(window.netscape == undefined || charSet == undefined || charSet == "")
		return uri;
	try {
		netscape.security.PrivilegeManager.enablePrivilege("UniversalXPConnect");
		var converter = Components.classes["@mozilla.org/intl/utf8converterservice;1"].getService(Components.interfaces.nsIUTF8ConverterService);
	} catch(ex) {
		return uri;
	}
	return converter.convertURISpecToUTF8(uri,charSet);
}

function saveFile(fileUrl,content)
{
	var r = null;
	if(!r)
		r = mozillaSaveFile(fileUrl,content);
	if(!r)
		r = ieSaveFile(fileUrl,content);
	if(!r)
		r = javaSaveFile(fileUrl,content);
	return r;
}

function loadFile(fileUrl)
{
	var r = null;
	if((r == null) || (r == false))
		r = mozillaLoadFile(fileUrl);
	if((r == null) || (r == false))
		r = ieLoadFile(fileUrl);
	if((r == null) || (r == false))
		r = javaLoadFile(fileUrl);
	return r;
}

// Returns null if it can't do it, false if there's an error, true if it saved OK
function ieSaveFile(filePath,content)
{
	try {
		var fso = new ActiveXObject("Scripting.FileSystemObject");
	} catch(ex) {
		return null;
	}
	var file = fso.OpenTextFile(filePath,2,-1,0);
	file.Write(content);
	file.Close();
	return true;
}

// Returns null if it can't do it, false if there's an error, or a string of the content if successful
function ieLoadFile(filePath)
{
	try {
		var fso = new ActiveXObject("Scripting.FileSystemObject");
		var file = fso.OpenTextFile(filePath,1);
		var content = file.ReadAll();
		file.Close();
	} catch(ex) {
		return null;
	}
	return content;
}

function ieCopyFile(dest,source)
{
	try {
		var fso = new ActiveXObject("Scripting.FileSystemObject");
		fso.GetFile(source).Copy(dest);
	} catch(ex) {
		return false;
	}
	return true;
}

// Returns null if it can't do it, false if there's an error, true if it saved OK
function mozillaSaveFile(filePath,content)
{
	if(window.Components) {
		try {
			netscape.security.PrivilegeManager.enablePrivilege("UniversalXPConnect");
			var file = Components.classes["@mozilla.org/file/local;1"].createInstance(Components.interfaces.nsILocalFile);
			file.initWithPath(filePath);
			if(!file.exists())
				file.create(0,0664);
			var out = Components.classes["@mozilla.org/network/file-output-stream;1"].createInstance(Components.interfaces.nsIFileOutputStream);
			out.init(file,0x20|0x02,00004,null);
			out.write(content,content.length);
			out.flush();
			out.close();
			return true;
		} catch(ex) {
			return false;
		}
	}
	return null;
}

// Returns null if it can't do it, false if there's an error, or a string of the content if successful
function mozillaLoadFile(filePath)
{
	if(window.Components) {
		try {
			netscape.security.PrivilegeManager.enablePrivilege("UniversalXPConnect");
			var file = Components.classes["@mozilla.org/file/local;1"].createInstance(Components.interfaces.nsILocalFile);
			file.initWithPath(filePath);
			if(!file.exists())
				return null;
			var inputStream = Components.classes["@mozilla.org/network/file-input-stream;1"].createInstance(Components.interfaces.nsIFileInputStream);
			inputStream.init(file,0x01,00004,null);
			var sInputStream = Components.classes["@mozilla.org/scriptableinputstream;1"].createInstance(Components.interfaces.nsIScriptableInputStream);
			sInputStream.init(inputStream);
			return sInputStream.read(sInputStream.available());
		} catch(ex) {
			return false;
		}
	}
	return null;
}

function javaUrlToFilename(url)
{
	var f = "//localhost";
	if(url.indexOf(f) == 0)
		return url.substring(f.length);
	var i = url.indexOf(":");
	if(i > 0)
		return url.substring(i-1);
	return url;
}

function javaSaveFile(filePath,content)
{
	try {
		if(document.applets["TiddlySaver"])
			return document.applets["TiddlySaver"].saveFile(javaUrlToFilename(filePath),"UTF-8",content);
	} catch(ex) {
	}
	try {
		var s = new java.io.PrintStream(new java.io.FileOutputStream(javaUrlToFilename(filePath)));
		s.print(content);
		s.close();
	} catch(ex) {
		return null;
	}
	return true;
}

function javaLoadFile(filePath)
{
	try {
		if(document.applets["TiddlySaver"])
			return String(document.applets["TiddlySaver"].loadFile(javaUrlToFilename(filePath),"UTF-8"));
	} catch(ex) {
	}
	var content = [];
	try {
		var r = new java.io.BufferedReader(new java.io.FileReader(javaUrlToFilename(filePath)));
		var line;
		while((line = r.readLine()) != null)
			content.push(new String(line));
		r.close();
	} catch(ex) {
		return null;
	}
	return content.join("\n");
}

//--
//-- Server adaptor for talking to static files
//--

function FileAdaptor()
{
	this.host = null;
	this.store = null;
	return this;
}

FileAdaptor.NotLoadedError = "TiddlyWiki file has not been loaded";
FileAdaptor.serverType = 'file';

// Open the specified host/server
FileAdaptor.prototype.openHost = function(host,context,userParams,callback)
{
	this.host = host;
	if(!context)
		context = {};
	context.adaptor = this;
	context.callback = callback;
	context.userParams = userParams;
	var ret = loadRemoteFile(host,FileAdaptor.openHostCallback,context);
	return typeof(ret) == "string" ? ret : true;
};

FileAdaptor.openHostCallback = function(status,context,responseText,url,xhr)
{
	var adaptor = context.adaptor;
	context.status = status;
	if(!status) {
		context.statusText = "Error reading file: " + xhr.statusText;
	} else {
		// Load the content into a TiddlyWiki() object
		adaptor.store = new TiddlyWiki();
		if(!adaptor.store.importTiddlyWiki(responseText))
			context.statusText = config.messages.invalidFileError.format([url]);
	}
	context.callback(context,context.userParams);
};

// Gets the list of workspaces on a given server
FileAdaptor.prototype.getWorkspaceList = function(context,userParams,callback)
{
	if(!context)
		context = {};
	context.workspaces = [{title:"(default)"}];
	context.status = true;
	window.setTimeout(function() {callback(context,userParams);},10);
	return true;
};

// Open the specified workspace
FileAdaptor.prototype.openWorkspace = function(workspace,context,userParams,callback)
{
	if(!context)
		context = {};
	context.status = true;
	window.setTimeout(function() {callback(context,userParams);},10);
	return true;
};

// Gets the list of tiddlers within a given workspace
FileAdaptor.prototype.getTiddlerList = function(context,userParams,callback)
{
	if(!this.store)
		return FileAdaptor.NotLoadedError;
	if(!context)
		context = {};
	context.tiddlers = [];
	this.store.forEachTiddler(function(title,tiddler)
		{
		var t = new Tiddler(title);
		t.text = tiddler.text;
		t.modified = tiddler.modified;
		t.modifier = tiddler.modifier;
		t.fields['server.page.revision'] = tiddler.modified.convertToYYYYMMDDHHMM();
		t.tags = tiddler.tags;
		context.tiddlers.push(t);
		});
	context.status = true;
	window.setTimeout(function() {callback(context,userParams);},10);
	return true;
};

FileAdaptor.prototype.generateTiddlerInfo = function(tiddler)
{
	var info = {};
	info.uri = tiddler.fields['server.host'] + "#" + tiddler.title;
	return info;
};

// Retrieves a tiddler from a given workspace on a given server
FileAdaptor.prototype.getTiddler = function(title,context,userParams,callback)
{
	if(!this.store)
		return FileAdaptor.NotLoadedError;
	if(!context)
		context = {};
	context.tiddler = this.store.fetchTiddler(title);
	if(context.tiddler) {
		context.tiddler.fields['server.type'] = FileAdaptor.serverType;
		context.tiddler.fields['server.host'] = this.host;
		context.tiddler.fields['server.page.revision'] = context.tiddler.modified.convertToYYYYMMDDHHMM();
	}
	context.status = true;
	if(context.allowSynchronous) {
		context.isSynchronous = true;
		callback(context,userParams);
	} else {
		window.setTimeout(function() {callback(context,userParams);},10);
	}
	return true;
};

FileAdaptor.prototype.close = function()
{
	delete this.store;
	this.store = null;
};

config.adaptors[FileAdaptor.serverType] = FileAdaptor;

//--
//-- Remote HTTP requests
//--

function loadRemoteFile(url,callback,params)
{
	return doHttp("GET",url,null,null,null,null,callback,params,null);
}

// HTTP status codes
var httpStatus = {
	OK: 200,
	ContentCreated: 201,
	NoContent: 204,
	Unauthorized: 401,
	Forbidden: 403,
	NotFound: 404,
	MethodNotAllowed: 405
};

function doHttp(type,url,data,contentType,username,password,callback,params,headers)
{
	// Get an xhr object
	var x = getXMLHttpRequest();
	if(!x)
		return "Can't create XMLHttpRequest object";
	// Install callback
	x.onreadystatechange = function() {
		if (x.readyState == 4 && callback && (x.status !== undefined)) {
			if([0, httpStatus.OK, httpStatus.ContentCreated, httpStatus.NoContent].contains(x.status))
				callback(true,params,x.responseText,url,x);
			else
				callback(false,params,null,url,x);
			x.onreadystatechange = function(){};
			x = null;
		}
	};
	// Send request
	if(window.Components && window.netscape && window.netscape.security && document.location.protocol.indexOf("http") == -1)
		window.netscape.security.PrivilegeManager.enablePrivilege("UniversalBrowserRead");
	try {
		url = url + (url.indexOf("?") < 0 ? "?" : "&") + "nocache=" + Math.random();
		x.open(type,url,true,username,password);
		if (data)
			x.setRequestHeader("Content-Type", contentType ? contentType : "application/x-www-form-urlencoded");
		if (x.overrideMimeType)
			x.setRequestHeader("Connection", "close");
		if(headers) {
			for(n in headers)
				x.setRequestHeader(n,headers[n]);
		}
		x.setRequestHeader("X-Requested-With", "TiddlyWiki " + version.major + "." + version.minor + "." + version.revision + (version.beta ? " (beta " + version.beta + ")" : ""));
		x.send(data);
	} catch (ex) {
		return exceptionText(ex);
	}
	return x;
}

function getXMLHttpRequest()
{
	try {
		var x = new XMLHttpRequest(); // Modern
	} catch(ex) {
		try {
			x = new ActiveXObject("Msxml2.XMLHTTP"); // IE 6
		} catch (ex2) {
			return null;
		}
	}
	return x;
}

//--
//-- TiddlyWiki-specific utility functions
//--

function createTiddlyButton(theParent,theText,theTooltip,theAction,theClass,theId,theAccessKey)
{
	var theButton = document.createElement("a");
	if(theAction) {
		theButton.onclick = theAction;
		theButton.setAttribute("href","javascript:;");
	}
	if(theTooltip)
		theButton.setAttribute("title",theTooltip);
	if(theText)
		theButton.appendChild(document.createTextNode(theText));
	if(theClass)
		theButton.className = theClass;
	else
		theButton.className = "button";
	if(theId)
		theButton.id = theId;
	if(theParent)
		theParent.appendChild(theButton);
	if(theAccessKey)
		theButton.setAttribute("accessKey",theAccessKey);
	return theButton;
}

function createTiddlyLink(place,title,includeText,theClass,isStatic,linkedFromTiddler,noToggle)
{
	var text = includeText ? title : null;
	var i = getTiddlyLinkInfo(title,theClass);
	var btn = isStatic ? createExternalLink(place,store.getTiddlerText("SiteUrl",null) + "#" + title) : createTiddlyButton(place,text,i.subTitle,onClickTiddlerLink,i.classes);
	btn.setAttribute("refresh","link");
	btn.setAttribute("tiddlyLink",title);
	if(noToggle)
		btn.setAttribute("noToggle","true");
	if(linkedFromTiddler) {
		var fields = linkedFromTiddler.getInheritedFields();
		if(fields)
			btn.setAttribute("tiddlyFields",fields);
	}
	return btn;
}

function refreshTiddlyLink(e,title)
{
	var i = getTiddlyLinkInfo(title,e.className);
	e.className = i.classes;
	e.title = i.subTitle;
}

function getTiddlyLinkInfo(title,currClasses)
{
	var classes = currClasses ? currClasses.split(" ") : [];
	classes.pushUnique("tiddlyLink");
	var tiddler = store.fetchTiddler(title);
	var subTitle;
	if(tiddler) {
		subTitle = tiddler.getSubtitle();
		classes.pushUnique("tiddlyLinkExisting");
		classes.remove("tiddlyLinkNonExisting");
		classes.remove("shadow");
	} else {
		classes.remove("tiddlyLinkExisting");
		classes.pushUnique("tiddlyLinkNonExisting");
		if(store.isShadowTiddler(title)) {
			subTitle = config.messages.shadowedTiddlerToolTip.format([title]);
			classes.pushUnique("shadow");
		} else {
			subTitle = config.messages.undefinedTiddlerToolTip.format([title]);
			classes.remove("shadow");
		}
	}
	if(config.annotations[title])
		subTitle = config.annotations[title];
	return {classes: classes.join(" "),subTitle: subTitle};
}

function createExternalLink(place,url)
{
	var theLink = document.createElement("a");
	theLink.className = "externalLink";
	theLink.href = url;
	theLink.title = config.messages.externalLinkTooltip.format([url]);
	if(config.options.chkOpenInNewWindow)
		theLink.target = "_blank";
	place.appendChild(theLink);
	return theLink;
}

// Event handler for clicking on a tiddly link
function onClickTiddlerLink(e)
{
	if(!e) e = window.event;
	var theTarget = resolveTarget(e);
	var theLink = theTarget;
	var title = null;
	var fields = null;
	var noToggle = null;
	do {
		title = theLink.getAttribute("tiddlyLink");
		fields = theLink.getAttribute("tiddlyFields");
		noToggle = theLink.getAttribute("noToggle");
		theLink = theLink.parentNode;
	} while(title == null && theLink != null);
	if(!fields && !store.isShadowTiddler(title))
		fields = String.encodeHashMap(config.defaultCustomFields);
	if(title) {
		var toggling = e.metaKey || e.ctrlKey;
		if(config.options.chkToggleLinks)
			toggling = !toggling;
		if(noToggle)
			toggling = false;
		story.displayTiddler(theTarget,title,null,true,null,fields,toggling);
	}
	clearMessage();
	return false;
}

// Create a button for a tag with a popup listing all the tiddlers that it tags
function createTagButton(place,tag,excludeTiddler)
{
	var theTag = createTiddlyButton(place,tag,config.views.wikified.tag.tooltip.format([tag]),onClickTag);
	theTag.setAttribute("tag",tag);
	if(excludeTiddler)
		theTag.setAttribute("tiddler",excludeTiddler);
	return theTag;
}

// Event handler for clicking on a tiddler tag
function onClickTag(e)
{
	if(!e) var e = window.event;
	var theTarget = resolveTarget(e);
	var popup = Popup.create(this);
	var tag = this.getAttribute("tag");
	var title = this.getAttribute("tiddler");
	if(popup && tag) {
		var tagged = store.getTaggedTiddlers(tag);
		var titles = [];
		var li,r;
		for(r=0;r<tagged.length;r++) {
			if(tagged[r].title != title)
				titles.push(tagged[r].title);
		}
		var lingo = config.views.wikified.tag;
		if(titles.length > 0) {
			var openAll = createTiddlyButton(createTiddlyElement(popup,"li"),lingo.openAllText.format([tag]),lingo.openAllTooltip,onClickTagOpenAll);
			openAll.setAttribute("tag",tag);
			createTiddlyElement(createTiddlyElement(popup,"li",null,"listBreak"),"div");
			for(r=0; r<titles.length; r++) {
				createTiddlyLink(createTiddlyElement(popup,"li"),titles[r],true);
			}
		} else {
			createTiddlyText(createTiddlyElement(popup,"li",null,"disabled"),lingo.popupNone.format([tag]));
		}
		createTiddlyElement(createTiddlyElement(popup,"li",null,"listBreak"),"div");
		var h = createTiddlyLink(createTiddlyElement(popup,"li"),tag,false);
		createTiddlyText(h,lingo.openTag.format([tag]));
	}
	Popup.show();
	e.cancelBubble = true;
	if(e.stopPropagation) e.stopPropagation();
	return false;
}

// Event handler for 'open all' on a tiddler popup
function onClickTagOpenAll(e)
{
	if(!e) var e = window.event;
	var tag = this.getAttribute("tag");
	var tagged = store.getTaggedTiddlers(tag);
	var titles = [];
	for(var t=0; t<tagged.length; t++)
		titles.push(tagged[t].title);
	story.displayTiddlers(this,titles);
	return false;
}

function onClickError(e)
{
	if(!e) var e = window.event;
	var popup = Popup.create(this);
	var lines = this.getAttribute("errorText").split("\n");
	for(var t=0; t<lines.length; t++)
		createTiddlyElement(popup,"li",null,null,lines[t]);
	Popup.show();
	e.cancelBubble = true;
	if(e.stopPropagation) e.stopPropagation();
	return false;
}

function createTiddlyDropDown(place,onchange,options,defaultValue)
{
	var sel = createTiddlyElement(place,"select");
	sel.onchange = onchange;
	for(var t=0; t<options.length; t++) {
		var e = createTiddlyElement(sel,"option",null,null,options[t].caption);
		e.value = options[t].name;
		if(options[t].name == defaultValue)
			e.selected = true;
	}
	return sel;
}

function createTiddlyPopup(place,caption,tooltip,tiddler)
{
	if(tiddler.text) {
		createTiddlyLink(place,caption,true);
		var btn = createTiddlyButton(place,glyph("downArrow"),tooltip,onClickTiddlyPopup,"tiddlerPopupButton");
		btn.tiddler = tiddler;
	} else {
		createTiddlyText(place,caption);
	}
}

function onClickTiddlyPopup(e)
{
	if(!e) var e = window.event;
	var tiddler = this.tiddler;
	if(tiddler.text) {
		var popup = Popup.create(this,"div","popupTiddler");
		wikify(tiddler.text,popup,null,tiddler);
		Popup.show();
	}
	if(e) e.cancelBubble = true;
	if(e && e.stopPropagation) e.stopPropagation();
	return false;
}

function createTiddlyError(place,title,text)
{
	var btn = createTiddlyButton(place,title,null,onClickError,"errorButton");
	if(text) btn.setAttribute("errorText",text);
}

function merge(dst,src,preserveExisting)
{
	for(p in src) {
		if(!preserveExisting || dst[p] === undefined)
			dst[p] = src[p];
	}
	return dst;
}

// Returns a string containing the description of an exception, optionally prepended by a message
function exceptionText(e,message)
{
	var s = e.description ? e.description : e.toString();
	return message ? "%0:\n%1".format([message,s]) : s;
}

// Displays an alert of an exception description with optional message
function showException(e,message)
{
	alert(exceptionText(e,message));
}

function alertAndThrow(m)
{
	alert(m);
	throw(m);
}

function glyph(name)
{
	var g = config.glyphs;
	var b = g.currBrowser;
	if(b == null) {
		b = 0;
		while(!g.browsers[b]() && b < g.browsers.length-1)
			b++;
		g.currBrowser = b;
	}
	if(!g.codes[name])
		return "";
	return g.codes[name][b];
}
//-
//- Animation engine
//-

function Animator()
{
	this.running = 0; // Incremented at start of each animation, decremented afterwards. If zero, the interval timer is disabled
	this.timerID = 0; // ID of the timer used for animating
	this.animations = []; // List of animations in progress
	return this;
}

// Start animation engine
Animator.prototype.startAnimating = function() // Variable number of arguments
{
	for(var t=0; t<arguments.length; t++)
		this.animations.push(arguments[t]);
	if(this.running == 0) {
		var me = this;
		this.timerID = window.setInterval(function() {me.doAnimate(me);},10);
	}
	this.running += arguments.length;
};

// Perform an animation engine tick, calling each of the known animation modules
Animator.prototype.doAnimate = function(me)
{
	var a = 0;
	while(a < me.animations.length) {
		var animation = me.animations[a];
		if(animation.tick()) {
			a++;
		} else {
			me.animations.splice(a,1);
			if(--me.running == 0)
				window.clearInterval(me.timerID);
		}
	}
};

// Map a 0..1 value to 0..1, but slow down at the start and end
Animator.slowInSlowOut = function(progress)
{
	return(1-((Math.cos(progress * Math.PI)+1)/2));
};

//--
//-- Morpher animation
//--

// Animate a set of properties of an element
function Morpher(element,duration,properties,callback)
{
	this.element = element;
	this.duration = duration;
	this.properties = properties;
	this.startTime = new Date();
	this.endTime = Number(this.startTime) + duration;
	this.callback = callback;
	this.tick();
	return this;
}

Morpher.prototype.assignStyle = function(element,style,value)
{
	switch(style) {
		case "-tw-vertScroll":
			window.scrollTo(findScrollX(),value);
			break;
		case "-tw-horizScroll":
			window.scrollTo(value,findScrollY());
			break;
		default:
			element.style[style] = value;
			break;
	}
};

Morpher.prototype.stop = function()
{
	for(var t=0; t<this.properties.length; t++) {
		var p = this.properties[t];
		if(p.atEnd !== undefined) {
			this.assignStyle(this.element,p.style,p.atEnd);
		}
	}
	if(this.callback)
		this.callback(this.element,this.properties);
};

Morpher.prototype.tick = function()
{
	var currTime = Number(new Date());
	progress = Animator.slowInSlowOut(Math.min(1,(currTime-this.startTime)/this.duration));
	for(var t=0; t<this.properties.length; t++) {
		var p = this.properties[t];
		if(p.start !== undefined && p.end !== undefined) {
			var template = p.template ? p.template : "%0";
			switch(p.format) {
				case undefined:
				case "style":
					var v = p.start + (p.end-p.start) * progress;
					this.assignStyle(this.element,p.style,template.format([v]));
					break;
				case "color":
					break;
			}
		}
	}
	if(currTime >= this.endTime) {
		this.stop();
		return false;
	}
	return true;
};

//--
//-- Zoomer animation
//--

function Zoomer(text,startElement,targetElement,unused)
{
	var e = createTiddlyElement(document.body,"div",null,"zoomer");
	createTiddlyElement(e,"div",null,null,text);
	var winWidth = findWindowWidth();
	var winHeight = findWindowHeight();
	var p = [
		{style: 'left', start: findPosX(startElement), end: findPosX(targetElement), template: '%0px'},
		{style: 'top', start: findPosY(startElement), end: findPosY(targetElement), template: '%0px'},
		{style: 'width', start: Math.min(startElement.scrollWidth,winWidth), end: Math.min(targetElement.scrollWidth,winWidth), template: '%0px', atEnd: 'auto'},
		{style: 'height', start: Math.min(startElement.scrollHeight,winHeight), end: Math.min(targetElement.scrollHeight,winHeight), template: '%0px', atEnd: 'auto'},
		{style: 'fontSize', start: 8, end: 24, template: '%0pt'}
	];
	var c = function(element,properties) {removeNode(element);};
	return new Morpher(e,config.animDuration,p,c);
}

//--
//-- Scroller animation
//--

function Scroller(targetElement,unused)
{
	var p = [
		{style: '-tw-vertScroll', start: findScrollY(), end: ensureVisible(targetElement)}
	];
	return new Morpher(targetElement,config.animDuration,p);
}

//--
//-- Slider animation
//--

// deleteMode - "none", "all" [delete target element and it's children], [only] "children" [but not the target element]
function Slider(element,opening,unused,deleteMode)
{
	element.style.overflow = 'hidden';
	if(opening)
		element.style.height = '0px'; // Resolves a Firefox flashing bug
	element.style.display = 'block';
	var left = findPosX(element);
	var width = element.scrollWidth;
	var height = element.scrollHeight;
	var winWidth = findWindowWidth();
	var p = [];
	var c = null;
	if(opening) {
		p.push({style: 'height', start: 0, end: height, template: '%0px', atEnd: 'auto'});
		p.push({style: 'opacity', start: 0, end: 1, template: '%0'});
		p.push({style: 'filter', start: 0, end: 100, template: 'alpha(opacity:%0)'});
	} else {
		p.push({style: 'height', start: height, end: 0, template: '%0px'});
		p.push({style: 'display', atEnd: 'none'});
		p.push({style: 'opacity', start: 1, end: 0, template: '%0'});
		p.push({style: 'filter', start: 100, end: 0, template: 'alpha(opacity:%0)'});
		switch(deleteMode) {
			case "all":
				c = function(element,properties) {removeNode(element);};
				break;
			case "children":
				c = function(element,properties) {removeChildren(element);};
				break;
		}
	}
	return new Morpher(element,config.animDuration,p,c);
}

//--
//-- Popup menu
//--

var Popup = {
	stack: [] // Array of objects with members root: and popup:
	};

Popup.create = function(root,elem,theClass)
{
	Popup.remove();
	var popup = createTiddlyElement(document.body,elem ? elem : "ol","popup",theClass ? theClass : "popup");
	Popup.stack.push({root: root, popup: popup});
	return popup;
};

Popup.onDocumentClick = function(e)
{
	if (!e) var e = window.event;
	var target = resolveTarget(e);
	if(e.eventPhase == undefined)
		Popup.remove();
	else if(e.eventPhase == Event.BUBBLING_PHASE || e.eventPhase == Event.AT_TARGET)
		Popup.remove();
	return true;
};

Popup.show = function(unused1,unused2)
{
	var curr = Popup.stack[Popup.stack.length-1];
	this.place(curr.root,curr.popup);
	addClass(curr.root,"highlight");
	if(config.options.chkAnimate && anim && typeof Scroller == "function")
		anim.startAnimating(new Scroller(curr.popup));
	else
		window.scrollTo(0,ensureVisible(curr.popup));
};

Popup.place = function(root,popup,offset)
{
	if(!offset) var offset = {x:0, y:0};
	var rootLeft = findPosX(root);
	var rootTop = findPosY(root);
	var rootHeight = root.offsetHeight;
	var popupLeft = rootLeft + offset.x;
	var popupTop = rootTop + rootHeight + offset.y;
	var winWidth = findWindowWidth();
	if(popup.offsetWidth > winWidth*0.75)
		popup.style.width = winWidth*0.75 + "px";
	var popupWidth = popup.offsetWidth;
	if(popupLeft + popupWidth > winWidth)
		popupLeft = winWidth - popupWidth;
	popup.style.left = popupLeft + "px";
	popup.style.top = popupTop + "px";
	popup.style.display = "block";
}

Popup.remove = function()
{
	if(Popup.stack.length > 0) {
		Popup.removeFrom(0);
	}
};

Popup.removeFrom = function(from)
{
	for(var t=Popup.stack.length-1; t>=from; t--) {
		var p = Popup.stack[t];
		removeClass(p.root,"highlight");
		removeNode(p.popup);
	}
	Popup.stack = Popup.stack.slice(0,from);
};

//--
//-- Wizard support
//--

function Wizard(elem)
{
	if(elem) {
		this.formElem = findRelated(elem,"wizard","className");
		this.bodyElem = findRelated(this.formElem.firstChild,"wizardBody","className","nextSibling");
		this.footElem = findRelated(this.formElem.firstChild,"wizardFooter","className","nextSibling");
	} else {
		this.formElem = null;
		this.bodyElem = null;
		this.footElem = null;
	}
}

Wizard.prototype.setValue = function(name,value)
{
	if(this.formElem)
		this.formElem[name] = value;
};

Wizard.prototype.getValue = function(name)
{
	return this.formElem ? this.formElem[name] : null;
};

Wizard.prototype.createWizard = function(place,title)
{
	this.formElem = createTiddlyElement(place,"form",null,"wizard");
	createTiddlyElement(this.formElem,"h1",null,null,title);
	this.bodyElem = createTiddlyElement(this.formElem,"div",null,"wizardBody");
	this.footElem = createTiddlyElement(this.formElem,"div",null,"wizardFooter");
};

Wizard.prototype.clear = function()
{
	removeChildren(this.bodyElem);
};

Wizard.prototype.setButtons = function(buttonInfo,status)
{
	removeChildren(this.footElem);
	for(var t=0; t<buttonInfo.length; t++) {
		createTiddlyButton(this.footElem,buttonInfo[t].caption,buttonInfo[t].tooltip,buttonInfo[t].onClick);
		insertSpacer(this.footElem);
		}
	if(typeof status == "string") {
		createTiddlyElement(this.footElem,"span",null,"status",status);
	}
};

Wizard.prototype.addStep = function(stepTitle,html)
{
	removeChildren(this.bodyElem);
	var w = createTiddlyElement(this.bodyElem,"div");
	createTiddlyElement(w,"h2",null,null,stepTitle);
	var step = createTiddlyElement(w,"div",null,"wizardStep");
	step.innerHTML = html;
	applyHtmlMacros(step,tiddler);
};

Wizard.prototype.getElement = function(name)
{
	return this.formElem.elements[name];
};

//--
//-- ListView gadget
//--

var ListView = {};

// Create a listview
ListView.create = function(place,listObject,listTemplate,callback,className)
{
	var table = createTiddlyElement(place,"table",null,className ? className : "listView twtable");
	var thead = createTiddlyElement(table,"thead");
	var r = createTiddlyElement(thead,"tr");
	for(var t=0; t<listTemplate.columns.length; t++) {
		var columnTemplate = listTemplate.columns[t];
		var c = createTiddlyElement(r,"th");
		var colType = ListView.columnTypes[columnTemplate.type];
		if(colType && colType.createHeader)
			colType.createHeader(c,columnTemplate,t);
	}
	var tbody = createTiddlyElement(table,"tbody");
	for(var rc=0; rc<listObject.length; rc++) {
		rowObject = listObject[rc];
		r = createTiddlyElement(tbody,"tr");
		for(c=0; c<listTemplate.rowClasses.length; c++) {
			if(rowObject[listTemplate.rowClasses[c].field])
				addClass(r,listTemplate.rowClasses[c].className);
		}
		rowObject.rowElement = r;
		rowObject.colElements = {};
		for(var cc=0; cc<listTemplate.columns.length; cc++) {
			c = createTiddlyElement(r,"td");
			columnTemplate = listTemplate.columns[cc];
			var field = columnTemplate.field;
			colType = ListView.columnTypes[columnTemplate.type];
			if(colType && colType.createItem)
				colType.createItem(c,rowObject,field,columnTemplate,cc,rc);
			rowObject.colElements[field] = c;
		}
	}
	if(callback && listTemplate.actions)
		createTiddlyDropDown(place,ListView.getCommandHandler(callback),listTemplate.actions);
	if(callback && listTemplate.buttons) {
		for(t=0; t<listTemplate.buttons.length; t++) {
			var a = listTemplate.buttons[t];
			if(a && a.name != "")
				createTiddlyButton(place,a.caption,null,ListView.getCommandHandler(callback,a.name,a.allowEmptySelection));
		}
	}
	return table;
};

ListView.getCommandHandler = function(callback,name,allowEmptySelection)
{
	return function(e) {
		var view = findRelated(this,"TABLE",null,"previousSibling");
		var tiddlers = [];
		ListView.forEachSelector(view,function(e,rowName) {
					if(e.checked)
						tiddlers.push(rowName);
					});
		if(tiddlers.length == 0 && !allowEmptySelection) {
			alert(config.messages.nothingSelected);
		} else {
			if(this.nodeName.toLowerCase() == "select") {
				callback(view,this.value,tiddlers);
				this.selectedIndex = 0;
			} else {
				callback(view,name,tiddlers);
			}
		}
	};
};

// Invoke a callback for each selector checkbox in the listview
ListView.forEachSelector = function(view,callback)
{
	var checkboxes = view.getElementsByTagName("input");
	var hadOne = false;
	for(var t=0; t<checkboxes.length; t++) {
		var cb = checkboxes[t];
		if(cb.getAttribute("type") == "checkbox") {
			var rn = cb.getAttribute("rowName");
			if(rn) {
				callback(cb,rn);
				hadOne = true;
			}
		}
	}
	return hadOne;
};

ListView.getSelectedRows = function(view)
{
	var rowNames = [];
	ListView.forEachSelector(view,function(e,rowName) {
				if(e.checked)
					rowNames.push(rowName);
				});
	return rowNames;
};

ListView.columnTypes = {};

ListView.columnTypes.String = {
	createHeader: function(place,columnTemplate,col)
		{
			createTiddlyText(place,columnTemplate.title);
		},
	createItem: function(place,listObject,field,columnTemplate,col,row)
		{
			var v = listObject[field];
			if(v != undefined)
				createTiddlyText(place,v);
		}
};

ListView.columnTypes.WikiText = {
	createHeader: ListView.columnTypes.String.createHeader,
	createItem: function(place,listObject,field,columnTemplate,col,row)
		{
			var v = listObject[field];
			if(v != undefined)
				wikify(v,place,null,null);
		}
};

ListView.columnTypes.Tiddler = {
	createHeader: ListView.columnTypes.String.createHeader,
	createItem: function(place,listObject,field,columnTemplate,col,row)
		{
			var v = listObject[field];
			if(v != undefined && v.title)
				createTiddlyPopup(place,v.title,config.messages.listView.tiddlerTooltip,v);
		}
};

ListView.columnTypes.Size = {
	createHeader: ListView.columnTypes.String.createHeader,
	createItem: function(place,listObject,field,columnTemplate,col,row)
		{
			var v = listObject[field];
			if(v != undefined) {
				var t = 0;
				while(t<config.messages.sizeTemplates.length-1 && v<config.messages.sizeTemplates[t].unit)
					t++;
				createTiddlyText(place,config.messages.sizeTemplates[t].template.format([Math.round(v/config.messages.sizeTemplates[t].unit)]));
			}
		}
};

ListView.columnTypes.Link = {
	createHeader: ListView.columnTypes.String.createHeader,
	createItem: function(place,listObject,field,columnTemplate,col,row)
		{
			var v = listObject[field];
			var c = columnTemplate.text;
			if(v != undefined)
				createTiddlyText(createExternalLink(place,v),c ? c : v);
		}
};

ListView.columnTypes.Date = {
	createHeader: ListView.columnTypes.String.createHeader,
	createItem: function(place,listObject,field,columnTemplate,col,row)
		{
			var v = listObject[field];
			if(v != undefined)
				createTiddlyText(place,v.formatString(columnTemplate.dateFormat));
		}
};

ListView.columnTypes.StringList = {
	createHeader: ListView.columnTypes.String.createHeader,
	createItem: function(place,listObject,field,columnTemplate,col,row)
		{
			var v = listObject[field];
			if(v != undefined) {
				for(var t=0; t<v.length; t++) {
					createTiddlyText(place,v[t]);
					createTiddlyElement(place,"br");
				}
			}
		}
};

ListView.columnTypes.Selector = {
	createHeader: function(place,columnTemplate,col)
		{
			createTiddlyCheckbox(place,null,false,this.onHeaderChange);
		},
	createItem: function(place,listObject,field,columnTemplate,col,row)
		{
			var e = createTiddlyCheckbox(place,null,listObject[field],null);
			e.setAttribute("rowName",listObject[columnTemplate.rowName]);
		},
	onHeaderChange: function(e)
		{
			var state = this.checked;
			var view = findRelated(this,"TABLE");
			if(!view)
				return;
			ListView.forEachSelector(view,function(e,rowName) {
								e.checked = state;
							});
		}
};

ListView.columnTypes.Tags = {
	createHeader: ListView.columnTypes.String.createHeader,
	createItem: function(place,listObject,field,columnTemplate,col,row)
		{
			var tags = listObject[field];
			createTiddlyText(place,String.encodeTiddlyLinkList(tags));
		}
};

ListView.columnTypes.Boolean = {
	createHeader: ListView.columnTypes.String.createHeader,
	createItem: function(place,listObject,field,columnTemplate,col,row)
		{
			if(listObject[field] == true)
				createTiddlyText(place,columnTemplate.trueText);
			if(listObject[field] == false)
				createTiddlyText(place,columnTemplate.falseText);
		}
};

ListView.columnTypes.TagCheckbox = {
	createHeader: ListView.columnTypes.String.createHeader,
	createItem: function(place,listObject,field,columnTemplate,col,row)
		{
			var e = createTiddlyCheckbox(place,null,listObject[field],this.onChange);
			e.setAttribute("tiddler",listObject.title);
			e.setAttribute("tag",columnTemplate.tag);
		},
	onChange : function(e)
		{
			var tag = this.getAttribute("tag");
			var tiddler = this.getAttribute("tiddler");
			store.setTiddlerTag(tiddler,this.checked,tag);
		}
};

ListView.columnTypes.TiddlerLink = {
	createHeader: ListView.columnTypes.String.createHeader,
	createItem: function(place,listObject,field,columnTemplate,col,row)
		{
			var v = listObject[field];
			if(v != undefined) {
				var link = createTiddlyLink(place,listObject[columnTemplate.tiddlerLink],false,null);
				createTiddlyText(link,listObject[field]);
			}
		}
};

//--
//-- Augmented methods for the JavaScript Number(), Array(), String() and Date() objects
//--

// Clamp a number to a range
Number.prototype.clamp = function(min,max)
{
	var c = this;
	if(c < min)
		c = min;
	if(c > max)
		c = max;
	return c;
};

// Add indexOf function if browser does not support it
if(!Array.indexOf) {
Array.prototype.indexOf = function(item,from)
{
	if(!from)
		from = 0;
	for(var i=from; i<this.length; i++) {
		if(this[i] === item)
			return i;
	}
	return -1;
};}

// Find an entry in a given field of the members of an array
Array.prototype.findByField = function(field,value)
{
	for(var t=0; t<this.length; t++) {
		if(this[t][field] == value)
			return t;
	}
	return null;
};

// Return whether an entry exists in an array
Array.prototype.contains = function(item)
{
	return this.indexOf(item) != -1;
};

// Adds, removes or toggles a particular value within an array
//  value - value to add
//  mode - +1 to add value, -1 to remove value, 0 to toggle it
Array.prototype.setItem = function(value,mode)
{
	var p = this.indexOf(value);
	if(mode == 0)
		mode = (p == -1) ? +1 : -1;
	if(mode == +1) {
		if(p == -1)
			this.push(value);
	} else if(mode == -1) {
		if(p != -1)
			this.splice(p,1);
	}
};

// Return whether one of a list of values exists in an array
Array.prototype.containsAny = function(items)
{
	for(var i=0; i<items.length; i++) {
		if (this.indexOf(items[i]) != -1)
			return true;
	}
	return false;
};

// Return whether all of a list of values exists in an array
Array.prototype.containsAll = function(items)
{
	for (var i = 0; i<items.length; i++) {
		if (this.indexOf(items[i]) == -1)
			return false;
	}
	return true;
};

// Push a new value into an array only if it is not already present in the array. If the optional unique parameter is false, it reverts to a normal push
Array.prototype.pushUnique = function(item,unique)
{
	if(unique === false) {
		this.push(item);
	} else {
		if(this.indexOf(item) == -1)
			this.push(item);
	}
};

Array.prototype.remove = function(item)
{
	var p = this.indexOf(item);
	if(p != -1)
		this.splice(p,1);
};

// Get characters from the right end of a string
String.prototype.right = function(n)
{
	return n < this.length ? this.slice(this.length-n) : this;
};

// Trim whitespace from both ends of a string
String.prototype.trim = function()
{
	return this.replace(/^\s*|\s*$/g,"");
};

// Convert a string from a CSS style property name to a JavaScript style name ("background-color" -> "backgroundColor")
String.prototype.unDash = function()
{
	var s = this.split("-");
	if(s.length > 1) {
		for(var t=1; t<s.length; t++)
			s[t] = s[t].substr(0,1).toUpperCase() + s[t].substr(1);
	}
	return s.join("");
};

// Substitute substrings from an array into a format string that includes '%1'-type specifiers
String.prototype.format = function(substrings)
{
	var subRegExp = /(?:%(\d+))/mg;
	var currPos = 0;
	var r = [];
	do {
		var match = subRegExp.exec(this);
		if(match && match[1]) {
			if(match.index > currPos)
				r.push(this.substring(currPos,match.index));
			r.push(substrings[parseInt(match[1])]);
			currPos = subRegExp.lastIndex;
		}
	} while(match);
	if(currPos < this.length)
		r.push(this.substring(currPos,this.length));
	return r.join("");
};

// Escape any special RegExp characters with that character preceded by a backslash
String.prototype.escapeRegExp = function()
{
	var s = "\\^$*+?()=!|,{}[].";
	var c = this;
	for(var t=0; t<s.length; t++)
		c = c.replace(new RegExp("\\" + s.substr(t,1),"g"),"\\" + s.substr(t,1));
	return c;
};

// Convert "\" to "\s", newlines to "\n" (and remove carriage returns)
String.prototype.escapeLineBreaks = function()
{
	return this.replace(/\\/mg,"\\s").replace(/\n/mg,"\\n").replace(/\r/mg,"");
};

// Convert "\n" to newlines, "\b" to " ", "\s" to "\" (and remove carriage returns)
String.prototype.unescapeLineBreaks = function()
{
	return this.replace(/\\n/mg,"\n").replace(/\\b/mg," ").replace(/\\s/mg,"\\").replace(/\r/mg,"");
};

// Convert & to "&amp;", < to "&lt;", > to "&gt;" and " to "&quot;"
String.prototype.htmlEncode = function()
{
	return this.replace(/&/mg,"&amp;").replace(/</mg,"&lt;").replace(/>/mg,"&gt;").replace(/\"/mg,"&quot;");
};

// Convert "&amp;" to &, "&lt;" to <, "&gt;" to > and "&quot;" to "
String.prototype.htmlDecode = function()
{
	return this.replace(/&lt;/mg,"<").replace(/&gt;/mg,">").replace(/&quot;/mg,"\"").replace(/&amp;/mg,"&");
};

// Convert a string to it's JSON representation by encoding control characters, double quotes and backslash. See json.org
String.prototype.toJSONString = function()
{
	var m = {
		'\b': '\\b',
		'\f': '\\f',
		'\n': '\\n',
		'\r': '\\r',
		'\t': '\\t',
		'"' : '\\"',
		'\\': '\\\\'
		};
	var replaceFn = function(a,b) {
		var c = m[b];
		if(c)
			return c;
		c = b.charCodeAt();
		return '\\u00' + Math.floor(c / 16).toString(16) + (c % 16).toString(16);
		};
	if(/["\\\x00-\x1f]/.test(this))
		return '"' + this.replace(/([\x00-\x1f\\"])/g,replaceFn) + '"';
	return '"' + this + '"';
};

// Parse a space-separated string of name:value parameters
// The result is an array of objects:
//   result[0] = object with a member for each parameter name, value of that member being an array of values
//   result[1..n] = one object for each parameter, with 'name' and 'value' members
String.prototype.parseParams = function(defaultName,defaultValue,allowEval,noNames,cascadeDefaults)
{
	var parseToken = function(match,p) {
		var n;
		if(match[p]) // Double quoted
			n = match[p];
		else if(match[p+1]) // Single quoted
			n = match[p+1];
		else if(match[p+2]) // Double-square-bracket quoted
			n = match[p+2];
		else if(match[p+3]) // Double-brace quoted
			try {
				n = match[p+3];
				if(allowEval)
					n = window.eval(n);
			} catch(ex) {
				throw "Unable to evaluate {{" + match[p+3] + "}}: " + exceptionText(ex);
			}
		else if(match[p+4]) // Unquoted
			n = match[p+4];
		else if(match[p+5]) // empty quote
			n = "";
		return n;
	};
	var r = [{}];
	var dblQuote = "(?:\"((?:(?:\\\\\")|[^\"])+)\")";
	var sngQuote = "(?:'((?:(?:\\\\\')|[^'])+)')";
	var dblSquare = "(?:\\[\\[((?:\\s|\\S)*?)\\]\\])";
	var dblBrace = "(?:\\{\\{((?:\\s|\\S)*?)\\}\\})";
	var unQuoted = noNames ? "([^\"'\\s]\\S*)" : "([^\"':\\s][^\\s:]*)";
	var emptyQuote = "((?:\"\")|(?:''))";
	var skipSpace = "(?:\\s*)";
	var token = "(?:" + dblQuote + "|" + sngQuote + "|" + dblSquare + "|" + dblBrace + "|" + unQuoted + "|" + emptyQuote + ")";
	var re = noNames ? new RegExp(token,"mg") : new RegExp(skipSpace + token + skipSpace + "(?:(\\:)" + skipSpace + token + ")?","mg");
	var params = [];
	do {
		var match = re.exec(this);
		if(match) {
			var n = parseToken(match,1);
			if(noNames) {
				r.push({name:"",value:n});
			} else {
				var v = parseToken(match,8);
				if(v == null && defaultName) {
					v = n;
					n = defaultName;
				} else if(v == null && defaultValue) {
					v = defaultValue;
				}
				r.push({name:n,value:v});
				if(cascadeDefaults) {
					defaultName = n;
					defaultValue = v;
				}
			}
		}
	} while(match);
	// Summarise parameters into first element
	for(var t=1; t<r.length; t++) {
		if(r[0][r[t].name])
			r[0][r[t].name].push(r[t].value);
		else
			r[0][r[t].name] = [r[t].value];
	}
	return r;
};

// Process a string list of macro parameters into an array. Parameters can be quoted with "", '',
// [[]], {{ }} or left unquoted (and therefore space-separated). Double-braces {{}} results in
// an *evaluated* parameter: e.g. {{config.options.txtUserName}} results in the current user's name.
String.prototype.readMacroParams = function()
{
	var p = this.parseParams("list",null,true,true);
	var n = [];
	for(var t=1; t<p.length; t++)
		n.push(p[t].value);
	return n;
};

// Process a string list of unique tiddler names into an array. Tiddler names that have spaces in them must be [[bracketed]]
String.prototype.readBracketedList = function(unique)
{
	var p = this.parseParams("list",null,false,true);
	var n = [];
	for(var t=1; t<p.length; t++)
		n.pushUnique(p[t].value,unique);
	return n;
};

// Returns array with start and end index of chunk between given start and end marker, or undefined.
String.prototype.getChunkRange = function(start,end) 
{
	var s = this.indexOf(start);
	if(s != -1) {
		s += start.length;
		var e = this.indexOf(end,s);
		if(e != -1)
			return [s,e];
	}
};

// Replace a chunk of a string given start and end markers
String.prototype.replaceChunk = function(start,end,sub)
{
	var r = this.getChunkRange(start,end);
	return r ? this.substring(0,r[0]) + sub + this.substring(r[1]) : this;
};

// Returns a chunk of a string between start and end markers, or undefined
String.prototype.getChunk = function(start,end)
{
	var r = this.getChunkRange(start,end);
	if(r)
		return this.substring(r[0],r[1]);
};


// Static method to bracket a string with double square brackets if it contains a space
String.encodeTiddlyLink = function(title)
{
	return title.indexOf(" ") == -1 ? title : "[[" + title + "]]";
};

// Static method to encodeTiddlyLink for every item in an array and join them with spaces
String.encodeTiddlyLinkList = function(list)
{
	if(list) {
		var results = [];
		for(var t=0; t<list.length; t++)
			results.push(String.encodeTiddlyLink(list[t]));
		return results.join(" ");
	} else {
		return "";
	}
};

// Convert a string as a sequence of name:"value" pairs into a hashmap
String.prototype.decodeHashMap = function()
{
	var fields = this.parseParams("anon","",false);
	var r = {};
	for(var t=1; t<fields.length; t++)
		r[fields[t].name] = fields[t].value;
	return r;
};

// Static method to encode a hashmap into a name:"value"... string
String.encodeHashMap = function(hashmap)
{
	var r = [];
	for(var t in hashmap)
		r.push(t + ':"' + hashmap[t] + '"');
	return r.join(" ");
};

// Static method to left-pad a string with 0s to a certain width
String.zeroPad = function(n,d)
{
	var s = n.toString();
	if(s.length < d)
		s = "000000000000000000000000000".substr(0,d-s.length) + s;
	return s;
};

String.prototype.startsWith = function(prefix) 
{
	return !prefix || this.substring(0,prefix.length) == prefix;
};

// Returns the first value of the given named parameter.
function getParam(params,name,defaultValue)
{
	if(!params)
		return defaultValue;
	var p = params[0][name];
	return p ? p[0] : defaultValue;
}

// Returns the first value of the given boolean named parameter.
function getFlag(params,name,defaultValue)
{
	return !!getParam(params,name,defaultValue);
}

// Substitute date components into a string
Date.prototype.formatString = function(template)
{
	var t = template.replace(/0hh12/g,String.zeroPad(this.getHours12(),2));
	t = t.replace(/hh12/g,this.getHours12());
	t = t.replace(/0hh/g,String.zeroPad(this.getHours(),2));
	t = t.replace(/hh/g,this.getHours());
	t = t.replace(/mmm/g,config.messages.dates.shortMonths[this.getMonth()]);
	t = t.replace(/0mm/g,String.zeroPad(this.getMinutes(),2));
	t = t.replace(/mm/g,this.getMinutes());
	t = t.replace(/0ss/g,String.zeroPad(this.getSeconds(),2));
	t = t.replace(/ss/g,this.getSeconds());
	t = t.replace(/[ap]m/g,this.getAmPm().toLowerCase());
	t = t.replace(/[AP]M/g,this.getAmPm().toUpperCase());
	t = t.replace(/wYYYY/g,this.getYearForWeekNo());
	t = t.replace(/wYY/g,String.zeroPad(this.getYearForWeekNo()-2000,2));
	t = t.replace(/YYYY/g,this.getFullYear());
	t = t.replace(/YY/g,String.zeroPad(this.getFullYear()-2000,2));
	t = t.replace(/MMM/g,config.messages.dates.months[this.getMonth()]);
	t = t.replace(/0MM/g,String.zeroPad(this.getMonth()+1,2));
	t = t.replace(/MM/g,this.getMonth()+1);
	t = t.replace(/0WW/g,String.zeroPad(this.getWeek(),2));
	t = t.replace(/WW/g,this.getWeek());
	t = t.replace(/DDD/g,config.messages.dates.days[this.getDay()]);
	t = t.replace(/ddd/g,config.messages.dates.shortDays[this.getDay()]);
	t = t.replace(/0DD/g,String.zeroPad(this.getDate(),2));
	t = t.replace(/DDth/g,this.getDate()+this.daySuffix());
	t = t.replace(/DD/g,this.getDate());
	return t;
};

Date.prototype.getWeek = function()
{
	var dt = new Date(this.getTime());
	var d = dt.getDay();
	if (d==0) d=7;// JavaScript Sun=0, ISO Sun=7
	dt.setTime(dt.getTime()+(4-d)*86400000);// shift day to Thurs of same week to calculate weekNo
	var n = Math.floor((dt.getTime()-new Date(dt.getFullYear(),0,1)+3600000)/86400000); 
	return Math.floor(n/7)+1;
};

Date.prototype.getYearForWeekNo = function()
{
	var dt = new Date(this.getTime());
	var d = dt.getDay();
	if (d==0) d=7;// JavaScript Sun=0, ISO Sun=7
	dt.setTime(dt.getTime()+(4-d)*86400000);// shift day to Thurs of same week
	return dt.getFullYear();
};

Date.prototype.getHours12 = function()
{
	var h = this.getHours();
	return h > 12 ? h-12 : ( h > 0 ? h : 12 );
};

Date.prototype.getAmPm = function()
{
	return this.getHours() >= 12 ? config.messages.dates.pm : config.messages.dates.am;
};

Date.prototype.daySuffix = function()
{
	return config.messages.dates.daySuffixes[this.getDate()-1];
};

// Convert a date to local YYYYMMDDHHMM string format
Date.prototype.convertToLocalYYYYMMDDHHMM = function()
{
	return String.zeroPad(this.getFullYear(),4) + String.zeroPad(this.getMonth()+1,2) + String.zeroPad(this.getDate(),2) + String.zeroPad(this.getHours(),2) + String.zeroPad(this.getMinutes(),2);
};

// Convert a date to UTC YYYYMMDDHHMM string format
Date.prototype.convertToYYYYMMDDHHMM = function()
{
	return String.zeroPad(this.getUTCFullYear(),4) + String.zeroPad(this.getUTCMonth()+1,2) + String.zeroPad(this.getUTCDate(),2) + String.zeroPad(this.getUTCHours(),2) + String.zeroPad(this.getUTCMinutes(),2);
};

// Convert a date to UTC YYYYMMDD.HHMMSSMMM string format
Date.prototype.convertToYYYYMMDDHHMMSSMMM = function()
{
	return String.zeroPad(this.getUTCFullYear(),4) + String.zeroPad(this.getUTCMonth()+1,2) + String.zeroPad(this.getUTCDate(),2) + "." + String.zeroPad(this.getUTCHours(),2) + String.zeroPad(this.getUTCMinutes(),2) + String.zeroPad(this.getUTCSeconds(),2) + String.zeroPad(this.getUTCMilliseconds(),4);
};

// Static method to create a date from a UTC YYYYMMDDHHMM format string
Date.convertFromYYYYMMDDHHMM = function(d)
{
	return new Date(Date.UTC(parseInt(d.substr(0,4),10),
			parseInt(d.substr(4,2),10)-1,
			parseInt(d.substr(6,2),10),
			parseInt(d.substr(8,2),10),
			parseInt(d.substr(10,2),10),0,0));
};

//--
//-- Crypto functions and associated conversion routines
//--

// Crypto "namespace"
function Crypto() {}

// Convert a string to an array of big-endian 32-bit words
Crypto.strToBe32s = function(str)
{
	var be = Array();
	var len = Math.floor(str.length/4);
	var i, j;
	for(i=0, j=0; i<len; i++, j+=4) {
		be[i] = ((str.charCodeAt(j)&0xff) << 24)|((str.charCodeAt(j+1)&0xff) << 16)|((str.charCodeAt(j+2)&0xff) << 8)|(str.charCodeAt(j+3)&0xff);
	}
	while (j<str.length) {
		be[j>>2] |= (str.charCodeAt(j)&0xff)<<(24-(j*8)%32);
		j++;
	}
	return be;
};

// Convert an array of big-endian 32-bit words to a string
Crypto.be32sToStr = function(be)
{
	var str = "";
	for(var i=0;i<be.length*32;i+=8)
		str += String.fromCharCode((be[i>>5]>>>(24-i%32)) & 0xff);
	return str;
};

// Convert an array of big-endian 32-bit words to a hex string
Crypto.be32sToHex = function(be)
{
	var hex = "0123456789ABCDEF";
	var str = "";
	for(var i=0;i<be.length*4;i++)
		str += hex.charAt((be[i>>2]>>((3-i%4)*8+4))&0xF) + hex.charAt((be[i>>2]>>((3-i%4)*8))&0xF);
	return str;
};

// Return, in hex, the SHA-1 hash of a string
Crypto.hexSha1Str = function(str)
{
	return Crypto.be32sToHex(Crypto.sha1Str(str));
};

// Return the SHA-1 hash of a string
Crypto.sha1Str = function(str)
{
	return Crypto.sha1(Crypto.strToBe32s(str),str.length);
};

// Calculate the SHA-1 hash of an array of blen bytes of big-endian 32-bit words
Crypto.sha1 = function(x,blen)
{
	// Add 32-bit integers, wrapping at 32 bits
	add32 = function(a,b)
	{
		var lsw = (a&0xFFFF)+(b&0xFFFF);
		var msw = (a>>16)+(b>>16)+(lsw>>16);
		return (msw<<16)|(lsw&0xFFFF);
	};
	// Add five 32-bit integers, wrapping at 32 bits
	add32x5 = function(a,b,c,d,e)
	{
		var lsw = (a&0xFFFF)+(b&0xFFFF)+(c&0xFFFF)+(d&0xFFFF)+(e&0xFFFF);
		var msw = (a>>16)+(b>>16)+(c>>16)+(d>>16)+(e>>16)+(lsw>>16);
		return (msw<<16)|(lsw&0xFFFF);
	};
	// Bitwise rotate left a 32-bit integer by 1 bit
	rol32 = function(n)
	{
		return (n>>>31)|(n<<1);
	};

	var len = blen*8;
	// Append padding so length in bits is 448 mod 512
	x[len>>5] |= 0x80 << (24-len%32);
	// Append length
	x[((len+64>>9)<<4)+15] = len;
	var w = Array(80);

	var k1 = 0x5A827999;
	var k2 = 0x6ED9EBA1;
	var k3 = 0x8F1BBCDC;
	var k4 = 0xCA62C1D6;

	var h0 = 0x67452301;
	var h1 = 0xEFCDAB89;
	var h2 = 0x98BADCFE;
	var h3 = 0x10325476;
	var h4 = 0xC3D2E1F0;

	for(var i=0;i<x.length;i+=16) {
		var j,t;
		var a = h0;
		var b = h1;
		var c = h2;
		var d = h3;
		var e = h4;
		for(j = 0;j<16;j++) {
			w[j] = x[i+j];
			t = add32x5(e,(a>>>27)|(a<<5),d^(b&(c^d)),w[j],k1);
			e=d; d=c; c=(b>>>2)|(b<<30); b=a; a = t;
		}
		for(j=16;j<20;j++) {
			w[j] = rol32(w[j-3]^w[j-8]^w[j-14]^w[j-16]);
			t = add32x5(e,(a>>>27)|(a<<5),d^(b&(c^d)),w[j],k1);
			e=d; d=c; c=(b>>>2)|(b<<30); b=a; a = t;
		}
		for(j=20;j<40;j++) {
			w[j] = rol32(w[j-3]^w[j-8]^w[j-14]^w[j-16]);
			t = add32x5(e,(a>>>27)|(a<<5),b^c^d,w[j],k2);
			e=d; d=c; c=(b>>>2)|(b<<30); b=a; a = t;
		}
		for(j=40;j<60;j++) {
			w[j] = rol32(w[j-3]^w[j-8]^w[j-14]^w[j-16]);
			t = add32x5(e,(a>>>27)|(a<<5),(b&c)|(d&(b|c)),w[j],k3);
			e=d; d=c; c=(b>>>2)|(b<<30); b=a; a = t;
		}
		for(j=60;j<80;j++) {
			w[j] = rol32(w[j-3]^w[j-8]^w[j-14]^w[j-16]);
			t = add32x5(e,(a>>>27)|(a<<5),b^c^d,w[j],k4);
			e=d; d=c; c=(b>>>2)|(b<<30); b=a; a = t;
		}

		h0 = add32(h0,a);
		h1 = add32(h1,b);
		h2 = add32(h2,c);
		h3 = add32(h3,d);
		h4 = add32(h4,e);
	}
	return Array(h0,h1,h2,h3,h4);
};

//--
//-- RGB colour object
//--

// Construct an RGB colour object from a '#rrggbb', '#rgb' or 'rgb(n,n,n)' string or from separate r,g,b values
function RGB(r,g,b)
{
	this.r = 0;
	this.g = 0;
	this.b = 0;
	if(typeof r == "string") {
		if(r.substr(0,1) == "#") {
			if(r.length == 7) {
				this.r = parseInt(r.substr(1,2),16)/255;
				this.g = parseInt(r.substr(3,2),16)/255;
				this.b = parseInt(r.substr(5,2),16)/255;
			} else {
				this.r = parseInt(r.substr(1,1),16)/15;
				this.g = parseInt(r.substr(2,1),16)/15;
				this.b = parseInt(r.substr(3,1),16)/15;
			}
		} else {
			var rgbPattern = /rgb\s*\(\s*(\d{1,3})\s*,\s*(\d{1,3})\s*,\s*(\d{1,3})\s*\)/;
			var c = r.match(rgbPattern);
			if(c) {
				this.r = parseInt(c[1],10)/255;
				this.g = parseInt(c[2],10)/255;
				this.b = parseInt(c[3],10)/255;
			}
		}
	} else {
		this.r = r;
		this.g = g;
		this.b = b;
	}
	return this;
}

// Mixes this colour with another in a specified proportion
// c = other colour to mix
// f = 0..1 where 0 is this colour and 1 is the new colour
// Returns an RGB object
RGB.prototype.mix = function(c,f)
{
	return new RGB(this.r + (c.r-this.r) * f,this.g + (c.g-this.g) * f,this.b + (c.b-this.b) * f);
};

// Return an rgb colour as a #rrggbb format hex string
RGB.prototype.toString = function()
{
	return "#" + ("0" + Math.floor(this.r.clamp(0,1) * 255).toString(16)).right(2) +
				 ("0" + Math.floor(this.g.clamp(0,1) * 255).toString(16)).right(2) +
				 ("0" + Math.floor(this.b.clamp(0,1) * 255).toString(16)).right(2);
};

//--
//-- DOM utilities - many derived from www.quirksmode.org
//--

function drawGradient(place,horiz,colours)
{
	for(var t=0; t<= 100; t+=2) {
		var bar = document.createElement("div");
		place.appendChild(bar);
		bar.style.position = "absolute";
		bar.style.left = horiz ? t + "%" : 0;
		bar.style.top = horiz ? 0 : t + "%";
		bar.style.width = horiz ? (101-t) + "%" : "100%";
		bar.style.height = horiz ? "100%" : (101-t) + "%";
		bar.style.zIndex = -1;
		var f = t/100;
		var p = f*(colours.length-1);
		bar.style.backgroundColor = colours[Math.floor(p)].mix(colours[Math.ceil(p)],p-Math.floor(p)).toString();
	}
}

function createTiddlyText(theParent,theText)
{
	return theParent.appendChild(document.createTextNode(theText));
}

function createTiddlyCheckbox(theParent,caption,checked,onChange)
{
	var cb = document.createElement("input");
	cb.setAttribute("type","checkbox");
	cb.onclick = onChange;
	theParent.appendChild(cb);
	cb.checked = checked;
	cb.className = "chkOptionInput";
	if(caption)
		wikify(caption,theParent);
	return cb;
}

function createTiddlyElement(theParent,theElement,theID,theClass,theText)
{
	var e = document.createElement(theElement);
	if(theClass != null)
		e.className = theClass;
	if(theID != null)
		e.setAttribute("id",theID);
	if(theText != null)
		e.appendChild(document.createTextNode(theText));
	if(theParent != null)
		theParent.appendChild(e);
	return e;
}

function addEvent(obj,type,fn)
{
	if(obj.attachEvent) {
		obj['e'+type+fn] = fn;
		obj[type+fn] = function(){obj['e'+type+fn](window.event);};
		obj.attachEvent('on'+type,obj[type+fn]);
	} else {
		obj.addEventListener(type,fn,false);
	}
}

function removeEvent(obj,type,fn)
{
	if(obj.detachEvent) {
		obj.detachEvent('on'+type,obj[type+fn]);
		obj[type+fn] = null;
	} else {
		obj.removeEventListener(type,fn,false);
	}
}

function addClass(e,theClass)
{
	var currClass = e.className.split(" ");
	if(currClass.indexOf(theClass) == -1)
		e.className += " " + theClass;
}

function removeClass(e,theClass)
{
	var currClass = e.className.split(" ");
	var i = currClass.indexOf(theClass);
	while(i != -1) {
		currClass.splice(i,1);
		i = currClass.indexOf(theClass);
	}
	e.className = currClass.join(" ");
}

function hasClass(e,theClass)
{
	if(e.className) {
		if(e.className.split(" ").indexOf(theClass) != -1)
			return true;
	}
	return false;
}

// Find the closest relative with a given property value (property defaults to tagName, relative defaults to parentNode)
function findRelated(e,value,name,relative)
{
	name = name ? name : "tagName";
	relative = relative ? relative : "parentNode";
	if(name == "className") {
		while(e && !hasClass(e,value)) {
			e = e[relative];
		}
	} else {
		while(e && e[name] != value) {
			e = e[relative];
		}
	}
	return e;
}

// Resolve the target object of an event
function resolveTarget(e)
{
	var obj;
	if(e.target)
		obj = e.target;
	else if(e.srcElement)
		obj = e.srcElement;
	if(obj.nodeType == 3) // defeat Safari bug
		obj = obj.parentNode;
	return obj;
}

// Return the content of an element as plain text with no formatting
function getPlainText(e)
{
	var text = "";
	if(e.innerText)
		text = e.innerText;
	else if(e.textContent)
		text = e.textContent;
	return text;
}

// Get the scroll position for window.scrollTo necessary to scroll a given element into view
function ensureVisible(e)
{
	var posTop = findPosY(e);
	var posBot = posTop + e.offsetHeight;
	var winTop = findScrollY();
	var winHeight = findWindowHeight();
	var winBot = winTop + winHeight;
	if(posTop < winTop) {
		return posTop;
	} else if(posBot > winBot) {
		if(e.offsetHeight < winHeight)
			return posTop - (winHeight - e.offsetHeight);
		else
			return posTop;
	} else {
		return winTop;
	}
}

// Get the current width of the display window
function findWindowWidth()
{
	return window.innerWidth ? window.innerWidth : document.documentElement.clientWidth;
}

// Get the current height of the display window
function findWindowHeight()
{
	return window.innerHeight ? window.innerHeight : document.documentElement.clientHeight;
}

// Get the current horizontal page scroll position
function findScrollX()
{
	return window.scrollX ? window.scrollX : document.documentElement.scrollLeft;
}

// Get the current vertical page scroll position
function findScrollY()
{
	return window.scrollY ? window.scrollY : document.documentElement.scrollTop;
}

function findPosX(obj)
{
	var curleft = 0;
	while(obj.offsetParent) {
		curleft += obj.offsetLeft;
		obj = obj.offsetParent;
	}
	return curleft;
}

function findPosY(obj)
{
	var curtop = 0;
	while(obj.offsetParent) {
		curtop += obj.offsetTop;
		obj = obj.offsetParent;
	}
	return curtop;
}

// Blur a particular element
function blurElement(e)
{
	if(e != null && e.focus && e.blur) {
		e.focus();
		e.blur();
	}
}

// Create a non-breaking space
function insertSpacer(place)
{
	var e = document.createTextNode(String.fromCharCode(160));
	if(place)
		place.appendChild(e);
	return e;
}

// Remove all children of a node
function removeChildren(e)
{
	while(e && e.hasChildNodes())
		removeNode(e.firstChild);
}

// Remove a node and all it's children
function removeNode(e)
{
	scrubNode(e);
	e.parentNode.removeChild(e);
}

// Remove any event handlers or non-primitve custom attributes
function scrubNode(e)
{
	var att = e.attributes;
	if(att) {
		for(var t=0; t<att.length; t++) {
			var n = att[t].name;
			if(n !== 'style' && (typeof e[n] === 'function' || (typeof e[n] === 'object' && e[n] != null))) {
				try {
					e[n] = null;
				} catch(ex) {
				}
			}
		}
	}
	var c = e.firstChild;
	while(c) {
		scrubNode(c);
		c = c.nextSibling;
	}
}

// Add a stylesheet, replacing any previous custom stylesheet
function setStylesheet(s,id,doc)
{
	if(!id)
		id = "customStyleSheet";
	if(!doc)
		doc = document;
	var n = doc.getElementById(id);
	if(doc.createStyleSheet) {
		// Test for IE's non-standard createStyleSheet method
		if(n)
			n.parentNode.removeChild(n);
		// This failed without the &nbsp;
		doc.getElementsByTagName("head")[0].insertAdjacentHTML("beforeEnd","&nbsp;<style id='" + id + "'>" + s + "</style>");
	} else {
		if(n) {
			n.replaceChild(doc.createTextNode(s),n.firstChild);
		} else {
			n = doc.createElement("style");
			n.type = "text/css";
			n.id = id;
			n.appendChild(doc.createTextNode(s));
			doc.getElementsByTagName("head")[0].appendChild(n);
		}
	}
}

// Force the browser to do a document reflow when needed to workaround browser bugs
function forceReflow()
{
	if(config.browser.isGecko) {
		setStylesheet("body {top:-1em;margin-top:1em;}");
		setStylesheet("");
	}
}

// Replace the current selection of a textarea or text input and scroll it into view
function replaceSelection(e,text)
{
	if(e.setSelectionRange) {
		var oldpos = e.selectionStart;
		var isRange = e.selectionEnd > e.selectionStart;
		e.value = e.value.substr(0,e.selectionStart) + text + e.value.substr(e.selectionEnd);
		e.setSelectionRange(isRange ? oldpos : oldpos + text.length,oldpos + text.length);
		var linecount = e.value.split('\n').length;
		var thisline = e.value.substr(0,e.selectionStart).split('\n').length-1;
		e.scrollTop = Math.floor((thisline - e.rows / 2) * e.scrollHeight / linecount);
	} else if(document.selection) {
		var range = document.selection.createRange();
		if(range.parentElement() == e) {
			var isCollapsed = range.text == "";
			range.text = text;
			if(!isCollapsed) {
				range.moveStart('character', -text.length);
				range.select();
			}
		}
	}
}

// Returns the text of the given (text) node, possibly merging subsequent text nodes
function getNodeText(e)
{
	var t = ""; 
	while(e && e.nodeName == "#text") {
		t += e.nodeValue;
		e = e.nextSibling;
	}
	return t;
}

//--
//-- LoaderBase and SaverBase
//--

function LoaderBase() {}

LoaderBase.prototype.loadTiddler = function(store,node,tiddlers)
{
	var title = this.getTitle(store,node);
	if(title) {
		var tiddler = store.createTiddler(title);
		this.internalizeTiddler(store,tiddler,title,node);
		tiddlers.push(tiddler);
	}
};

LoaderBase.prototype.loadTiddlers = function(store,nodes)
{
	var tiddlers = [];
	for(var t = 0; t < nodes.length; t++) {
		try {
			this.loadTiddler(store,nodes[t],tiddlers);
		} catch(ex) {
			showException(ex,config.messages.tiddlerLoadError.format([this.getTitle(store,nodes[t])]));
		}
	}
	return tiddlers;
};

function SaverBase() {}

SaverBase.prototype.externalize = function(store)
{
	var results = [];
	var tiddlers = store.getTiddlers("title");
	for(var t = 0; t < tiddlers.length; t++)
		results.push(this.externalizeTiddler(store,tiddlers[t]));
	return results.join("\n");
};

//--
//-- TW21Loader (inherits from LoaderBase)
//--

function TW21Loader() {}

TW21Loader.prototype = new LoaderBase();

TW21Loader.prototype.getTitle = function(store,node)
{
	var title = null;
	if(node.getAttribute) {
		title = node.getAttribute("title");
		if(!title)
			title = node.getAttribute("tiddler");
	}
	if(!title && node.id) {
		var lenPrefix = store.idPrefix.length;
		if (node.id.substr(0,lenPrefix) == store.idPrefix)
			title = node.id.substr(lenPrefix);
	}
	return title;
};

TW21Loader.prototype.internalizeTiddler = function(store,tiddler,title,node)
{
	var e = node.firstChild;
	var text = null;
	if(node.getAttribute("tiddler")) {
		text = getNodeText(e).unescapeLineBreaks();
	} else {
		while(e.nodeName!="PRE" && e.nodeName!="pre") {
			e = e.nextSibling;
		}
		text = e.innerHTML.replace(/\r/mg,"").htmlDecode();
	}
	var modifier = node.getAttribute("modifier");
	var c = node.getAttribute("created");
	var m = node.getAttribute("modified");
	var created = c ? Date.convertFromYYYYMMDDHHMM(c) : version.date;
	var modified = m ? Date.convertFromYYYYMMDDHHMM(m) : created;
	var tags = node.getAttribute("tags");
	var fields = {};
	var attrs = node.attributes;
	for(var i = attrs.length-1; i >= 0; i--) {
		var name = attrs[i].name;
		if (attrs[i].specified && !TiddlyWiki.isStandardField(name)) {
			fields[name] = attrs[i].value.unescapeLineBreaks();
		}
	}
	tiddler.assign(title,text,modifier,modified,tags,created,fields);
	return tiddler;
};

//--
//-- TW21Saver (inherits from SaverBase)
//--

function TW21Saver() {}

TW21Saver.prototype = new SaverBase();

TW21Saver.prototype.externalizeTiddler = function(store,tiddler)
{
	try {
		var extendedAttributes = "";
		var usePre = config.options.chkUsePreForStorage;
		store.forEachField(tiddler,
			function(tiddler,fieldName,value) {
				// don't store stuff from the temp namespace
				if(typeof value != "string")
					value = "";
				if (!fieldName.match(/^temp\./))
					extendedAttributes += ' %0="%1"'.format([fieldName,value.escapeLineBreaks().htmlEncode()]);
			},true);
		var created = tiddler.created.convertToYYYYMMDDHHMM();
		var modified = tiddler.modified.convertToYYYYMMDDHHMM();
		var vdate = version.date.convertToYYYYMMDDHHMM();
		var attributes = tiddler.modifier ? ' modifier="' + tiddler.modifier.htmlEncode() + '"' : "";
		attributes += (usePre && modified == created) ? "" : ' modified="' + modified +'"';
		attributes += (usePre && created == vdate) ? "" :' created="' + created + '"';
		var tags = tiddler.getTags();
		if(!usePre || tags)
			attributes += ' tags="' + tags.htmlEncode() + '"';
		return ('<div %0="%1"%2%3>%4</'+'div>').format([
				usePre ? "title" : "tiddler",
				tiddler.title.htmlEncode(),
				attributes,
				extendedAttributes,
				usePre ? "\n<pre>" + tiddler.text.htmlEncode() + "</pre>\n" : tiddler.text.escapeLineBreaks().htmlEncode()
			]);
	} catch (ex) {
		throw exceptionText(ex,config.messages.tiddlerSaveError.format([tiddler.title]));
	}
};

//--
//-- Deprecated code
//--

// @Deprecated: Use createElementAndWikify and this.termRegExp instead
config.formatterHelpers.charFormatHelper = function(w)
{
	w.subWikify(createTiddlyElement(w.output,this.element),this.terminator);
};

// @Deprecated: Use enclosedTextHelper and this.lookaheadRegExp instead
config.formatterHelpers.monospacedByLineHelper = function(w)
{
	var lookaheadRegExp = new RegExp(this.lookahead,"mg");
	lookaheadRegExp.lastIndex = w.matchStart;
	var lookaheadMatch = lookaheadRegExp.exec(w.source);
	if(lookaheadMatch && lookaheadMatch.index == w.matchStart) {
		var text = lookaheadMatch[1];
		if(config.browser.isIE)
			text = text.replace(/\n/g,"\r");
		createTiddlyElement(w.output,"pre",null,null,text);
		w.nextMatch = lookaheadRegExp.lastIndex;
	}
};

// @Deprecated: Use <br> or <br /> instead of <<br>>
config.macros.br.handler = function(place)
{
	createTiddlyElement(place,"br");
};

// Find an entry in an array. Returns the array index or null
// @Deprecated: Use indexOf instead
Array.prototype.find = function(item)
{
	var i = this.indexOf(item);
	return i == -1 ? null : i;
};

// Load a tiddler from an HTML DIV. The caller should make sure to later call Tiddler.changed()
// @Deprecated: Use store.getLoader().internalizeTiddler instead
Tiddler.prototype.loadFromDiv = function(divRef,title)
{
	return store.getLoader().internalizeTiddler(store,this,title,divRef);
};

// Format the text for storage in an HTML DIV
// @Deprecated Use store.getSaver().externalizeTiddler instead.
Tiddler.prototype.saveToDiv = function()
{
	return store.getSaver().externalizeTiddler(store,this);
};

// @Deprecated: Use store.allTiddlersAsHtml() instead
function allTiddlersAsHtml()
{
	return store.allTiddlersAsHtml();
}

// @Deprecated: Use refreshPageTemplate instead
function applyPageTemplate(title)
{
	refreshPageTemplate(title);
}

// @Deprecated: Use story.displayTiddlers instead
function displayTiddlers(srcElement,titles,template,unused1,unused2,animate,unused3)
{
	story.displayTiddlers(srcElement,titles,template,animate);
}

// @Deprecated: Use story.displayTiddler instead
function displayTiddler(srcElement,title,template,unused1,unused2,animate,unused3)
{
	story.displayTiddler(srcElement,title,template,animate);
}

// @Deprecated: Use functions on right hand side directly instead
var createTiddlerPopup = Popup.create;
var scrollToTiddlerPopup = Popup.show;
var hideTiddlerPopup = Popup.remove;

// @Deprecated: Use right hand side directly instead
var regexpBackSlashEn = new RegExp("\\\\n","mg");
var regexpBackSlash = new RegExp("\\\\","mg");
var regexpBackSlashEss = new RegExp("\\\\s","mg");
var regexpNewLine = new RegExp("\n","mg");
var regexpCarriageReturn = new RegExp("\r","mg");
//--
//-- End of scripts
//--
//]]>
</script>
<script type="text/javascript">
//<![CDATA[
if(useJavaSaver)
	document.write("<applet style='position:absolute;left:-1px' name='TiddlySaver' code='TiddlySaver.class' archive='TiddlySaver.jar' width='1' height='1'></applet>");
//]]>
</script>
<!--POST-SCRIPT-START-->

<!--POST-SCRIPT-END-->
</body>
</html><|MERGE_RESOLUTION|>--- conflicted
+++ resolved
@@ -514,14 +514,6 @@
 
 SiteUrl</pre>
 </div>
-<<<<<<< HEAD
-<div title="Asset" modifier="Ichthyostega" modified="200709021530" created="200708100337" tags="def classes" changecount="9">
-<pre>Asset management is a subsystem on its own. Assets are &quot;things&quot; that can be loaded into a session, like Media, Clips, Effects, Transitions. It is the &quot;bookkeeping view&quot;, while the EDL is the &quot;manipulation and process view&quot;. Some Assets can be //loaded// and a collection of Assets is saved with eatch Session. Besides, there is a collection of basic Assets allways available by default.
-
-The Assets are important reference points holding the information needed to access external resources. For example, an Clip asset can reference a Media asset, which in turn holds the external filename from which to get the media stream. For Effects, the situatin is similar. Assets thus serve two quite distinct purposes. One is to load, list, group serarch and browse them, and to provide an entry point to create new or get at existing MObjects in the EDL, while the other purpose is to provide attribute and property informations to the inner parts of the engine, while at the same time isolating and decoupling them from environmental details. 
-
-We can distinguish several different Kinds of Assets, each one with specific properties. While all these Kinds of Assets implement the basic Asset interface, they themselfs are the __key abstractions__ of the asset management view. Mostly, their interfaces will be used directly, because they are quite different in behaviour. Thus it is common to see asset related operations being templated on the Asset Kind. 
-=======
 <div title="Asset" modifier="Ichthyostega" modified="200709040256" created="200708100337" tags="def classes" changecount="11">
 <pre>Asset management is a subsystem on its own. Assets are &quot;things&quot; that can be loaded into a session, like Media, Clips, Effects, Transitions. It is the &quot;bookkeeping view&quot;, while the EDL is the &quot;manipulation and process view&quot;. Some Assets can be //loaded// and a collection of Assets is saved with eatch Session. Besides, there is a collection of basic Assets allways available by default.
 
@@ -529,7 +521,6 @@
 
 We can distinguish several different Kinds of Assets, each one with specific properties. While all these Kinds of Assets implement the basic Asset interface, they themselfs are the __key abstractions__ of the asset management view. Mostly, their interfaces will be used directly, because they are quite different in behaviour. Thus it is common to see asset related operations being templated on the Asset Kind. 
 &amp;rarr; see also [[Creating and registering Assets|AssetCreation]]
->>>>>>> c81ef3bb
 [img[Asset Classess|uml/fig130309.png]]
 
 !Media Asset
@@ -557,13 +548,9 @@
 &amp;rarr; MetaAsset {{red{to be defined}}}
 
 !!!!still to be worked out..
-<<<<<<< HEAD
-is how to implement the relationship between [[MObject]]s and Assets. Do we use direct pointers, or do we prefer an ID + central registry approach? And how to handle the removal of an Asset (&amp;rarr; see also [[analysis of mem management|ManagementAssetRelation]])
-=======
 is how to implement the relationship between [[MObject]]s and Assets. Do we use direct pointers, or do we prefer an ID + central registry approach? And how to handle the removal of an Asset 
 &amp;rarr; see also [[analysis of mem management|ManagementAssetRelation]]
 &amp;rarr; see also [[Creating Objects|ObjectCreation]], especially [[Assets|AssetCreation]]
->>>>>>> c81ef3bb
 </pre>
 </div>
 <div title="AssetCreation" modifier="Ichthyostega" created="200709040307" changecount="1">
