--- conflicted
+++ resolved
@@ -234,20 +234,6 @@
         We use a custom function to declare a whole tree of srcfiles. 
     """
     
-<<<<<<< HEAD
-    lumobj = ( srcSubtree(env,'$SRCDIR/backend') 
-             + srcSubtree(env,'$SRCDIR/proc')
-             + srcSubtree(env,'$SRCDIR/common')
-             + srcSubtree(env,'$SRCDIR/lib')
-             )
-    plugobj = srcSubtree(env,'$SRCDIR/plugin', isShared=True)
-    core  = env.StaticLibrary('$BINDIR/core.la', lumobj)
-    #core = lumobj # use this for linking directly
-    
-    # use PCH to speed up building
-    precomp = env.PrecompiledHeader('$SRCDIR/pre')
-    env.Depends(lumobj, precomp)
-=======
     objback =   srcSubtree(env,'$SRCDIR/backend') 
     objproc =   srcSubtree(env,'$SRCDIR/proc')
     objlib  = ( srcSubtree(env,'$SRCDIR/common')
@@ -265,7 +251,6 @@
               )
     env.Depends(objproc, precomp)
     env.Depends(objlib, precomp)
->>>>>>> 3e899600
     
     artifacts['lumiera'] = env.Program('$BINDIR/lumiera', ['$SRCDIR/main.cpp']+ core )
     artifacts['plugins'] = env.SharedLibrary('$BINDIR/lumiera-plugin', plugobj)
@@ -284,11 +269,7 @@
     il = env.Alias('install-lib', '$DESTDIR/lib')
     env.Alias('install', [ib, il])
     
-<<<<<<< HEAD
-    build = env.Alias('build', artifacts['lumiera']+artifacts['plugins'])
-=======
     build = env.Alias('build', artifacts['lumiera']+artifacts['plugins']+artifacts['tools'])
->>>>>>> 3e899600
     allbu = env.Alias('allbuild', build+artifacts['testsuite'])
     env.Default('build')
     # additional files to be cleaned when cleaning 'build'
