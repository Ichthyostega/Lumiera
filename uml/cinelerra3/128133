format 40
<<<<<<< HEAD
"AssetManager" // ProcessingLayer::AssetManager
  revision 4
=======
"Asset" // ProcessingLayer::Asset
  revision 6
>>>>>>> c81ef3bb
  modified_by 5 "hiv"
  // class settings
  //class diagram settings
  draw_all_relations default hide_attributes default hide_operations default show_members_full_definition default show_members_visibility default show_members_stereotype default show_parameter_dir default show_parameter_name default package_name_in_tab default class_drawing_mode default drawing_language default show_context_mode default auto_label_position default show_infonote default shadow default
  //use case diagram settings
  package_name_in_tab default show_context default auto_label_position default draw_all_relations default shadow default
  //sequence diagram settings
  show_full_operations_definition default write_horizontally default class_drawing_mode default drawing_language default draw_all_relations default shadow default
  //collaboration diagram settings
  show_full_operations_definition default show_hierarchical_rank default write_horizontally default drawing_language default package_name_in_tab default show_context default draw_all_relations default shadow default
  //object diagram settings
   write_horizontally default package_name_in_tab default show_context default auto_label_position default draw_all_relations default shadow default
  //component diagram settings
  package_name_in_tab default show_context default auto_label_position default draw_all_relations default shadow default
  draw_component_as_icon default show_component_req_prov default show_component_rea default
  //deployment diagram settings
  package_name_in_tab default show_context default write_horizontally default auto_label_position default draw_all_relations default shadow default
  draw_component_as_icon default show_component_req_prov default show_component_rea default
  //state diagram settings
  package_name_in_tab default show_context default auto_label_position default write_trans_label_horizontally default show_trans_definition default draw_all_relations default shadow default
  show_activities default region_horizontally default drawing_language default
  //activity diagram settings
  package_name_in_tab default show_context default show_opaque_action_definition default auto_label_position default write_flow_label_horizontally default draw_all_relations default shadow default
  show_infonote default drawing_language default
  
  classview 128901 "Assets"
    //class diagram settings
    draw_all_relations default hide_attributes default hide_operations default show_members_full_definition default show_members_visibility default show_members_stereotype default show_parameter_dir default show_parameter_name default package_name_in_tab default class_drawing_mode default drawing_language default show_context_mode default auto_label_position default show_infonote default shadow default
    //collaboration diagram settings
    show_full_operations_definition default show_hierarchical_rank default write_horizontally default drawing_language default package_name_in_tab default show_context default draw_all_relations default shadow default
    //object diagram settings
     write_horizontally default package_name_in_tab default show_context default auto_label_position default draw_all_relations default shadow default
    //sequence diagram settings
    show_full_operations_definition default write_horizontally default class_drawing_mode default drawing_language default draw_all_relations default shadow default
    //state diagram settings
    package_name_in_tab default show_context default auto_label_position default write_trans_label_horizontally default show_trans_definition default draw_all_relations default shadow default
    show_activities default region_horizontally default drawing_language default
    //class settings
    //activity diagram settings
    package_name_in_tab default show_context default show_opaque_action_definition default auto_label_position default write_flow_label_horizontally default draw_all_relations default shadow default
    show_infonote default drawing_language default
    
    classdiagram 130309 "Asset Kinds"
      draw_all_relations no hide_attributes default hide_operations default show_members_full_definition default show_members_visibility default show_members_stereotype default show_parameter_dir default show_parameter_name default package_name_in_tab default class_drawing_mode default drawing_language default show_context_mode default auto_label_position default show_infonote default shadow default
      size A4
    end

    classdiagram 130437 "Media-Asset Relations"
      draw_all_relations default hide_attributes default hide_operations default show_members_full_definition default show_members_visibility default show_members_stereotype default show_parameter_dir default show_parameter_name default package_name_in_tab default class_drawing_mode default drawing_language default show_context_mode default auto_label_position default show_infonote default shadow default
      size A4
    end

    class 136453 "Asset"
      abstract visibility public stereotype "interface"
      cpp_decl "${comment}${template}class ${name}${inherit}
  {
${members}  };
${inlines}
"
      java_decl "${comment}${@}${visibility}interface ${name}${extends} {
${members}}
"
      idl_decl "${comment}${abstract}${local}interface ${name}${inherit} {
${members}};
"
      explicit_switch_type ""
      
      comment "Superinterface describing especially the bookeeping properties of Assets"
      attribute 130437 "id"
	const_attribute public explicit_type "long"
	init_value "AssetManager::register<KIND> (name, category, org, version)"
	cpp_decl "    ${comment}${static}${mutable}${volatile}${const}${type} ${name}${value};
"
	java_decl ""
	idl_decl ""
	comment "Asset primary key."
      end

      attribute 130565 "name"
	const_attribute public explicit_type "string"
	cpp_decl "    ${comment}${static}${mutable}${volatile}${const}${type} ${name}${value};
"
	java_decl ""
	idl_decl ""
	comment "element ID, comprehensible but sanitized. The tuple (category, name, org) is unique."
      end

      classrelation 140421 // category (<unidirectional association>)
	relation 138629 --->
	  a role_name "category" multiplicity "1" const_relation public
	    comment "primary tree like classification of the asset"
	    cpp default "    ${comment}${static}${mutable}${volatile}${const}${type}* ${name}${value};
"
	    classrelation_ref 140421 // category (<unidirectional association>)
	  b multiplicity "*" parent class_ref 137221 // Category
	  association_type class_ref 137221 // Category
      end

      attribute 130821 "org"
	const_attribute public explicit_type "string"
	init_value "cin3"
	cpp_decl "    ${comment}${static}${mutable}${volatile}${const}${type} ${name}${value};
"
	java_decl ""
	idl_decl ""
	comment "origin or authorship id. Can be a project abbreviation, a package id or just the authors nickname or UID. This allows for the compnent name to be more generic (e.g. \"blur\"). Default for all assets provided by the core cinelerra-3 codebase is \"cin3\"."
      end

      attribute 130949 "version"
	const_attribute public explicit_type "uint"
	init_value "1"
	cpp_decl "    ${comment}${static}${mutable}${volatile}${const}${type} ${name}${value};
"
	java_decl ""
	idl_decl ""
	comment "version number of the thing or concept represented by this asset. Of each unique tuple (name, category, org) there will be only one version in the whole system. Version 0 is reserved for internal purposes. Versions are considered to be ordered, and any higher version is supposed to be fully backwards compatible to all previous versions."
      end

      attribute 131077 "groups"
	protected explicit_type "set<string>"
	cpp_decl "    ${comment}${static}${mutable}${volatile}${const}${type} ${name}${value};
"
	java_decl ""
	idl_decl ""
	comment "additional classification, selections or departments this asset belongs to. Groups are optional, non-exclusive and may be overlapping."
      end

      attribute 131205 "shortDesc"
	const_attribute protected explicit_type "string"
	cpp_decl "    ${comment}${static}${mutable}${volatile}${const}${type} ${name}${value};
"
	java_decl ""
	idl_decl ""
	comment "user visible Name-ID. To be localized."
      end

      attribute 131333 "longDesc"
	const_attribute protected explicit_type "string"
	cpp_decl "    ${comment}${static}${mutable}${volatile}${const}${type} ${name}${value};
"
	java_decl ""
	idl_decl ""
	comment "user visible qualification of the thing, unit or concept represented by this asset. perferably \"in one line\". To be localized."
      end

      operation 132101 "getParents"
	public explicit_return_type "vector<PAsset>"
	nparams 0
	cpp_decl "    ${comment}${friend}${static}${inline}${virtual}${type} ${name} ${(}${)}${const}${volatile} ${throw}${abstract};"
	cpp_def "${comment}${inline}${type}
${class}::${name} ${(}${)}${const}${volatile} ${throw}${staticnl}
{
  ${body}
}

"
	
	
	comment "List of entities this asset depends on or requires to be functional. May be empty. The head of this list can be considered the primary prerequisite"
      end

      operation 132229 "getDependant"
	public explicit_return_type "vector<PAsset>"
	nparams 0
	cpp_decl "    ${comment}${friend}${static}${inline}${virtual}${type} ${name} ${(}${)}${const}${volatile} ${throw}${abstract};"
	cpp_def "${comment}${inline}${type}
${class}::${name} ${(}${)}${const}${volatile} ${throw}${staticnl}
{
  ${body}
}

"
	
	
	comment "All the other assets requiring this asset to be functional. For example, all the clips depending on a given media file. May be empty. The dependency relation is transitive."
      end

      operation 132869 "isActive"
	public explicit_return_type "bool"
	nparams 0
	cpp_decl "    ${comment}${friend}${static}${inline}${virtual}${type} ${name} ${(}${)}${const}${volatile} ${throw}${abstract};"
	cpp_def "${comment}${inline}${type}
${class}::${name} ${(}${)}${const}${volatile} ${throw}${staticnl}
{
  ${body}
}

"
	
	
	comment "weather this asset is swithced on and consequently included in the fixture and participates in rendering"
      end

      operation 132997 "enable"
	public explicit_return_type "void"
	nparams 1
	  param in name "bool" explicit_type ""
	nexceptions 1
	  exception class_ref 135941 // State
	cpp_decl "    ${comment}${friend}${static}${inline}${virtual}${type} ${name} ${(}${)}${const}${volatile} ${throw}${abstract};"
	cpp_def "${comment}${inline}${type}
${class}::${name} ${(}${)}${const}${volatile} ${throw}${staticnl}
{
  ${body}
}

"
	
	
	comment "change the enabled status of this asset. Note the corresponding #isActive predicate may depend on the enablement status of parent assets as well"
      end
    end

    class 136581 "AssetManager"
      visibility public stereotype "boundary"
      cpp_decl "${comment}${template}class ${name}${inherit}
  {
${members}  };
${inlines}
"
      java_decl ""
      idl_decl "${comment}${abstract}${local}interface ${name}${inherit} {
${members}};
"
      explicit_switch_type ""
      
      comment "Facade for the Asset subsystem"
<<<<<<< HEAD
      operation 132357 "register"
	class_operation public explicit_return_type "long"
	nparams 4
	  param inout name "name" explicit_type "string"
	  param inout name "category" explicit_type "string"
	  param inout name "org" explicit_type "string"
	  param inout name "uint" explicit_type "version"
	nexceptions 1
	  explicit_exception "Invalid"
	cpp_decl "    ${comment}${friend}${static}${inline}${virtual}${type} ${name} ${(}${t0} & ${p0}, ${t1} & ${p1}, ${t2} & ${p2}, ${t3}& ${p3}${)}${const}${volatile} ${throw}${abstract};"
	cpp_def "${comment}${inline}${type}
${class}::${name} ${(}${t0} & ${p0}, ${t1} & ${p1}, ${t2} & ${p2}, ${t3}& ${p3}${)}${const}${volatile} ${throw}${staticnl}
=======
      operation 133125 "getID"
	class_operation public explicit_return_type ""
	nparams 1
	  param in name "idi" type class_ref 136453 // Asset
	cpp_decl "    ${comment}${friend}${static}${inline}${virtual}${type} ${name} ${(}${)}${const}${volatile} ${throw}${abstract};"
	cpp_def "${comment}${inline}${type}
${class}::${name} ${(}${)}${const}${volatile} ${throw}${staticnl}
>>>>>>> c81ef3bb
{
  ${body}
}

"
	
	
<<<<<<< HEAD
	comment "registers an asset object in the internal DB, providing its unique key"
=======
>>>>>>> c81ef3bb
      end

      operation 132485 "getAsset"
	public explicit_return_type "KIND"
	nparams 1
	  param in name "id" explicit_type "long"
	nexceptions 1
	  exception class_ref 136069 // Invalid
	cpp_decl "    ${comment}template<class KIND>
${friend}${static}${inline}${virtual}${type} ${name} ${(}${t0} & ${p0}${)}${const}${volatile} ${throw}${abstract};"
	cpp_def "${comment}template<class KIND>
${inline}${type}
${class}::${name} ${(}${t0} & ${p0}${)}${const}${volatile} ${throw}${staticnl}
{
  ${body}
}

"
	
	
	comment "find and return corresponging object"
      end

      operation 132613 "known"
	public explicit_return_type "bool"
	nparams 1
	  param in name "id" explicit_type "long"
	cpp_decl "    ${comment}${friend}${static}${inline}${virtual}${type} ${name} ${(}${t0} ${p0}${)}${const}${volatile} ${throw}${abstract};"
	cpp_def "${comment}${inline}${type}
${class}::${name} ${(}${t0} ${p0}${)}${const}${volatile} ${throw}${staticnl}
{
  ${body}
}

"
	
	
	comment "@return true if the given id is registered in the internal asset DB"
      end

      operation 132741 "remove"
	public explicit_return_type "void"
	nparams 1
	  param in name "id" explicit_type "long"
	nexceptions 2
	  exception class_ref 136069 // Invalid
	  exception class_ref 135941 // State
	cpp_decl "    ${comment}${friend}${static}${inline}${virtual}${type} ${name} ${(}${t0} ${p0}${)}${const}${volatile} ${throw}${abstract};"
	cpp_def "${comment}${inline}${type}
${class}::${name} ${(}${t0} ${p0}${)}${const}${volatile} ${throw}${staticnl}
{
  ${body}
}

"
	
	
	comment "remove the given asset <i>together with all its dependants</i> from the internal DB"
      end
<<<<<<< HEAD
=======

      operation 132357 "reg"
	class_operation protected explicit_return_type "long"
	nparams 4
	  param inout name "name" explicit_type "string"
	  param inout name "category" explicit_type "string"
	  param inout name "org" explicit_type "string"
	  param inout name "uint" explicit_type "version"
	nexceptions 1
	  explicit_exception "Invalid"
	cpp_decl "    ${comment}${friend}${static}${inline}${virtual}${type} ${name} ${(}${t0} & ${p0}, ${t1} & ${p1}, ${t2} & ${p2}, ${t3}& ${p3}${)}${const}${volatile} ${throw}${abstract};"
	cpp_def "${comment}${inline}${type}
${class}::${name} ${(}${t0} & ${p0}, ${t1} & ${p1}, ${t2} & ${p2}, ${t3}& ${p3}${)}${const}${volatile} ${throw}${staticnl}
{
  ${body}
}

"
	
	
	comment "registers an asset object in the internal DB, providing its unique key"
      end

      classrelation 142085 // registry (<unidirectional association>)
	relation 140293 --->
	  a role_name "registry" multiplicity "1" protected
	    comment "@internal Table or DB holding all registered asset instances."
	    cpp default "    ${comment}${static}${mutable}${volatile}${const}${type}* ${name}${value};
"
	    classrelation_ref 142085 // registry (<unidirectional association>)
	  b multiplicity "1" parent class_ref 138373 // DB
      end
>>>>>>> c81ef3bb
    end

    class 136709 "Media"
      visibility public 
      cpp_decl "${comment}${template}class ${name}${inherit}
  {
${members}  };
${inlines}
"
      java_decl ""
      idl_decl ""
      explicit_switch_type ""
      
      comment "key abstraction: media-like assets"
      classrelation 139909 // <realization>
	relation 138117 -_-|>
	  a public
	    cpp default "${type}"
	    classrelation_ref 139909 // <realization>
	  b multiplicity "" parent class_ref 136453 // Asset
      end
    end

    class 136837 "Proc"
      visibility public 
      cpp_decl "${comment}${template}class ${name}${inherit}
  {
${members}  };
${inlines}
"
      java_decl ""
      idl_decl ""
      explicit_switch_type ""
      
      comment "key abstraction: data processing asset"
      classrelation 140037 // <realization>
	relation 138245 -_-|>
	  a public
	    cpp default "${type}"
	    classrelation_ref 140037 // <realization>
	  b multiplicity "" parent class_ref 136453 // Asset
      end
    end

    class 136965 "Struct"
      visibility public 
      cpp_decl "${comment}${template}class ${name}${inherit}
  {
${members}  };
${inlines}
"
      java_decl ""
      idl_decl ""
      explicit_switch_type ""
      
      comment "key abstraction: structural asset"
      classrelation 140165 // <realization>
	relation 138373 -_-|>
	  a public
	    cpp default "${type}"
	    classrelation_ref 140165 // <realization>
	  b multiplicity "" parent class_ref 136453 // Asset
      end
    end

    class 137093 "Meta"
      visibility public 
      cpp_decl "${comment}${template}class ${name}${inherit}
  {
${members}  };
${inlines}
"
      java_decl ""
      idl_decl ""
      explicit_switch_type ""
      
      comment "key abstraction: metadata and organisational asset"
      classrelation 140293 // <realization>
	relation 138501 -_-|>
	  a public
	    cpp default "${type}"
	    classrelation_ref 140293 // <realization>
	  b multiplicity "" parent class_ref 136453 // Asset
      end
    end

    class 137221 "Category"
      visibility package 
      cpp_decl "${comment}${template}class ${name}${inherit}
  {
${members}  };
${inlines}
"
      java_decl ""
      idl_decl ""
      explicit_switch_type ""
      
      comment "tree like classification of Assets"
    end

    class 137349 "Clip"
      visibility package 
      cpp_decl "${comment}${template}class ${name}${inherit}
  {
${members}  };
${inlines}
"
      java_decl ""
      idl_decl ""
      explicit_switch_type ""
      
      comment "bookkeeping (asset) view of a media clip."
      classrelation 140549 // <generalisation>
	relation 138757 ---|>
	  a public
	    cpp default "${type}"
	    classrelation_ref 140549 // <generalisation>
	  b multiplicity "" parent class_ref 136709 // Media
      end

      classrelation 141957 // source (<unidirectional association>)
	relation 140165 --->
	  a role_name "source" multiplicity "1" const_relation protected
	    comment "media source of this clip"
	    cpp default "    ${comment}${static}${mutable}${volatile}${const}${type}* ${name}${value};
"
	    classrelation_ref 141957 // source (<unidirectional association>)
	  b multiplicity "*" parent class_ref 136709 // Media
	  association_type class_ref 136709 // Media
      end
    end

    class 137477 "Unknown"
      visibility package 
      cpp_decl "${comment}${template}class ${name}${inherit}
  {
${members}  };
${inlines}
"
      java_decl ""
      idl_decl ""
      explicit_switch_type ""
      
      comment "placeholder for unknown or unavailable media source"
      classrelation 140933 // <generalisation>
	relation 139141 ---|>
	  a public
	    cpp default "${type}"
	    classrelation_ref 140933 // <generalisation>
	  b multiplicity "" parent class_ref 137605 // Preview
      end
    end

    class 137605 "Preview"
      visibility package 
      cpp_decl "${comment}${template}class ${name}${inherit}
  {
${members}  };
${inlines}
"
      java_decl ""
      idl_decl ""
      explicit_switch_type ""
      
      comment "alternative version of the media data, probably with lower resolution"
      classrelation 140805 // <generalisation>
	relation 139013 ---|>
	  a public
	    cpp default "${type}"
	    classrelation_ref 140805 // <generalisation>
	  b multiplicity "" parent class_ref 136709 // Media
      end
    end

    class 137733 "Effect"
      visibility package 
      cpp_decl "${comment}${template}class ${name}${inherit}
  {
${members}  };
${inlines}
"
      java_decl ""
      idl_decl ""
      explicit_switch_type ""
      
      comment "Effect or media processing component"
      classrelation 141061 // <generalisation>
	relation 139269 ---|>
	  a public
	    cpp default "${type}"
	    classrelation_ref 141061 // <generalisation>
	  b multiplicity "" parent class_ref 136837 // Proc
      end
    end

    class 137861 "Codec"
      visibility package 
      cpp_decl "${comment}${template}class ${name}${inherit}
  {
${members}  };
${inlines}
"
      java_decl ""
      idl_decl ""
      explicit_switch_type ""
      
      comment "description of some media data decoder or encoder facility"
      classrelation 141189 // <generalisation>
	relation 139397 ---|>
	  a public
	    cpp default "${type}"
	    classrelation_ref 141189 // <generalisation>
	  b multiplicity "" parent class_ref 136837 // Proc
      end
    end

    class 137989 "Track"
      visibility package 
      cpp_decl "${comment}${template}class ${name}${inherit}
  {
${members}  };
${inlines}
"
      java_decl ""
      idl_decl ""
      explicit_switch_type ""
      
      comment "structural asset holding the configuration of a track in the EDL"
      classrelation 141317 // <generalisation>
	relation 139525 ---|>
	  a public
	    cpp default "${type}"
	    classrelation_ref 141317 // <generalisation>
	  b multiplicity "" parent class_ref 136965 // Struct
      end
    end

    class 138117 "OutPort"
      visibility package 
      cpp_decl "${comment}${template}class ${name}${inherit}
  {
${members}  };
${inlines}
"
      java_decl ""
      idl_decl ""
      explicit_switch_type ""
      
      comment "structural asset corresponding to some port generating media output"
      classrelation 141445 // <generalisation>
	relation 139653 ---|>
	  a public
	    cpp default "${type}"
	    classrelation_ref 141445 // <generalisation>
	  b multiplicity "" parent class_ref 136965 // Struct
      end
    end

    class 138245 "Dataset"
      visibility package 
      cpp_decl "${comment}${template}class ${name}${inherit}
  {
${members}  };
${inlines}
"
      java_decl ""
      idl_decl ""
      explicit_switch_type ""
      
      comment "meta asset describing a collection of control data"
      classrelation 141573 // <generalisation>
	relation 139781 ---|>
	  a public
	    cpp default "${type}"
	    classrelation_ref 141573 // <generalisation>
	  b multiplicity "" parent class_ref 137093 // Meta
      end
    end
<<<<<<< HEAD
=======

    class 138373 "DB"
      visibility package 
      cpp_decl "${comment}${template}class ${name}${inherit}
  {
${members}  };
${inlines}
"
      java_decl ""
      idl_decl ""
      explicit_switch_type ""
      
      comment "Implementation of the registry holding all Asset instances known to the Asset Manager subsystem. As of 8/2007 implemented by a hashtable."
    end
>>>>>>> c81ef3bb
  end
end<|MERGE_RESOLUTION|>--- conflicted
+++ resolved
@@ -1,11 +1,6 @@
 format 40
-<<<<<<< HEAD
-"AssetManager" // ProcessingLayer::AssetManager
-  revision 4
-=======
 "Asset" // ProcessingLayer::Asset
   revision 6
->>>>>>> c81ef3bb
   modified_by 5 "hiv"
   // class settings
   //class diagram settings
@@ -233,20 +228,6 @@
       explicit_switch_type ""
       
       comment "Facade for the Asset subsystem"
-<<<<<<< HEAD
-      operation 132357 "register"
-	class_operation public explicit_return_type "long"
-	nparams 4
-	  param inout name "name" explicit_type "string"
-	  param inout name "category" explicit_type "string"
-	  param inout name "org" explicit_type "string"
-	  param inout name "uint" explicit_type "version"
-	nexceptions 1
-	  explicit_exception "Invalid"
-	cpp_decl "    ${comment}${friend}${static}${inline}${virtual}${type} ${name} ${(}${t0} & ${p0}, ${t1} & ${p1}, ${t2} & ${p2}, ${t3}& ${p3}${)}${const}${volatile} ${throw}${abstract};"
-	cpp_def "${comment}${inline}${type}
-${class}::${name} ${(}${t0} & ${p0}, ${t1} & ${p1}, ${t2} & ${p2}, ${t3}& ${p3}${)}${const}${volatile} ${throw}${staticnl}
-=======
       operation 133125 "getID"
 	class_operation public explicit_return_type ""
 	nparams 1
@@ -254,18 +235,13 @@
 	cpp_decl "    ${comment}${friend}${static}${inline}${virtual}${type} ${name} ${(}${)}${const}${volatile} ${throw}${abstract};"
 	cpp_def "${comment}${inline}${type}
 ${class}::${name} ${(}${)}${const}${volatile} ${throw}${staticnl}
->>>>>>> c81ef3bb
-{
-  ${body}
-}
-
-"
-	
-	
-<<<<<<< HEAD
-	comment "registers an asset object in the internal DB, providing its unique key"
-=======
->>>>>>> c81ef3bb
+{
+  ${body}
+}
+
+"
+	
+	
       end
 
       operation 132485 "getAsset"
@@ -325,8 +301,6 @@
 	
 	comment "remove the given asset <i>together with all its dependants</i> from the internal DB"
       end
-<<<<<<< HEAD
-=======
 
       operation 132357 "reg"
 	class_operation protected explicit_return_type "long"
@@ -359,7 +333,6 @@
 	    classrelation_ref 142085 // registry (<unidirectional association>)
 	  b multiplicity "1" parent class_ref 138373 // DB
       end
->>>>>>> c81ef3bb
     end
 
     class 136709 "Media"
@@ -638,8 +611,6 @@
 	  b multiplicity "" parent class_ref 137093 // Meta
       end
     end
-<<<<<<< HEAD
-=======
 
     class 138373 "DB"
       visibility package 
@@ -654,6 +625,5 @@
       
       comment "Implementation of the registry holding all Asset instances known to the Asset Manager subsystem. As of 8/2007 implemented by a hashtable."
     end
->>>>>>> c81ef3bb
   end
 end