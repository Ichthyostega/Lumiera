--- conflicted
+++ resolved
@@ -120,14 +120,6 @@
     if not conf.CheckPkgConfig('cairomm-1.0', 0.6):
         problems.append('Unable to configure Cairo--')
     
-<<<<<<< HEAD
-    verGDL = '3.0.0'
-    if not conf.CheckPkgConfig('gdl-3.0', verGDL, alias='gdl'):
-        print 'No sufficiently recent (>=%s) version of GDL found. Maybe use custom package gdl-lum?' % verGDL
-        if not conf.CheckPkgConfig('gdl-lum', verGDL, alias='gdl'):
-            problems.append('GNOME Docking Library not found. We either need a sufficiently recent GDL '
-                            'version (>=%s), or the custom package "gdl-lum" from Lumiera.org.' % verGDL)
-=======
     verGDL   = '3.12'
     verGDLmm = '3.7.3'
     urlGDLmm = 'http://ftp.gnome.org/pub/GNOME/sources/gdlmm/'
@@ -139,7 +131,6 @@
         problems.append('We need the C++ bindings for GDL by Fabien Parent: GDLmm >=%s '
                         '(either from GNOME %s or use the debian package from %s)' % 
                         (verGDLmm, urlGDLmm, urlGDLmmDEB))
->>>>>>> 6cab04c3
     
     if not conf.CheckPkgConfig('librsvg-2.0', '2.18.1'):
         problems.append('Need rsvg Library for rendering icons.')
