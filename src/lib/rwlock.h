--- conflicted
+++ resolved
@@ -45,53 +45,6 @@
 /**
  * Read locked section.
  */
-<<<<<<< HEAD
-#define LUMIERA_RDLOCK_SECTION(nobugflag, rwlck)                                                \
-  for (lumiera_sectionlock NOBUG_CLEANUP(lumiera_sectionlock_ensureunlocked)                    \
-         lumiera_lock_section_ = {                                                              \
-         (void*)1, lumiera_rwlock_unlock_cb NOBUG_ALPHA_COMMA_NULL NOBUG_ALPHA_COMMA_NULL};     \
-       lumiera_lock_section_.lock;)                                                             \
-    for (                                                                                       \
-         ({                                                                                     \
-           lumiera_lock_section_.lock = (rwlck);                                                \
-           NOBUG_IF_ALPHA(lumiera_lock_section_.flag = &NOBUG_FLAG(nobugflag);)                 \
-           RESOURCE_WAIT (nobugflag, (rwlck)->rh, "acquire readlock", lumiera_lock_section_.rh) \
-             {                                                                                  \
-               if (pthread_rwlock_rdlock (&(rwlck)->rwlock))                                    \
-                 LUMIERA_DIE (LOCK_ACQUIRE);                                                    \
-               RESOURCE_STATE (nobugflag, NOBUG_RESOURCE_SHARED, lumiera_lock_section_.rh);     \
-             }                                                                                  \
-         });                                                                                    \
-         lumiera_lock_section_.lock;                                                            \
-         ({                                                                                     \
-           LUMIERA_RWLOCK_SECTION_UNLOCK;                                                       \
-         }))
-
-
-#define LUMIERA_RDLOCK_SECTION_CHAIN(nobugflag, rwlck)                                          \
-  for (lumiera_sectionlock *lumiera_lock_section_old_ = &lumiera_lock_section_,                 \
-         NOBUG_CLEANUP(lumiera_sectionlock_ensureunlocked) lumiera_lock_section_ = {            \
-         (void*)1, lumiera_rwlock_unlock_cb NOBUG_ALPHA_COMMA_NULL NOBUG_ALPHA_COMMA_NULL};     \
-       lumiera_lock_section_.lock;)                                                             \
-    for (                                                                                       \
-         ({                                                                                     \
-           REQUIRE (lumiera_lock_section_old_->lock, "section prematurely unlocked");           \
-           lumiera_lock_section_.lock = (rwlck);                                                \
-           NOBUG_IF_ALPHA(lumiera_lock_section_.flag = &NOBUG_FLAG(nobugflag);)                 \
-           RESOURCE_WAIT (nobugflag, (rwlck)->rh, "acquire readlock", lumiera_lock_section_.rh) \
-             {                                                                                  \
-               if (pthread_rwlock_rdlock (&(rwlck)->rwlock))                                    \
-                 LUMIERA_DIE (LOCK_ACQUIRE);                                                    \
-               RESOURCE_STATE (nobugflag, NOBUG_RESOURCE_SHARED, lumiera_lock_section_.rh);     \
-               LUMIERA_SECTION_UNLOCK_(lumiera_lock_section_old_);                              \
-             }                                                                                  \
-         });                                                                                    \
-         lumiera_lock_section_.lock;                                                            \
-         ({                                                                                     \
-           LUMIERA_MUTEX_SECTION_UNLOCK;                                                        \
-         }))
-
-=======
 #define LUMIERA_RDLOCK_SECTION(nobugflag, rwlck)                                                                \
   for (lumiera_sectionlock NOBUG_CLEANUP(lumiera_sectionlock_ensureunlocked)                                    \
          lumiera_lock_section_ = {                                                                              \
@@ -130,35 +83,12 @@
        ({                                                                                                       \
          LUMIERA_MUTEX_SECTION_UNLOCK;                                                                          \
        }))
->>>>>>> f1efdc06
 
 
 
 /**
  * Write locked section.
  */
-<<<<<<< HEAD
-#define LUMIERA_WRLOCK_SECTION(nobugflag, rwlck)                                                        \
-  for (lumiera_sectionlock NOBUG_CLEANUP(lumiera_sectionlock_ensureunlocked)                            \
-         lumiera_lock_section_ = {                                                                      \
-         (void*)1, lumiera_rwlock_unlock_cb NOBUG_ALPHA_COMMA_NULL NOBUG_ALPHA_COMMA_NULL};             \
-       lumiera_lock_section_.lock;)                                                                     \
-    for (                                                                                               \
-         ({                                                                                             \
-           lumiera_lock_section_.lock = (rwlck);                                                        \
-           NOBUG_IF_ALPHA(lumiera_lock_section_.flag = &NOBUG_FLAG(nobugflag);)                         \
-           RESOURCE_WAIT (nobugflag, (rwlck)->rh, "acquire writelock", lumiera_lock_section_.rh)        \
-             {                                                                                          \
-               if (pthread_rwlock_wrlock (&(rwlck)->rwlock))                                            \
-                 LUMIERA_DIE (LOCK_ACQUIRE);                                                            \
-               RESOURCE_STATE (nobugflag, NOBUG_RESOURCE_EXCLUSIVE, lumiera_lock_section_.rh);          \
-             }                                                                                          \
-         });                                                                                            \
-         lumiera_lock_section_.lock;                                                                    \
-         ({                                                                                             \
-           LUMIERA_RWLOCK_SECTION_UNLOCK;                                                               \
-         }))
-=======
 #define LUMIERA_WRLOCK_SECTION(nobugflag, rwlck)                                                                \
   for (lumiera_sectionlock NOBUG_CLEANUP(lumiera_sectionlock_ensureunlocked)                                    \
          lumiera_lock_section_ = {                                                                              \
@@ -176,33 +106,11 @@
        ({                                                                                                       \
          LUMIERA_RWLOCK_SECTION_UNLOCK;                                                                         \
        }))
->>>>>>> f1efdc06
 
 
 #define LUMIERA_WRLOCK_SECTION_CHAIN(nobugflag, rwlck)                                                  \
   for (lumiera_sectionlock *lumiera_lock_section_old_ = &lumiera_lock_section_,                         \
          NOBUG_CLEANUP(lumiera_sectionlock_ensureunlocked) lumiera_lock_section_ = {                    \
-<<<<<<< HEAD
-         (void*)1, lumiera_rwlock_unlock_cb NOBUG_ALPHA_COMMA_NULL NOBUG_ALPHA_COMMA_NULL};             \
-       lumiera_lock_section_.lock;)                                                                     \
-    for (                                                                                               \
-         ({                                                                                             \
-           REQUIRE (lumiera_lock_section_old_->lock, "section prematurely unlocked");                   \
-           lumiera_lock_section_.lock = (rwlck);                                                        \
-           NOBUG_IF_ALPHA(lumiera_lock_section_.flag = &NOBUG_FLAG(nobugflag);)                         \
-           RESOURCE_WAIT (nobugflag, (rwlck)->rh, "acquire writelock", lumiera_lock_section_.rh)        \
-             {                                                                                          \
-               if (pthread_rwlock_wrlock (&(twlck)->rwlock))                                            \
-                 LUMIERA_DIE (LOCK_ACQUIRE);                                                            \
-               RESOURCE_STATE (nobugflag, NOBUG_RESOURCE_EXCLUSIVE, lumiera_lock_section_.rh);          \
-               LUMIERA_SECTION_UNLOCK_(lumiera_lock_section_old_);                                      \
-             }                                                                                          \
-         });                                                                                            \
-         lumiera_lock_section_.lock;                                                                    \
-         ({                                                                                             \
-           LUMIERA_MUTEX_SECTION_UNLOCK;                                                                \
-         }))
-=======
          rwlck, lumiera_rwlock_unlock_cb NOBUG_ALPHA_COMMA(&NOBUG_FLAG(nobugflag)) NOBUG_ALPHA_COMMA_NULL};  \
        ({                                                                                                    \
          if (lumiera_lock_section_.lock)                                                                    \
@@ -219,7 +127,6 @@
        ({                                                                                                   \
          LUMIERA_MUTEX_SECTION_UNLOCK;                                                                      \
        }))
->>>>>>> f1efdc06
 
 
 #define LUMIERA_RWLOCK_SECTION_UNLOCK            \
