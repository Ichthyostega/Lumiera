--- conflicted
+++ resolved
@@ -77,23 +77,6 @@
       
       
     public:
-<<<<<<< HEAD
-      Error (string description="", const char* const id=LUMIERA_ERROR_EXCEPTION) noexcept;
-      Error (std::exception const& cause,
-             string description="", const char* const id=LUMIERA_ERROR_EXCEPTION) noexcept;
-      
-      Error (const Error&) noexcept;
-      virtual ~Error () noexcept {};
-      
-      /** yield a diagnostic message characterising the problem */
-      virtual const char* what () const noexcept;
-      
-      /** the internal Lumiera-error-ID (was set as C-errorstate in ctor) */
-      const char* getID () const noexcept { return this->id_; }
-      
-      /** extract the message to be displayed for the user */
-      const string& getUsermsg () const noexcept;
-=======
       virtual ~Error ()   noexcept { };  ///< this is an interface
       
       
@@ -126,7 +109,6 @@
         {
           return msg_;
         }
->>>>>>> d0538a55
       
       /** If this exception was caused by a chain of further exceptions,
        *  return the description of the first one registered in this throw sequence.
@@ -134,25 +116,6 @@
        *  is properly constructed by passing the original exception to the constructor
        *  @return the description string, maybe empty (if there is no known root cause)
        */
-<<<<<<< HEAD
-      const string& rootCause () const noexcept  { return this->cause_; }
-      
-      /** replace the previous or default friendly message for the user. To be localised. */
-      Error& setUsermsg (const string& newMsg) noexcept { this->msg_ = newMsg; return *this; }
-      
-      /** give additional developer info. Typically used at intermediate handlers to add context. */
-      Error& prependInfo (const string& text) noexcept { this->desc_.insert (0,text); return *this; }
-      
-      
-    private:
-      const char* id_;       ///< an LUMIERA_ERROR id, which is set as errorstate on construction
-      string msg_;           ///< friendly message intended for users (to be localised)
-      string desc_;          ///< detailed description of the error situation for the developers
-      mutable string what_;  ///< buffer for generating the detailed description on demand
-      const string cause_;   ///< description of first exception encountered in the chain
-      
-      static const string extractCauseMsg (std::exception const&)  noexcept;
-=======
       string const&
       rootCause ()  const noexcept
         {
@@ -181,7 +144,6 @@
     private:
       static const string
       extractCauseMsg (std::exception const&)  noexcept;
->>>>>>> d0538a55
     };
   
   
@@ -227,27 +189,6 @@
     
     
     
-<<<<<<< HEAD
-/** Macro for creating derived exception classes properly
- *  integrated into Lumiera's exception hierarchy. Using
- *  this macro assures that the new class will get the full
- *  set of constructors and behaviour common to all exception
- *  classes, so it should be used when creating an derived
- *  exception type for more then strictly local purposes
- */
-#define LUMIERA_EXCEPTION_DECLARE(CLASS, PARENT, _ID_) \
-    class CLASS : public PARENT                         \
-      {                                                 \
-      public:                                           \
-        CLASS (std::string description="",              \
-               const char* id=_ID_) noexcept            \
-        : PARENT (description, id)  {}                  \
-                                                        \
-        CLASS (std::exception const& cause,             \
-               std::string description="",              \
-               const char* id=_ID_) noexcept            \
-        : PARENT (cause, description, id)   {}          \
-=======
     /**
      * Derived specific exceptions within Lumiera's exception hierarchy.
      */
@@ -265,7 +206,6 @@
                      ,lumiera_err const id=eID)  noexcept
           : PAR{cause, description, id? id:eID}
         { }
->>>>>>> d0538a55
       };
     
     //----CLASS-------------------ID--------------PARENT------
