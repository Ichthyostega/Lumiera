--- conflicted
+++ resolved
@@ -168,15 +168,8 @@
         }
       
       
-<<<<<<< HEAD
       void
       start_thread (lumiera_thread_class kind, Literal& purpose, NoBugFlag logging_flag, LumieraCondition joinCond=0)
-=======
-    public:
-      Thread (Literal& purpose, Operation const& operation, struct nobug_flag *logging_flag = &NOBUG_FLAG(thread))
-        : started_(false),
-          operation_(operation)
->>>>>>> 46905659
         {
           Lock sync(this);
           LumieraThread res = 
@@ -209,7 +202,7 @@
        *         copied onto the stack of the new thread, thus it can be transient.
        * 
        */
-      Thread (Literal& purpose, Operation const& operation, NoBugFlag logging_flag = &NOBUG_FLAG(operate))   ///TODO: define a dedicated flag for threads
+      Thread (Literal& purpose, Operation const& operation, NoBugFlag logging_flag = &NOBUG_FLAG(thread))
         : started_(false),
           operation_(operation)
         {
@@ -222,7 +215,7 @@
        * 
        */
       Thread (Literal& purpose, Operation const& operation, 
-              JoinHandle& join, NoBugFlag logging_flag = &NOBUG_FLAG(operate))   ///TODO: define a dedicated flag for threads
+              JoinHandle& join, NoBugFlag logging_flag = &NOBUG_FLAG(thread))
         : started_(false),
           operation_(operation)
         {
