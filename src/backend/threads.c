/*
  threads.c  -  Manage threads

  Copyright (C)         Lumiera.org
    2008,               Christian Thaeter <ct@pipapo.org>

  This program is free software; you can redistribute it and/or
  modify it under the terms of the GNU General Public License as
  published by the Free Software Foundation; either version 2 of the
  License, or (at your option) any later version.

  This program is distributed in the hope that it will be useful,
  but WITHOUT ANY WARRANTY; without even the implied warranty of
  MERCHANTABILITY or FITNESS FOR A PARTICULAR PURPOSE.  See the
  GNU General Public License for more details.

  You should have received a copy of the GNU General Public License
  along with this program; if not, write to the Free Software
  Foundation, Inc., 675 Mass Ave, Cambridge, MA 02139, USA.
*/

//TODO: Support library includes//

#include "include/logging.h"
#include "lib/safeclib.h"


//TODO: Lumiera header includes//
#include "threads.h"

//TODO: internal/static forward declarations//


//TODO: System includes//
#include <pthread.h>
#include <errno.h>

/**
 * @file
 *
 */

NOBUG_DEFINE_FLAG_PARENT (threads, threads_dbg); /*TODO insert a suitable/better parent flag here */


//code goes here//

#define LUMIERA_THREAD_CLASS(name) #name,
// enum string trick: expands as an array of thread class name strings
const char* lumiera_threadclass_names[] = {
  LUMIERA_THREAD_CLASSES
};

#undef LUMIERA_THREAD_CLASS

#define LUMIERA_THREAD_STATE(name) #name,
const char* lumiera_threadstate_names[] = {
  LUMIERA_THREAD_STATES
};
#undef LUMIERA_THREAD_STATE

<<<<<<< HEAD
struct lumiera_thread_mockup
{
  void (*fn)(void*);
  void* arg;
  LumieraCondition finished;
};

static void* thread_loop (void* thread)
=======
static void* thread_loop (void* arg)
>>>>>>> a668095f
{
  TRACE(threads);
  LumieraThread t = (LumieraThread)thread;

<<<<<<< HEAD
  pthread_setcancelstate (PTHREAD_CANCEL_DISABLE, NULL);

  REQUIRE (t, "thread does not exist");

  // this seems to deadlock unexpectedly:
  LUMIERA_CONDITION_SECTION (threads, &t->signal)
    {
      do {
        // NULL function means: no work to do
        INFO(threads, "function %p", t->function);
        if (t->function)
          t->function (t->arguments);
        lumiera_threadpool_release_thread(t);
        LUMIERA_CONDITION_WAIT(t->state != LUMIERA_THREADSTATE_IDLE);
        INFO(threads, "Thread awaken with state %d", t->state);
      } while (t->state != LUMIERA_THREADSTATE_SHUTDOWN);
        // SHUTDOWN state

      INFO(threads, "Thread Shutdown");
    }
  return 0;
}

=======
// TODO: new implementation, remove the above one
// maybe this shouldn't return LumieraThread at all
>>>>>>> a668095f
// when this is called it should have already been decided that the function
// shall run in parallel, as a thread
LumieraThread
lumiera_thread_run (enum lumiera_thread_class kind,
                    void (*function)(void *),
                    void * arg,
                    const char* purpose,
                    struct nobug_flag* flag)
{
<<<<<<< HEAD
  TRACE(threads);
  //  REQUIRE (function, "invalid function");

=======
  (void)function;
  (void)arg;
>>>>>>> a668095f
  // ask the threadpool for a thread (it might create a new one)
  LumieraThread self = lumiera_threadpool_acquire_thread (kind, purpose, flag);

  // set the function and data to be run
  self->function = function;
  self->arguments = arg;

  // and let it really run (signal the condition var, the thread waits on it)
<<<<<<< HEAD
  self->state = LUMIERA_THREADSTATE_WAKEUP;

  LUMIERA_CONDITION_SECTION(threads, &self->signal)
    LUMIERA_CONDITION_SIGNAL;
=======
  LUMIERA_RECCONDITION_SECTION (cond_sync, self->finished)
    LUMIERA_RECCONDITION_SIGNAL;
>>>>>>> a668095f

  // NOTE: example only, add solid error handling!

  return self;
}

/**
 * Create a new thread structure with a matching pthread
 */
LumieraThread
lumiera_thread_new (enum lumiera_thread_class kind,
                    const char* purpose,
                    struct nobug_flag* flag,
                    pthread_attr_t* attrs)
{
  // TODO: do something with these:
  (void) purpose;
  REQUIRE (kind < LUMIERA_THREADCLASS_COUNT, "invalid thread kind specified: %d", kind);
  REQUIRE (attrs, "invalid pthread attributes structure passed");

  LumieraThread self = lumiera_malloc (sizeof (*self));
<<<<<<< HEAD
  llist_init(&self->node);
  lumiera_condition_init (&self->signal, "thread-control", flag);
=======
  llist_init (&self->node);
  lumiera_reccondition_init (&self->finished, "thread-control-condition", flag);
>>>>>>> a668095f
  self->kind = kind;
  self->state = LUMIERA_THREADSTATE_STARTUP;
  self->function = NULL;
  self->arguments = NULL;

  int error = pthread_create (&self->id, attrs, &thread_loop, self);
<<<<<<< HEAD
  ENSURE(error == 0 || EAGAIN == error, "pthread_create returned %d:%s", error, strerror(error));
=======
  ENSURE (error == 0 || EAGAIN == error, "pthread returned %d:%s", error, strerror (error));
>>>>>>> a668095f
  if (error)
    {
      // error here can only be EAGAIN, given the above ENSURE
      FIXME ("error is %d:%s, see if this can be improved", error, strerror(error));
      LUMIERA_DIE (ERRNO);
    }
  return self;
}

LumieraThread
lumiera_thread_destroy (LumieraThread self)
{
  TRACE(threads);
  REQUIRE (self, "trying to destroy an invalid thread");

<<<<<<< HEAD
  llist_unlink (&self->node);

  // get the pthread out of the processing loop
  // need to signal to the thread that it should start quitting
  // should this be within the section?
  LUMIERA_CONDITION_SECTION(threads, &self->signal)
    {
      REQUIRE (self->state == LUMIERA_THREADSTATE_IDLE, "trying to delete a thread in state other than IDLE (%s)", lumiera_threadstate_names[self->state]);
      self->state = LUMIERA_THREADSTATE_SHUTDOWN;
      self->function = NULL;
      self->arguments = NULL;
      LUMIERA_CONDITION_SIGNAL;
    }

  int error = pthread_join(self->id, NULL);
  ENSURE (0 == error, "pthread_join returned %d:%s", error, strerror(error));

  // condition has to be destroyed after joining with the thread
  lumiera_condition_destroy (&self->signal, &NOBUG_FLAG(threads));

=======
  // TODO: stop the pthread
  llist_unlink (&self->node);
  lumiera_reccondition_destroy (self->finished, &NOBUG_FLAG (threads));
  //kind = 0;
  //state = 0;
>>>>>>> a668095f
  return self;
}

void
lumiera_thread_delete (LumieraThread self)
{
  TRACE(threads);
  ECHO ("deleting thread");
  lumiera_free (lumiera_thread_destroy (self));
}

/*
// Local Variables:
// mode: C
// c-file-style: "gnu"
// indent-tabs-mode: nil
// End:
*/<|MERGE_RESOLUTION|>--- conflicted
+++ resolved
@@ -59,23 +59,11 @@
 };
 #undef LUMIERA_THREAD_STATE
 
-<<<<<<< HEAD
-struct lumiera_thread_mockup
-{
-  void (*fn)(void*);
-  void* arg;
-  LumieraCondition finished;
-};
-
-static void* thread_loop (void* thread)
-=======
 static void* thread_loop (void* arg)
->>>>>>> a668095f
 {
   TRACE(threads);
   LumieraThread t = (LumieraThread)thread;
 
-<<<<<<< HEAD
   pthread_setcancelstate (PTHREAD_CANCEL_DISABLE, NULL);
 
   REQUIRE (t, "thread does not exist");
@@ -99,10 +87,6 @@
   return 0;
 }
 
-=======
-// TODO: new implementation, remove the above one
-// maybe this shouldn't return LumieraThread at all
->>>>>>> a668095f
 // when this is called it should have already been decided that the function
 // shall run in parallel, as a thread
 LumieraThread
@@ -112,14 +96,9 @@
                     const char* purpose,
                     struct nobug_flag* flag)
 {
-<<<<<<< HEAD
   TRACE(threads);
   //  REQUIRE (function, "invalid function");
 
-=======
-  (void)function;
-  (void)arg;
->>>>>>> a668095f
   // ask the threadpool for a thread (it might create a new one)
   LumieraThread self = lumiera_threadpool_acquire_thread (kind, purpose, flag);
 
@@ -128,15 +107,10 @@
   self->arguments = arg;
 
   // and let it really run (signal the condition var, the thread waits on it)
-<<<<<<< HEAD
   self->state = LUMIERA_THREADSTATE_WAKEUP;
 
   LUMIERA_CONDITION_SECTION(threads, &self->signal)
     LUMIERA_CONDITION_SIGNAL;
-=======
-  LUMIERA_RECCONDITION_SECTION (cond_sync, self->finished)
-    LUMIERA_RECCONDITION_SIGNAL;
->>>>>>> a668095f
 
   // NOTE: example only, add solid error handling!
 
@@ -158,24 +132,15 @@
   REQUIRE (attrs, "invalid pthread attributes structure passed");
 
   LumieraThread self = lumiera_malloc (sizeof (*self));
-<<<<<<< HEAD
-  llist_init(&self->node);
+  llist_init (&self->node);
   lumiera_condition_init (&self->signal, "thread-control", flag);
-=======
-  llist_init (&self->node);
-  lumiera_reccondition_init (&self->finished, "thread-control-condition", flag);
->>>>>>> a668095f
   self->kind = kind;
   self->state = LUMIERA_THREADSTATE_STARTUP;
   self->function = NULL;
   self->arguments = NULL;
 
   int error = pthread_create (&self->id, attrs, &thread_loop, self);
-<<<<<<< HEAD
   ENSURE(error == 0 || EAGAIN == error, "pthread_create returned %d:%s", error, strerror(error));
-=======
-  ENSURE (error == 0 || EAGAIN == error, "pthread returned %d:%s", error, strerror (error));
->>>>>>> a668095f
   if (error)
     {
       // error here can only be EAGAIN, given the above ENSURE
@@ -191,7 +156,6 @@
   TRACE(threads);
   REQUIRE (self, "trying to destroy an invalid thread");
 
-<<<<<<< HEAD
   llist_unlink (&self->node);
 
   // get the pthread out of the processing loop
@@ -212,13 +176,6 @@
   // condition has to be destroyed after joining with the thread
   lumiera_condition_destroy (&self->signal, &NOBUG_FLAG(threads));
 
-=======
-  // TODO: stop the pthread
-  llist_unlink (&self->node);
-  lumiera_reccondition_destroy (self->finished, &NOBUG_FLAG (threads));
-  //kind = 0;
-  //state = 0;
->>>>>>> a668095f
   return self;
 }
 
