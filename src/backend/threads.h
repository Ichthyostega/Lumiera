--- conflicted
+++ resolved
@@ -91,12 +91,6 @@
 // defined in threads.c
 extern const char* lumiera_threadclass_names[];
 
-<<<<<<< HEAD
-#define LUMIERA_THREAD_STATES                      \
-  LUMIERA_THREAD_STATE(IDLE)                       \
-  LUMIERA_THREAD_STATE(RUNNING)                    \
-  LUMIERA_THREAD_STATE(ERROR)
-=======
 // there is some confusion between the meaning of this
 // on one hand it could be used to tell the current state of the thread
 // on the other, it is used to tell the thread which state to enter on next iteration
@@ -107,7 +101,6 @@
   LUMIERA_THREAD_STATE(WAKEUP)                       \
   LUMIERA_THREAD_STATE(SHUTDOWN)                     \
   LUMIERA_THREAD_STATE(STARTUP)
->>>>>>> a698128c
 
 #define LUMIERA_THREAD_STATE(name) LUMIERA_THREADSTATE_##name,
 
@@ -138,24 +131,16 @@
   // void (*function)(void*);
   // void* arg;
   pthread_t id;
-<<<<<<< HEAD
-  LumieraReccondition finished;
-=======
   // TODO: maybe this condition variable should be renamed when we have a better understanding of how it will be used
   lumiera_condition signal; // control signal, state change signal
->>>>>>> a698128c
   // the following member could have been called "class" except that it would conflict with C++ keyword
   // as consequence, it's been decided to leave the type name containing the word "class",
   // while all members/variables called "kind"
   enum lumiera_thread_class kind;
-<<<<<<< HEAD
-  lumiera_thread_state state;
-=======
   // this is used both as a command and as a state tracker
   lumiera_thread_state state;
   void (*function)(void *);
   void * arguments;
->>>>>>> a698128c
 };
 
 /**
@@ -167,7 +152,6 @@
                     struct nobug_flag* flag,
                     pthread_attr_t* attrs);
 
-<<<<<<< HEAD
 /**
  * Destroy and de-initialize a thread structure.
  * Memory is not freed by this function.
@@ -179,11 +163,6 @@
  * Actually free the memory used by the thread structure.
  * Make sure to destroy the structure first.
  */
-=======
-LumieraThread
-lumiera_thread_destroy (LumieraThread self);
-
->>>>>>> a698128c
 void
 lumiera_thread_delete (LumieraThread self);
 
