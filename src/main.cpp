/*
  main.cpp  -  start the Lumiera Application

  Copyright (C)         Lumiera.org
    2008,               Christian Thaeter <ct@pipapo.org>
                        Hermann Vosseler <Ichthyostega@web.de>

  This program is free software; you can redistribute it and/or
  modify it under the terms of the GNU General Public License as
  published by the Free Software Foundation; either version 2 of the
  License, or (at your option) any later version.

  This program is distributed in the hope that it will be useful,
  but WITHOUT ANY WARRANTY; without even the implied warranty of
  MERCHANTABILITY or FITNESS FOR A PARTICULAR PURPOSE.  See the
  GNU General Public License for more details.

  You should have received a copy of the GNU General Public License
  along with this program; if not, write to the Free Software
  Foundation, Inc., 675 Mass Ave, Cambridge, MA 02139, USA.
*/


#include <iostream>

<<<<<<< HEAD
#include "lumiera.h"
=======
#include "proc/lumiera.hpp"
>>>>>>> 3e899600

using std::cout;
using std::endl;
using lumiera::Appconfig;
<<<<<<< HEAD
=======
using lumiera::ON_GLOBAL_INIT;
using lumiera::ON_GLOBAL_SHUTDOWN;
>>>>>>> 3e899600


int main (int argc, char* argv[])
{
  cout << "*** Lumiera NLE for Linux ***" << endl
<<<<<<< HEAD
       << "    Version: " << Appconfig::get("version") << endl;
=======
       << "    Version: " << Appconfig::get("version") << "\n";
  
  Appconfig::lifecycle (ON_GLOBAL_INIT);
  
  // great things are happening here....
  
  Appconfig::lifecycle (ON_GLOBAL_SHUTDOWN);
>>>>>>> 3e899600
  return 0;
}<|MERGE_RESOLUTION|>--- conflicted
+++ resolved
@@ -23,28 +23,18 @@
 
 #include <iostream>
 
-<<<<<<< HEAD
-#include "lumiera.h"
-=======
 #include "proc/lumiera.hpp"
->>>>>>> 3e899600
 
 using std::cout;
 using std::endl;
 using lumiera::Appconfig;
-<<<<<<< HEAD
-=======
 using lumiera::ON_GLOBAL_INIT;
 using lumiera::ON_GLOBAL_SHUTDOWN;
->>>>>>> 3e899600
 
 
 int main (int argc, char* argv[])
 {
   cout << "*** Lumiera NLE for Linux ***" << endl
-<<<<<<< HEAD
-       << "    Version: " << Appconfig::get("version") << endl;
-=======
        << "    Version: " << Appconfig::get("version") << "\n";
   
   Appconfig::lifecycle (ON_GLOBAL_INIT);
@@ -52,6 +42,5 @@
   // great things are happening here....
   
   Appconfig::lifecycle (ON_GLOBAL_SHUTDOWN);
->>>>>>> 3e899600
   return 0;
 }