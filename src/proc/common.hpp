/*
  LUMIERA.hpp  -  global definitions and common types for the Proc-Layer
 
 
  Copyright (C)         Lumiera.org
    2008,               Christian Thaeter <ct@pipapo.org>
                        Hermann Vosseler <Ichthyostega@web.de>
 
  This program is free software; you can redistribute it and/or
  modify it under the terms of the GNU General Public License as
  published by the Free Software Foundation; either version 2 of the
  License, or (at your option) any later version.
 
  This program is distributed in the hope that it will be useful,
  but WITHOUT ANY WARRANTY; without even the implied warranty of
  MERCHANTABILITY or FITNESS FOR A PARTICULAR PURPOSE.  See the
  GNU General Public License for more details.
 
  You should have received a copy of the GNU General Public License
  along with this program; if not, write to the Free Software
  Foundation, Inc., 675 Mass Ave, Cambridge, MA 02139, USA.
 
*/

/** @file lumiera.hpp
 ** Basic set of definitions and includes commonly used together.
 ** Including lumiera.hpp gives you a common set of elementary declarations
 ** widely used within the C++ code of the Proc-Layer.
 ** 
 ** @see main.cpp
 ** 
 */



#ifndef LUMIERA_H
#define LUMIERA_H




    /* common types frequently used... */

<<<<<<< HEAD
#include "include/nobugcfg.h"
#include "common/dummy-func.hpp"
#include "include/symbol.hpp"
=======
#include "lib/p.hpp"
#include "lib/util.hpp"
#include "lib/lumitime.hpp"
#include "lib/symbol.hpp"
#include "lib/error.hpp"   ///< pulls in NoBug via loggging.h
>>>>>>> cd51e5fe


/**
 * Lumiera public interface.
 * Global interfaces and facilities accessible from plugins and scripts.
 * It's probably a good idea to pull it in explicitly and to avoid nesting
 * implementation namespaces within \c lumiera::
 */
namespace lumiera {

  /* additional global configuration goes here... */
  
    
} // namespace lumiera


/**
 * Implementation namespace for support and library code.
 */
namespace lib { 

}


/**
 * The asset subsystem of the Proc-Layer.
 * @todo refactor proc namespaces
 */
namespace asset { }


/**
 * Proc-Layer dispatcher, controller and administrative facilities.
 * @todo refactor proc namespaces
 */
namespace control { }


/**
 * Render engine code as part of the Proc-Layer.
 * Backbone of the engine, render nodes base and cooperation.
 * A good deal of the active engine code is outside the scope of the
 * Proc-Layer, e.g. code located in backend services and plugins.
 * @todo refactor proc namespaces
 */
namespace engine { }



/**
 * Media-Objects, edit operations and high-level session.
 * @todo is this interface or implementation ??
 * @todo refactor proc namespaces
 */
namespace mobject {


  /**
   * Namespace of Session, EDL and user visible high-level objects.
   */
  namespace session { }


  /**
   * Namespace of the Builder, transforming high-level into low-level.
   */
  namespace builder { }

}

#endif /*LUMIERA_H*/<|MERGE_RESOLUTION|>--- conflicted
+++ resolved
@@ -41,17 +41,10 @@
 
     /* common types frequently used... */
 
-<<<<<<< HEAD
 #include "include/nobugcfg.h"
 #include "common/dummy-func.hpp"
-#include "include/symbol.hpp"
-=======
-#include "lib/p.hpp"
-#include "lib/util.hpp"
 #include "lib/lumitime.hpp"
 #include "lib/symbol.hpp"
-#include "lib/error.hpp"   ///< pulls in NoBug via loggging.h
->>>>>>> cd51e5fe
 
 
 /**
