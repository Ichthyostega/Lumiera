--- conflicted
+++ resolved
@@ -41,16 +41,9 @@
 
     /* common types frequently used... */
 
-<<<<<<< HEAD
 #include "include/nobugcfg.h"
 #include "common/dummy-func.hpp"
-=======
-#include "lib/p.hpp"
-#include "lib/util.hpp"
-#include "lib/lumitime.hpp"
 #include "include/symbol.hpp"
-#include "lib/error.hpp"   ///< pulls in NoBug via nobugcfg.h
->>>>>>> f93d2249
 
 
 /**
