/*
  PlacementIndex  -  tracking individual Placements and their relations
 
  Copyright (C)         Lumiera.org
    2008,               Hermann Vosseler <Ichthyostega@web.de>
 
  This program is free software; you can redistribute it and/or
  modify it under the terms of the GNU General Public License as
  published by the Free Software Foundation; either version 2 of the
  License, or (at your option) any later version.
 
  This program is distributed in the hope that it will be useful,
  but WITHOUT ANY WARRANTY; without even the implied warranty of
  MERCHANTABILITY or FITNESS FOR A PARTICULAR PURPOSE.  See the
  GNU General Public License for more details.
 
  You should have received a copy of the GNU General Public License
  along with this program; if not, write to the Free Software
  Foundation, Inc., 675 Mass Ave, Cambridge, MA 02139, USA.
 
* *****************************************************/


/** @file placement-index.cpp 
 ** Implementation of core session storage structure.
 ** The PlacementIndex associates IDs to instances, within a nested scope structure.
 ** Moreover, it provides and manages the actual Placement instances (storage),
 ** considered to be part of the session.
 ** 
 ** Simple hash based implementation. Seems adequate for now (12/09).
 ** A main table associates Placement-ID to an Placement \em instance, which is contained
 ** and managed within this index. A second hashtable allows to reverse lookup the scope
 ** associations, especially for enumerating the contents of a scope. The latter is done
 ** by wrapping up an STL iterator range into a "Lumiera Forward Iterator" (adapter).
 ** Generally speaking, PlacementIndex is an implementation level facility and provides
 ** the basic/low-level functionality. For example, the PlacementIndexQueryResolver 
 ** provides depth-first exploration of all the contents of an scope, including
 ** nested scopes, building on top of the scope iterators from PlacementIndex.
 ** 
 ** PlacementIndex can be seen as the core datastructure of the session. Objects are attached
 ** to the session by adding (copying) a Placement instance, which is owned and managed by
 ** the PlacementIndex. Adding this Placement instance creates a new Placement-ID, which
 ** from then on acts as a shorthand for "the object instance" within the session.
 ** The actual storage is provided by an embedded TypedAllocationManager instance, which
 ** is planned (as of 12/09) to be backed later by a memory pool based custom allocator.
 ** 
 ** @see PlacementRef
 ** @see PlacementIndex_test
 **
 */


#include "proc/mobject/session/placement-index.hpp"
#include "proc/mobject/session/session-impl.hpp"
#include "proc/mobject/session/scope.hpp"
#include "lib/typed-allocation-manager.hpp"
#include "lib/util-foreach.hpp"
#include "lib/iter-source.hpp"
#include "include/logging.h"

#include <boost/lambda/lambda.hpp>
#include <boost/functional/hash.hpp>
#include <boost/noncopyable.hpp>
#include <tr1/unordered_map>
#include <tr1/functional>
#include <tr1/memory>
#include <string>


namespace mobject {
namespace session {
  
  using boost::hash;
  using boost::noncopyable;
  using boost::lambda::var;
  using std::tr1::shared_ptr;
  using std::tr1::unordered_map;
  using std::tr1::unordered_multimap;
  using lib::TypedAllocationManager;
  using std::tr1::placeholders::_1;
  using std::tr1::function;
  using std::tr1::bind;
  using std::make_pair;
  using std::pair;
  
  using util::for_each;
  using util::has_any;
  
  using namespace lumiera;
  
  LUMIERA_ERROR_DEFINE (NOT_IN_SESSION, "referring to a Placement not known to the current session");
  LUMIERA_ERROR_DEFINE (PLACEMENT_TYPE, "requested Placement (pointee) type not compatible with data or context");
  LUMIERA_ERROR_DEFINE (NONEMPTY_SCOPE, "Placement scope (still) contains other elements");
  
  
  
  /* some type shorthands */
<<<<<<< HEAD
  //typedef PlacementIndex::PlacementMO PlacementMO; 
=======
>>>>>>> 2f27c7d7
  typedef mobject::PlacementMO PlacementMO; 
  typedef PlacementIndex::PRef PRef;
  typedef PlacementIndex::ID ID;
  
  
  /*********************************************************************
   * Storage and implementation backing the PlacementIndex
   * - #placementTab_ is an hashtable mapping IDs to Placement + Scope
   * - #scopeTab_ is an reverse association serving to keep track of 
   *   any scope's contents
   * - root scope element is stored and maintained explicitly.
   */
  class PlacementIndex::Table 
    {
      typedef shared_ptr<PlacementMO> PPlacement;
      
      struct PlacementEntry
        {
          PPlacement element;
          PPlacement scope;
        };
      
      // using hashtables to implement the index
      typedef PlacementMO::ID PID;
      typedef unordered_map<PID, PlacementEntry, hash<PID> > IDTable;
      typedef std::tr1::unordered_multimap<PID,PID, hash<PID> > ScopeTable;
      
      typedef pair<ScopeIter, ScopeIter> ScopeContents;
      
      
      TypedAllocationManager allocator_;
      IDTable placementTab_;
      ScopeTable scopeTab_;
      
      PPlacement root_;
      
    public:
      Table ()
        { }
      
     ~Table ()
        {
          try 
            {
              root_.reset();
              clear(); 
            }
          catch(lumiera::Error& err)
            {
              WARN (session, "Problem while purging PlacementIndex: %s", err.what());
              lumiera_error(); // discard any error state
        }   }
      
      
      size_t
      size()  const
        {
          return placementTab_.size();
        }
            
      size_t
      scope_cnt()  const
        {
          return scopeTab_.size();
        }
            
      size_t
      element_cnt()  const
        {
          return allocator_.numSlots<PlacementMO>();
        }
      
      bool
      contains (ID id)  const
        {
          return util::contains(placementTab_, id);
        }
      
      
      PlacementMO&
      fetch (ID id)  const
        {
          REQUIRE (contains (id));
          PPlacement const& entry = base_entry(id).element;
          
          ENSURE (entry);
          ENSURE (id == entry->getID());
          return *entry;
        }
      
      PlacementMO&
      fetchScope (ID id)  const
        {
          REQUIRE (contains (id));
          PPlacement const& scope = base_entry(id).scope;
          
          ENSURE (scope);
          ENSURE (contains (scope->getID()));
          return *scope;
        }
      
      PlacementIndex::iterator
      queryScopeContents (ID id)  const
        {
          REQUIRE (contains (id));
          ScopeContents contents = scopeTab_.equal_range (id);
          return iterator (ScopeRangeIter(contents.first, contents.second)
                          ,scopeIndexElementsResolver() );
        }
      
      
      
      void
      clear()
        {
          INFO (session, "Purging Placement Tables...");
          scopeTab_.clear();
          placementTab_.clear();
          
          if (root_)
            setupRoot (*root_);
        }
      
      
      /** insert a specially configured root entry into
       *  the yet empty table. Root is it's own scope 
       */
      void
      setupRoot (PlacementMO const& rootDef)
        {
          REQUIRE (0 == placementTab_.size());
          REQUIRE (0 == scopeTab_.size());
          
          root_ = allocator_.create<PlacementMO> (rootDef);
          ID rootID = root_->getID();
          placementTab_[rootID].element = root_;
          placementTab_[rootID].scope   = root_;
          
          ENSURE (contains (rootID));
          ENSURE (scopeTab_.empty());
          ENSURE (1 == size());
        }
      
      PlacementMO&
      getRootElement()
        {
          REQUIRE (root_);
          REQUIRE (0 < size());
          REQUIRE (contains (root_->getID()));
          
          return *root_;
        }
      
      
      /** Store a copy of the given Placement as new instance
       *  within the index, together with the Scope
       *  this Placement belongs to.
       * @note we discard the specific type info.
       *       It can be rediscovered later with the help
       *       of the pointee's vtable
       * @see Placement#isCompatible
       */ 
      ID
      addEntry (PlacementMO const& newObj, ID scopeID)
        {
          REQUIRE (contains (scopeID));
          
          PPlacement newEntry = allocator_.create<PlacementMO> (newObj);
          ID newID = newEntry->getID();
          
          ASSERT (newID, "invalid");
          ASSERT (!contains (newID));
          placementTab_[newID].element = newEntry;
          placementTab_[newID].scope   = placementTab_[scopeID].element;
          scopeTab_.insert (make_pair (scopeID, newID));
          return newID;
        }
      
      bool
      removeEntry (ID id)
        {
          if (!contains (id))
            {
              ENSURE (!util::contains(scopeTab_, id));
              return false;
            }
          
          if (util::contains(scopeTab_, id))
            throw error::State ("Unable to remove the specified Placement, "
                                "because it defines an non-empty scope. "
                                "You need to delete any contents first."
                               ,LUMIERA_ERROR_NONEMPTY_SCOPE);              ////////////////TICKET #197
          
          ASSERT (contains (id));
          PlacementEntry toRemove = remove_base_entry (id);
          remove_from_scope (toRemove.scope->getID(), id);
          ENSURE (!util::contains(scopeTab_, id));
          ENSURE (!contains (id));
          return true;
        }
      
      
      /* == access for self-test == */
      
      typedef lib::IterSource<PID>::iterator IDIter;
      
      PlacementMO* _root_4check ()        { return root_.get();                 }
      PlacementMO* _element_4check (ID id){ return base_entry(id).element.get();}
      PlacementMO* _scope_4check (ID id)  { return base_entry(id).scope.get();  }
      IDIter       _eachEntry_4check ()   { return eachMapKey (placementTab_);  }
      IDIter       _eachScope_4check ()   { return eachDistinctKey (scopeTab_); }
      
      
    private:
      typedef IDTable::const_iterator Slot;
      
      PlacementEntry const&
      base_entry (ID key)  const
        {
          Slot pos = placementTab_.find (key);
          if (pos == placementTab_.end())
            throw error::Logic("lost a Placement expected to be registered within PlacementIndex.");
          
          return pos->second;
        }
      
      PlacementEntry
      remove_base_entry (ID key)
        {
          Slot pos = placementTab_.find (key);
          REQUIRE (pos != placementTab_.end());
          PlacementEntry dataToRemove (pos->second);
          placementTab_.erase(pos);
          return dataToRemove;
        }
      
      void
      remove_from_scope (ID scopeID, ID entryID)
        {
          typedef ScopeTable::const_iterator Pos;
          pair<Pos,Pos> searchRange = scopeTab_.equal_range(scopeID);
          
          Pos pos = searchRange.first;
          Pos end = searchRange.second;
          for ( ; pos!=end; ++pos)
            if (pos->second == entryID)
              {
                scopeTab_.erase(pos);
                return;
              }
          
          NOTREACHED();
        }
      
      
      /** Helper for building a scope exploring iterator
       *  for PlacementIndex: our "reverse index" (#scopeTab_)
       *  tracks the contents of each scope as pairs (scopeID,elementID).
       *  After fetching the range of matching entries, whenever the client
       *  dereferences the iterator, we have to pick up the second ID and
       *  resolve it through the main index table (placementTab_).
       */
      PlacementMO&
      resolveScopeIndexElement(pair<PID,PID> const& entry)  const
        {
          ID elemID (entry.second);
          ASSERT (contains (elemID));
          return fetch (elemID);
        }
      
      
      typedef function<PlacementMO& (pair<PID,PID> const&)> ElementResolver;
      mutable ElementResolver elementResolver_;
      
      ElementResolver
      scopeIndexElementsResolver()  const  ///< @return functor for iterator element access 
        {
          if (!elementResolver_)
            elementResolver_ = bind (&Table::resolveScopeIndexElement, this, _1 );
          return elementResolver_;
        }
      
    };
   //(End) placement index table implementation
  
  
  
  
  
  
  
  /* ============ PlacementIndex implementation functions ============ */
  
  
  PlacementIndex::PlacementIndex (PlacementMO const& rootDef)
    : pTab_(new Table)
    {
      INFO (session, "Initialising PlacementIndex...");
      
      pTab_->setupRoot(rootDef);
      ENSURE (isValid());
    }
  
  PlacementIndex::~PlacementIndex() { }
  
  
  PlacementMO&
  PlacementIndex::getRoot()  const
  {
    return pTab_->getRootElement();
  }
  
  
  size_t
  PlacementIndex::size()  const
  {
    ASSERT (0 < pTab_->size());
    return pTab_->size() - 1;
  }
  
  
  bool
  PlacementIndex::contains (ID id)  const
  {
    return pTab_->contains (id);
  }
  
  
  PlacementMO&
  PlacementIndex::find (ID id)  const
  {
    __check_knownID(*this,id);
    return pTab_->fetch (id);
  }
  
  
  
  /** retrieve the Scope information
   *  registered alongside with the denoted Placement.
   *  @throw error::Invalid when the given ID isn't registered
   *  @note root is it's own scope, per definition. 
   */
  PlacementMO&
  PlacementIndex::getScope (ID id)  const
  {
    __check_knownID(*this,id);
    return pTab_->fetchScope (id);
  }
  
  
  /** Retrieve all the elements attached to the given entry (scope)
   *  Each element (Placement) can act as a scope, containing other Placements,
   *  which will be discovered by this query one level deep (not recursive).
   *  @return an Lumiera Forward Iterator, yielding the children,
   *          possibly empty if the denoted element is a leaf.
   *  @note results are returned in arbitrary order (hashtable)
   */
  PlacementIndex::iterator
  PlacementIndex::getReferrers (ID id)  const
  {
    __check_knownID(*this, id);
    return pTab_->queryScopeContents(id);
  }
  
  
  /** Add a new Placement (Object "instance") into the index.
   *  Usually this means effectively adding this "Object" to the Session.
   *  The given Placement is copied into the storage managed within the session.
   *  This copy within the storage is what will be "the placement of this object".
   *  It can be discovered as index (Session) content, re-accessed by the ID returned
   *  from this call and modified in the course of editing the session. 
   *  @param newObj reference placement pointing to the MObject to be added
   *  @param targetScope ref to a placement already added to the index, serving as
   *         container "into" which the new placement will be located
   *  @return placement ID of the newly added Placement
   *  @note the newly added Placement has an identity of its own.
   */
  ID
  PlacementIndex::insert (PlacementMO const& newObj, ID targetScope)
  {
    if (!contains (targetScope))
      throw error::Logic ("Specified a non-registered Placement as scope "
                          "while adding another Placement to the index"
                         ,LUMIERA_ERROR_INVALID_SCOPE);              ////////////////TICKET #197
      
    return pTab_->addEntry(newObj, targetScope);
  }
  
  
  /** Remove and discard a Placement (Object "instance") from the index.
   *  Usually this means removing this Object from the session.
   *  @return \c true if actually removed an object.
   *  @throw error::State if the object to be removed is an non-empty scope
   */
  bool
  PlacementIndex::remove (ID id)
  {
    if (id == getRoot().getID())
      throw error::Fatal ("Request to kill the model root.");
    
    return pTab_->removeEntry (id);
  }
  
  
  void
  PlacementIndex::clear()
  {
    pTab_->clear();
  }
  
  
  
  
  
  /* ====== PlacementIndex validity self-check ====== */
  
  namespace { // self-check implementation helpers...
    
    LUMIERA_ERROR_DEFINE(INDEX_CORRUPTED, "PlacementIndex corrupted");
    
    struct SelfCheckFailure
      : error::Fatal
      {
        SelfCheckFailure (Literal currentTest, string failure)
          : error::Fatal (string("Failed test: ")+currentTest+ " : "+failure
                         ,LUMIERA_ERROR_INDEX_CORRUPTED)
          { }
      };
    
    boost::lambda::placeholder1_type _1_;
  }
  
  
  /** 
   * PlacementIndex self-verification code
   * Executes all built-in checks automatically
   * on object creation.
   * @throw SelfCheckFailure   
   */
  class PlacementIndex::Validator
    {
      
      PlacementIndex::Table& tab;
      
      PlacementMO* elm (ID id) { return tab._element_4check (id);}
      PlacementMO* sco (ID id) { return tab._scope_4check (id);  }
      
      
      
#define VERIFY(_CHECK_, CHECK_ID, DESCRIPTION) \
      if (!(_CHECK_))                           \
        throw SelfCheckFailure (CHECK_ID, (DESCRIPTION));
      
      
      void
      checkRoot (PMO* root)
        {
          VERIFY ( root,                 "(0.1) Basics",   "Root element missing");
          VERIFY ( root->isValid(),      "(0.2) Basics",   "Root Placement invalid");
          VERIFY ( (*root)->isValid(),   "(0.3) Basics",   "Root MObject self-check failure");
        }
      
      void
      checkEntry (ID id)
        {
          VERIFY ( tab.contains(id),     "(1.1) Elements", "PlacementIndex main table corrupted");
          VERIFY ( elm(id),              "(1.2) Elements", "Entry doesn't hold a Placement");
          VERIFY ( id==elm(id)->getID(), "(1.3) Elements", "Element stored with wrong ID");      ////////////////TICKET #197
          VERIFY ( elm(id)->isValid(),   "(1.4) Elements", "Index contains invalid Placement")
          VERIFY ( sco(id),              "(1.5) Elements", "Entry has undefined scope");
          VERIFY ( sco(id)->isValid(),   "(1.6) Elements", "Entry has invalid scope");
          VERIFY ( tab.contains (sco(id)->getID()),
                                         "(1.7) Elements", "Element associated with an unknown scope");
          
          PMO& theElement = *elm(id);
          ID theScope (sco(id)->getID());
          if (theScope == id
             && elm(id)==tab._root_4check()
             )        // no need to check root,
            return;  //  because root is it's own scope
          
          iterator elementsInScope = tab.queryScopeContents(theScope);
          bool properlyRegistered = has_any (elementsInScope, _1_ == var(theElement));
          
          VERIFY ( properlyRegistered,   "(1.8) Elements", "Element not registered as member of the enclosing scope: "+ theElement);
        }
      
      void
      checkScope (ID id)
        {
          VERIFY ( tab.contains(id),     "(2.1) Scopes",   "Scope not registered in main table");
          VERIFY ( elm(id),              "(2.2) Scopes",   "Scope entry doesn't hold a Placement");
          VERIFY ( sco(id),              "(2.3) Scopes",   "Scope entry doesn't hold a containing Scope");
          
          PMO* root  = tab._root_4check();
          PMO* scope = sco(id);
          while (scope && scope != sco(scope->getID()))
            scope = sco(scope->getID());
          
          VERIFY ( root==scope,          "(2.4) Scopes",   "Found a scope not attached below root.");
        }
      
      void
      checkAllocation ()
        {
          VERIFY ( 0 < tab.size(),       "(4.1) Storage",  "Implementation table is empty");
          VERIFY ( 0 < tab.element_cnt(),"(4.2) Storage",  "No Placement instances allocated");
          VERIFY ( tab.size()==tab.scope_cnt(),
                                         "(4.3) Storage",  "Number of elements and scope entries disagree");
          VERIFY ( tab.size()==tab.element_cnt(),
                                         "(4.4) Storage",  "Number of entries doesn't match number of allocated Placement instances");
        }
      
      
      public:
        Validator (Table& indexTable)
          : tab(indexTable)
          {
            checkRoot (tab._root_4check());
            
            for_each ( tab._eachEntry_4check(), &Validator::checkEntry, this, _1 );
            for_each ( tab._eachScope_4check(), &Validator::checkScope, this, _1 );
          }
      
    };//(End) Validator (PlacementIndex self-check implementation)
  
  
  
  
    

  /** validity self-check, used for sanity checks and the session self-check.
   *  The following checks are performed (causing at least one full table scan)
   *  - root element exists and is valid.
   *  - each element
   *    - has a known scope
   *    - is registered as child of it's scope
   *  - can reach root from each scope
   *  - element count of the allocator matches table size
   */
  bool
  PlacementIndex::isValid()  const
  {
    try
      {
        VERIFY ( pTab_, "(0) Basics" ,"Implementation tables not initialised");
        
        Validator verify(*pTab_);
        return true;
      }
    
    catch(SelfCheckFailure& failure)
      {
        lumiera_error();
        ERROR (session, "%s", failure.what());
      }
    return false;
  }
  
#undef VERIFY
  
  
  
}} // namespace mobject::session<|MERGE_RESOLUTION|>--- conflicted
+++ resolved
@@ -95,10 +95,6 @@
   
   
   /* some type shorthands */
-<<<<<<< HEAD
-  //typedef PlacementIndex::PlacementMO PlacementMO; 
-=======
->>>>>>> 2f27c7d7
   typedef mobject::PlacementMO PlacementMO; 
   typedef PlacementIndex::PRef PRef;
   typedef PlacementIndex::ID ID;
