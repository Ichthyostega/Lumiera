--- conflicted
+++ resolved
@@ -65,13 +65,8 @@
       unique_ptr<SessionImplAPI>   pSess_;
       unique_ptr<LifecycleAdvisor> lifecycle_;
       
-<<<<<<< HEAD
       SessManagerImpl();
-      friend class lib::DependencyFactory;
-=======
-      SessManagerImpl()  throw();
       friend class lib::DependencyFactory<SessManagerImpl>;
->>>>>>> d0538a55
       
      ~SessManagerImpl() ;
       
