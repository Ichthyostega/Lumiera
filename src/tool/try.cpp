/* try.cpp  -  for trying out some language features....
 *             scons will create the binary bin/try
 *
 */ 

// 8/07  - how to control NOBUG??
//         execute with   NOBUG_LOG='ttt:TRACE' bin/try
// 1/08  - working out a static initialisation problem for Visitor (Tag creation)
// 1/08  - check 64bit longs
// 4/08  - comparison operators on shared_ptr<Asset>
// 4/08  - conversions on the value_type used for boost::any
// 5/08  - how to guard a downcasting access, so it is compiled in only if the involved types are convertible
// 7/08  - combining partial specialisation and subclasses 
// 10/8  - abusing the STL containers to hold noncopyable values
// 6/09  - investigating how to build a mixin template providing an operator bool()
// 12/9  - tracking down a strange "warning: type qualifiers ignored on function return type"
// 1/10  - can we determine at compile time the presence of a certain function (for duck-typing)?


<<<<<<< HEAD
#include "include/nobugcfg.h"

#include <iostream>


using std::string;
using std::cout;


=======
//#include <nobug.h>
//#define LUMIERA_LOGGING_CXX
//#include "include/logging.h"
//#include "include/nobugcfg.h"


#include <iostream>
//#include <typeinfo>
#include <vector>
#include <cstdlib>
#include <cstdio>


//using std::rand;
using std::string;
using std::cout;
using std::endl;


struct A
  {
    int& funA ();
  };

struct B
  {
    void funA();
  };


  typedef char Yes_t;
  struct No_t { char padding[8]; };


  template<typename TY>
  class Detector1
    {
      template<typename X, int i = sizeof(&X::funA)>
      struct Probe
        { };
      
      template<class X>
      static Yes_t check(Probe<X>*);
      template<class>
      static No_t  check(...);
      
    public: 
      static const bool value = (sizeof(Yes_t)==sizeof(check<TY>(0)));
    };
  
  
  template<typename TY>
  class Detector2
    {
      template<typename X, int& (X::*)(void)> 
      struct Probe
        { };
      
      template<class X>
      static Yes_t check(Probe<X,&X::funA>*);
      template<class>
      static No_t  check(...);
      
    public: 
      static const bool value = (sizeof(Yes_t)==sizeof(check<TY>(0)));
    };
  
  
>>>>>>> 0977a7de
int 
main (int, char**)
  {
    
//  NOBUG_INIT;
    
<<<<<<< HEAD
=======
    cout << "Detector1<A> = " << Detector1<A>::value << endl;
    cout << "Detector1<B> = " << Detector1<B>::value << endl;
    
    cout << "Detector2<A> = " << Detector2<A>::value << endl;
    cout << "Detector2<B> = " << Detector2<B>::value << endl;
    
>>>>>>> 0977a7de
    cout <<  "\n.gulp.\n";
    
    return 0;
  }<|MERGE_RESOLUTION|>--- conflicted
+++ resolved
@@ -17,7 +17,6 @@
 // 1/10  - can we determine at compile time the presence of a certain function (for duck-typing)?
 
 
-<<<<<<< HEAD
 #include "include/nobugcfg.h"
 
 #include <iostream>
@@ -27,91 +26,12 @@
 using std::cout;
 
 
-=======
-//#include <nobug.h>
-//#define LUMIERA_LOGGING_CXX
-//#include "include/logging.h"
-//#include "include/nobugcfg.h"
-
-
-#include <iostream>
-//#include <typeinfo>
-#include <vector>
-#include <cstdlib>
-#include <cstdio>
-
-
-//using std::rand;
-using std::string;
-using std::cout;
-using std::endl;
-
-
-struct A
-  {
-    int& funA ();
-  };
-
-struct B
-  {
-    void funA();
-  };
-
-
-  typedef char Yes_t;
-  struct No_t { char padding[8]; };
-
-
-  template<typename TY>
-  class Detector1
-    {
-      template<typename X, int i = sizeof(&X::funA)>
-      struct Probe
-        { };
-      
-      template<class X>
-      static Yes_t check(Probe<X>*);
-      template<class>
-      static No_t  check(...);
-      
-    public: 
-      static const bool value = (sizeof(Yes_t)==sizeof(check<TY>(0)));
-    };
-  
-  
-  template<typename TY>
-  class Detector2
-    {
-      template<typename X, int& (X::*)(void)> 
-      struct Probe
-        { };
-      
-      template<class X>
-      static Yes_t check(Probe<X,&X::funA>*);
-      template<class>
-      static No_t  check(...);
-      
-    public: 
-      static const bool value = (sizeof(Yes_t)==sizeof(check<TY>(0)));
-    };
-  
-  
->>>>>>> 0977a7de
 int 
-main (int, char**)
+main (int, char**) //(int argc, char* argv[])
   {
     
-//  NOBUG_INIT;
+    NOBUG_INIT;
     
-<<<<<<< HEAD
-=======
-    cout << "Detector1<A> = " << Detector1<A>::value << endl;
-    cout << "Detector1<B> = " << Detector1<B>::value << endl;
-    
-    cout << "Detector2<A> = " << Detector2<A>::value << endl;
-    cout << "Detector2<B> = " << Detector2<B>::value << endl;
-    
->>>>>>> 0977a7de
     cout <<  "\n.gulp.\n";
     
     return 0;
