/* try.cpp  -  for trying out some language features....
 *             scons will create the binary bin/try
 *
 */ 

// 8/07  - how to control NOBUG??
//         execute with   NOBUG_LOG='ttt:TRACE' bin/try
<<<<<<< HEAD
=======
// 1/08  - working out a static initialisation problem for Visitor (Tag creation)
// 1/08  - check 64bit longs
// 4/08  - comparison operators on shared_ptr<Asset>
// 4/08  - conversions on the value_type used for boost::any
// 5/08  - how to guard a downcasting access, so it is compiled in only if the involved types are convertible
// 7/08  - combining partial specialisation and subclasses 
// 10/8  - abusing the STL containers to hold noncopyable values
>>>>>>> 6322431f


#include <nobug.h>
//#include "include/nobugcfg.h"

#include <iostream>
<<<<<<< HEAD
#include <typeinfo>


=======
//#include <typeinfo>
#include <boost/format.hpp>
//#include <boost/noncopyable.hpp>
>>>>>>> 6322431f

using std::string;
using std::cout;


<<<<<<< HEAD


=======
  namespace {
      boost::format fmt ("<%2i>");
      long checksum = 0;
  }
  
  
  
>>>>>>> 6322431f
int 
main (int argc, char* argv[])
  {
    
    NOBUG_INIT;
    
    cout <<  "\n.gulp.\n";
   
   int * p = 0;

   int oh = *p;

    
    return 0;
  }<|MERGE_RESOLUTION|>--- conflicted
+++ resolved
@@ -5,8 +5,6 @@
 
 // 8/07  - how to control NOBUG??
 //         execute with   NOBUG_LOG='ttt:TRACE' bin/try
-<<<<<<< HEAD
-=======
 // 1/08  - working out a static initialisation problem for Visitor (Tag creation)
 // 1/08  - check 64bit longs
 // 4/08  - comparison operators on shared_ptr<Asset>
@@ -14,39 +12,16 @@
 // 5/08  - how to guard a downcasting access, so it is compiled in only if the involved types are convertible
 // 7/08  - combining partial specialisation and subclasses 
 // 10/8  - abusing the STL containers to hold noncopyable values
->>>>>>> 6322431f
 
 
-#include <nobug.h>
-//#include "include/nobugcfg.h"
+#include "include/nobugcfg.h"
 
 #include <iostream>
-<<<<<<< HEAD
-#include <typeinfo>
-
-
-=======
-//#include <typeinfo>
-#include <boost/format.hpp>
-//#include <boost/noncopyable.hpp>
->>>>>>> 6322431f
 
 using std::string;
 using std::cout;
 
 
-<<<<<<< HEAD
-
-
-=======
-  namespace {
-      boost::format fmt ("<%2i>");
-      long checksum = 0;
-  }
-  
-  
-  
->>>>>>> 6322431f
 int 
 main (int argc, char* argv[])
   {
@@ -55,10 +30,8 @@
     
     cout <<  "\n.gulp.\n";
    
-   int * p = 0;
-
-   int oh = *p;
-
+   int * my = 0;
+   int oh = *my;  // Congratulations...
     
     return 0;
   }