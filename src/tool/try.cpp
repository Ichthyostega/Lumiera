/* try.cpp  -  for trying out some language features....
 *             scons will create the binary bin/try
 *
 */ 

// 8/07  - how to control NOBUG??
//         execute with   NOBUG_LOG='ttt:TRACE' bin/try
// 1/08  - working out a static initialisation problem for Visitor (Tag creation)
// 1/08  - check 64bit longs
// 4/08  - comparison operators on shared_ptr<Asset>
// 4/08  - conversions on the value_type used for boost::any
// 5/08  - how to guard a downcasting access, so it is compiled in only if the involved types are convertible
// 7/08  - combining partial specialisation and subclasses 
// 10/8  - abusing the STL containers to hold noncopyable values
// 6/09  - investigating how to build a mixin template providing an operator bool()


<<<<<<< HEAD
#include "include/nobugcfg.h"

#include <iostream>
=======
#include <nobug.h>
#define LUMIERA_LOGGING_CXX
#include "include/logging.h"
//#include "include/nobugcfg.h"
#include "lib/bool-checkable.hpp"

#include <iostream>
//#include <typeinfo>
#include <boost/format.hpp>
#include <cstdlib>
#include <cstdio>
>>>>>>> cd51e5fe


using std::rand;
using std::string;
using std::cout;


<<<<<<< HEAD
=======
  namespace {
      boost::format fmt ("<%2i>");
      long checksum = 0;
  }
  
  struct TestIt1
    : lib::BoolCheckable<TestIt1>
    {
      
      int val_;
      
      TestIt1 (int v = (rand() % 10))
        : val_(v)
        { }
      
      bool
      isValid()  const
        {
          return val_ % 2;
        }
      
    };
    
  
  
>>>>>>> cd51e5fe
int 
main (int, char**) //(int argc, char* argv[])
  {
    
    NOBUG_INIT;
    
    for (int i=0; i<10; ++i)
      {
        TestIt1 testrosteron (i);
        
        if (testrosteron)
          cout << "doIt \n";
        if (!testrosteron)
          cout << i << "\n";
      }
    cout << "size=" << sizeof(TestIt1) <<"\n";
    
    char* horror = 0;
    ERROR (all, "note: %s is a horrible thing", horror);
    
    cout <<  "\n.gulp.\n";
<<<<<<< HEAD
   
   int * my = 0;
   int oh = *my;  // Congratulations...
=======
>>>>>>> cd51e5fe
    
    return 0;
  }<|MERGE_RESOLUTION|>--- conflicted
+++ resolved
@@ -15,23 +15,9 @@
 // 6/09  - investigating how to build a mixin template providing an operator bool()
 
 
-<<<<<<< HEAD
 #include "include/nobugcfg.h"
 
 #include <iostream>
-=======
-#include <nobug.h>
-#define LUMIERA_LOGGING_CXX
-#include "include/logging.h"
-//#include "include/nobugcfg.h"
-#include "lib/bool-checkable.hpp"
-
-#include <iostream>
-//#include <typeinfo>
-#include <boost/format.hpp>
-#include <cstdlib>
-#include <cstdio>
->>>>>>> cd51e5fe
 
 
 using std::rand;
@@ -39,34 +25,6 @@
 using std::cout;
 
 
-<<<<<<< HEAD
-=======
-  namespace {
-      boost::format fmt ("<%2i>");
-      long checksum = 0;
-  }
-  
-  struct TestIt1
-    : lib::BoolCheckable<TestIt1>
-    {
-      
-      int val_;
-      
-      TestIt1 (int v = (rand() % 10))
-        : val_(v)
-        { }
-      
-      bool
-      isValid()  const
-        {
-          return val_ % 2;
-        }
-      
-    };
-    
-  
-  
->>>>>>> cd51e5fe
 int 
 main (int, char**) //(int argc, char* argv[])
   {
@@ -88,12 +46,6 @@
     ERROR (all, "note: %s is a horrible thing", horror);
     
     cout <<  "\n.gulp.\n";
-<<<<<<< HEAD
-   
-   int * my = 0;
-   int oh = *my;  // Congratulations...
-=======
->>>>>>> cd51e5fe
     
     return 0;
   }