/*
  timeline-body.hpp  -  Declaration of the timeline body widget
 
  Copyright (C)         Lumiera.org
    2008,               Joel Holdsworth <joel@airwebreathe.org.uk>
 
  This program is free software; you can redistribute it and/or
  modify it under the terms of the GNU General Public License as
  published by the Free Software Foundation; either version 2 of the
  License, or (at your option) any later version.
 
  This program is distributed in the hope that it will be useful,
  but WITHOUT ANY WARRANTY; without even the implied warranty of
  MERCHANTABILITY or FITNESS FOR A PARTICULAR PURPOSE.  See the
  GNU General Public License for more details.
 
  You should have received a copy of the GNU General Public License
  along with this program; if not, write to the Free Software
  Foundation, Inc., 675 Mass Ave, Cambridge, MA 02139, USA.
 
*/
/** @file timeline-body.hpp
 ** This file contains the definition of timeline body widget
 */

#ifndef TIMELINE_BODY_HPP
#define TIMELINE_BODY_HPP

#include "../../gtk-lumiera.hpp"
#include "timeline-tool.hpp"

namespace lumiera {
namespace gui {
namespace widgets {

class TimelineWidget;

namespace timeline {

/**
 * Implementation of the timeline body subwidget. This widget is
 * displayed in the centre of the timeline widget, and displays the
 * content of all timeline tracks.
 */
class TimelineBody : public Gtk::DrawingArea
{
public:

  /**
   * Constructor
   * @param timeline_widget The owner widget of this ruler.
   */
  TimelineBody(lumiera::gui::widgets::TimelineWidget *timeline_widget);
  
<<<<<<< HEAD
  ~TimelineBody();
  
  ToolType get_tool() const;
  
=======
  /**
   * Destructor
   */
  ~TimelineBody();
  
  /**
   * Returns the type of the currently selected timeline tool.
   */
  ToolType get_tool() const;
  
  /**
   * Selects a tool of a specified type.
   * @param tool_type The type of tool to set.
   */
>>>>>>> b594ffb3
  void set_tool(ToolType tool_type);

  /* ===== Events ===== */
protected:

  /**
   * An event handler for when the view window of the timeline changes.
   */
  void on_update_view();

  /**
   * An event handler for when the widget is realized.
   */
  void on_realize();
  
  /**
   * An event handler for when the window must be redrawn.
   */
  bool on_expose_event(GdkEventExpose* event);
  
  bool on_scroll_event(GdkEventScroll* event);
  
  /**
   * The event handler for button press events.
   */
  bool on_button_press_event(GdkEventButton* event);
  
  /**
   * The event handler for button release events.
   */
  bool on_button_release_event(GdkEventButton* event);
  
  /**
   * The event handler for mouse move events.
   */
  bool on_motion_notify_event(GdkEventMotion *event);
  
  /* ===== Internals ===== */
private:
  void begin_shift_drag();
  
  int get_vertical_offset() const;
  
  void set_vertical_offset(int offset);
  
  /**
   * Registers all the styles that this class will respond to.
   */
  void register_styles() const;

  /**
   * Reads styles from the present stylesheet.
   */
  void read_styles();
  
private:

  // Internal structures
  enum DragType
  {
    None,
    Shift
  };
  
  timeline::Tool *tool;
  double mouseDownX, mouseDownY;
  
  // Scroll State
  DragType dragType;
  gavl_time_t beginShiftTimeOffset;
  int beginShiftVerticalOffset; 

  // Style properties
  GdkColor backgroundColour;
  GdkColor selectionColour;
  float selectionAlpha;
  
  lumiera::gui::widgets::TimelineWidget *timelineWidget;

<<<<<<< HEAD
=======
  friend class Tool;
>>>>>>> b594ffb3
  friend class ArrowTool;
  friend class IBeamTool;
};

}   // namespace timeline
}   // namespace widgets
}   // namespace gui
}   // namespace lumiera

#endif // TIMELINE_BODY_HPP<|MERGE_RESOLUTION|>--- conflicted
+++ resolved
@@ -52,12 +52,6 @@
    */
   TimelineBody(lumiera::gui::widgets::TimelineWidget *timeline_widget);
   
-<<<<<<< HEAD
-  ~TimelineBody();
-  
-  ToolType get_tool() const;
-  
-=======
   /**
    * Destructor
    */
@@ -72,7 +66,6 @@
    * Selects a tool of a specified type.
    * @param tool_type The type of tool to set.
    */
->>>>>>> b594ffb3
   void set_tool(ToolType tool_type);
 
   /* ===== Events ===== */
@@ -152,10 +145,7 @@
   
   lumiera::gui::widgets::TimelineWidget *timelineWidget;
 
-<<<<<<< HEAD
-=======
   friend class Tool;
->>>>>>> b594ffb3
   friend class ArrowTool;
   friend class IBeamTool;
 };
