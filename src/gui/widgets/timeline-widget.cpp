/*
  timeline-widget.cpp  -  Implementation of the timeline widget
 
  Copyright (C)         Lumiera.org
    2008,               Joel Holdsworth <joel@airwebreathe.org.uk>
 
  This program is free software; you can redistribute it and/or
  modify it under the terms of the GNU General Public License as
  published by the Free Software Foundation; either version 2 of the
  License, or (at your option) any later version.
 
  This program is distributed in the hope that it will be useful,
  but WITHOUT ANY WARRANTY; without even the implied warranty of
  MERCHANTABILITY or FITNESS FOR A PARTICULAR PURPOSE.  See the
  GNU General Public License for more details.
 
  You should have received a copy of the GNU General Public License
  along with this program; if not, write to the Free Software
  Foundation, Inc., 675 Mass Ave, Cambridge, MA 02139, USA.
 
* *****************************************************/

#include "timeline-widget.hpp"

#include <boost/foreach.hpp>

using namespace Gtk;
using namespace std;
using namespace lumiera::gui::widgets::timeline;

namespace lumiera {
namespace gui {
namespace widgets {

const int TimelineWidget::TrackPadding = 1;
const int TimelineWidget::HeaderWidth = 100;
const double TimelineWidget::ZoomIncrement = 1.25;
const int64_t TimelineWidget::MaxScale = 30000000;

TimelineWidget::TimelineWidget() :
  Table(2, 2),
  timeOffset(0),
  timeScale(1),
  totalHeight(0),
  horizontalAdjustment(0, 0, 0),
  verticalAdjustment(0, 0, 0),
  selectionStart(0),
  selectionEnd(0),
<<<<<<< HEAD
=======
  playbackPeriodStart(0),
  playbackPeriodEnd(0),
>>>>>>> b594ffb3
  horizontalScroll(horizontalAdjustment),
  verticalScroll(verticalAdjustment)
{
  body = new TimelineBody(this);
  ENSURE(body != NULL);
  headerContainer = new HeaderContainer(this);
  ENSURE(headerContainer != NULL);
  ruler = new TimelineRuler(this);
  ENSURE(ruler != NULL);

  horizontalAdjustment.signal_value_changed().connect( sigc::mem_fun(
    this, &TimelineWidget::on_scroll) );
  verticalAdjustment.signal_value_changed().connect( sigc::mem_fun(
    this, &TimelineWidget::on_scroll) );
  body->signal_motion_notify_event().connect( sigc::mem_fun(
    this, &TimelineWidget::on_motion_in_body_notify_event) );
  
  set_time_scale(GAVL_TIME_SCALE / 200);
  set_selection(2000000, 4000000);

  attach(*body, 1, 2, 1, 2, FILL|EXPAND, FILL|EXPAND);
  attach(*ruler, 1, 2, 0, 1, FILL|EXPAND, SHRINK);
  attach(*headerContainer, 0, 1, 1, 2, SHRINK, FILL|EXPAND);
  attach(horizontalScroll, 1, 2, 2, 3, FILL|EXPAND, SHRINK);
  attach(verticalScroll, 2, 3, 1, 2, SHRINK, FILL|EXPAND);

  tracks.push_back(&video1);
  tracks.push_back(&video2);
  
  update_tracks();
  
  set_tool(timeline::Arrow);
}

TimelineWidget::~TimelineWidget()
{
  REQUIRE(body != NULL);
  if(body != NULL)
    body->unreference();
    
  REQUIRE(headerContainer != NULL);
  if(headerContainer != NULL)
    headerContainer->unreference();
    
  REQUIRE(ruler != NULL);
  if(ruler != NULL)
    ruler->unreference();
}

gavl_time_t
TimelineWidget::get_time_offset() const
{
  return timeOffset;
}

void
TimelineWidget::set_time_offset(gavl_time_t time_offset)
{
  REQUIRE(ruler != NULL);
  
  timeOffset = time_offset;
  horizontalAdjustment.set_value(time_offset);
<<<<<<< HEAD
  ruler->update_view();
=======
  
  viewChangedSignal.emit();
>>>>>>> b594ffb3
}

int64_t
TimelineWidget::get_time_scale() const
{
  return timeScale;
}

void
TimelineWidget::set_time_scale(int64_t time_scale)
{
  REQUIRE(ruler != NULL);
  
  timeScale = time_scale;
  
  const int view_width = body->get_allocation().get_width();
  horizontalAdjustment.set_page_size(timeScale * view_width);
  
<<<<<<< HEAD
  ruler->update_view();
=======
  viewChangedSignal.emit();
>>>>>>> b594ffb3
}

void
TimelineWidget::zoom_view(int zoom_size)
{
  const Allocation allocation = body->get_allocation();
  zoom_view(allocation.get_width() / 2, zoom_size);
}

void
TimelineWidget::zoom_view(int point, int zoom_size)
{ 
  int64_t new_time_scale = (double)timeScale * pow(1.25, -zoom_size);
  
  // Limit zooming in too close
  if(new_time_scale < 1) new_time_scale = 1;
  
  // Nudge zoom problems caused by integer rounding
  if(new_time_scale == timeScale && zoom_size < 0)
    new_time_scale++;
    
  // Limit zooming out too far
  if(new_time_scale > MaxScale)
    new_time_scale = MaxScale;
  
  // The view must be shifted so that the zoom is centred on the cursor
  set_time_offset(get_time_offset() +
    (timeScale - new_time_scale) * point);
    
  // Apply the new scale
  set_time_scale(new_time_scale);
}

void
TimelineWidget::shift_view(int shift_size)
{
  const int view_width = body->get_allocation().get_width();
  
  set_time_offset(get_time_offset() +
<<<<<<< HEAD
    shift_size * timeScale * view_width / 16);
=======
    shift_size * timeScale * view_width / 256);
>>>>>>> b594ffb3
}

gavl_time_t
TimelineWidget::get_selection_start() const
{
  return selectionStart;
}

gavl_time_t
TimelineWidget::get_selection_end() const
{
  return selectionEnd;
}

void
<<<<<<< HEAD
TimelineWidget::set_selection(gavl_time_t start, gavl_time_t end)
{
=======
TimelineWidget::set_selection(gavl_time_t start, gavl_time_t end,
  bool reset_playback_period)
{
  REQUIRE(ruler != NULL);
  REQUIRE(body != NULL);
    
>>>>>>> b594ffb3
  if(start < end)
    {
      selectionStart = start;
      selectionEnd = end;
    }
  else
    {
      // The selection is back-to-front, flip it round
      selectionStart = end;
      selectionEnd = start;
    }
<<<<<<< HEAD
=======
    
  if(reset_playback_period)
    {
      playbackPeriodStart = selectionStart;
      playbackPeriodEnd = selectionEnd;
    }

  ruler->queue_draw();
  body->queue_draw();
}

gavl_time_t
TimelineWidget::get_playback_period_start() const
{
  return playbackPeriodStart;
}
  
gavl_time_t
TimelineWidget::get_playback_period_end() const
{
  return playbackPeriodEnd;
}
  
void
TimelineWidget::set_playback_period(gavl_time_t start, gavl_time_t end)
{
  REQUIRE(ruler != NULL);
  REQUIRE(body != NULL);
  
  if(start < end)
    {
      playbackPeriodStart = start;
      playbackPeriodEnd = end;
    }
  else
    {
      // The period is back-to-front, flip it round
      playbackPeriodStart = end;
      playbackPeriodEnd = start;
    }
>>>>>>> b594ffb3

  ruler->queue_draw();
  body->queue_draw();
}

ToolType
TimelineWidget::get_tool() const
{
  REQUIRE(body != NULL);
  return body->get_tool();
}
  
void
TimelineWidget::set_tool(ToolType tool_type)
{
  REQUIRE(body != NULL);
  body->set_tool(tool_type);
}

<<<<<<< HEAD
=======
sigc::signal<void>
TimelineWidget::view_changed_signal() const
{
  return viewChangedSignal;
}

sigc::signal<void, gavl_time_t>
TimelineWidget::mouse_hover_signal() const
{
  return mouseHoverSignal;
}

>>>>>>> b594ffb3
void
TimelineWidget::on_scroll()
{
  timeOffset = horizontalAdjustment.get_value();
<<<<<<< HEAD
  ruler->update_view();
=======
  viewChangedSignal.emit();
>>>>>>> b594ffb3
}
  
void
TimelineWidget::on_size_allocate(Allocation& allocation)
{
  Widget::on_size_allocate(allocation);
  
  update_scroll();
}

int
TimelineWidget::time_to_x(gavl_time_t time) const
{
  return (int)((time - timeOffset) / timeScale);
}

gavl_time_t
TimelineWidget::x_to_time(int x) const
{
  return (gavl_time_t)((int64_t)x * timeScale + timeOffset);
}

void
TimelineWidget::update_tracks()
{
  ASSERT(headerContainer != NULL);
  headerContainer->update_headers();
  
  // Recalculate the total height of the timeline scrolled area
  totalHeight = 0;
  BOOST_FOREACH( Track* track, tracks )
    {
      ASSERT(track != NULL);
      totalHeight += track->get_height() + TrackPadding;
    }    
}
  
void
TimelineWidget::update_scroll()
{
  ASSERT(body != NULL);
  const Allocation body_allocation = body->get_allocation();
  
  //----- Horizontal Scroll ------//
  
  // TEST CODE
  horizontalAdjustment.set_upper(1000 * GAVL_TIME_SCALE / 200);
  horizontalAdjustment.set_lower(-1000 * GAVL_TIME_SCALE / 200);
  
  // Set the page size
  horizontalAdjustment.set_page_size(
    timeScale * body_allocation.get_width());
  
  //----- Vertical Scroll -----//
  
  // Calculate the vertical length that can be scrolled:
  // the total height of all the tracks minus one screenful 
  int y_scroll_length = totalHeight - body_allocation.get_height();
  if(y_scroll_length < 0) y_scroll_length = 0;    
  
  // If by resizing we're now over-scrolled, scroll back to
  // maximum distance
  if((int)verticalAdjustment.get_value() > y_scroll_length)
      verticalAdjustment.set_value(y_scroll_length);
  
  verticalAdjustment.set_upper(y_scroll_length);
  
  // Hide the scrollbar if no scrolling is possible
#if 0
  // Having this code included seems to cause a layout loop as the
  // window is shrunk
  if(y_scroll_length <= 0 && verticalScroll.is_visible())
    verticalScroll.hide();
  else if(y_scroll_length > 0 && !verticalScroll.is_visible())
    verticalScroll.show();
#endif
}

int
TimelineWidget::get_y_scroll_offset() const
{
  return (int)verticalAdjustment.get_value();
}

bool
TimelineWidget::on_motion_in_body_notify_event(GdkEventMotion *event)
{
  REQUIRE(event != NULL);
  ruler->set_mouse_chevron_offset(event->x);
<<<<<<< HEAD
=======
  mouseHoverSignal.emit(x_to_time(event->x));
>>>>>>> b594ffb3
  return true;
}

}   // namespace widgets
}   // namespace gui
}   // namespace lumiera<|MERGE_RESOLUTION|>--- conflicted
+++ resolved
@@ -46,11 +46,8 @@
   verticalAdjustment(0, 0, 0),
   selectionStart(0),
   selectionEnd(0),
-<<<<<<< HEAD
-=======
   playbackPeriodStart(0),
   playbackPeriodEnd(0),
->>>>>>> b594ffb3
   horizontalScroll(horizontalAdjustment),
   verticalScroll(verticalAdjustment)
 {
@@ -113,12 +110,8 @@
   
   timeOffset = time_offset;
   horizontalAdjustment.set_value(time_offset);
-<<<<<<< HEAD
-  ruler->update_view();
-=======
   
   viewChangedSignal.emit();
->>>>>>> b594ffb3
 }
 
 int64_t
@@ -137,11 +130,7 @@
   const int view_width = body->get_allocation().get_width();
   horizontalAdjustment.set_page_size(timeScale * view_width);
   
-<<<<<<< HEAD
-  ruler->update_view();
-=======
   viewChangedSignal.emit();
->>>>>>> b594ffb3
 }
 
 void
@@ -181,11 +170,7 @@
   const int view_width = body->get_allocation().get_width();
   
   set_time_offset(get_time_offset() +
-<<<<<<< HEAD
-    shift_size * timeScale * view_width / 16);
-=======
     shift_size * timeScale * view_width / 256);
->>>>>>> b594ffb3
 }
 
 gavl_time_t
@@ -201,17 +186,12 @@
 }
 
 void
-<<<<<<< HEAD
-TimelineWidget::set_selection(gavl_time_t start, gavl_time_t end)
-{
-=======
 TimelineWidget::set_selection(gavl_time_t start, gavl_time_t end,
   bool reset_playback_period)
 {
   REQUIRE(ruler != NULL);
   REQUIRE(body != NULL);
     
->>>>>>> b594ffb3
   if(start < end)
     {
       selectionStart = start;
@@ -223,8 +203,6 @@
       selectionStart = end;
       selectionEnd = start;
     }
-<<<<<<< HEAD
-=======
     
   if(reset_playback_period)
     {
@@ -265,7 +243,6 @@
       playbackPeriodStart = end;
       playbackPeriodEnd = start;
     }
->>>>>>> b594ffb3
 
   ruler->queue_draw();
   body->queue_draw();
@@ -285,8 +262,6 @@
   body->set_tool(tool_type);
 }
 
-<<<<<<< HEAD
-=======
 sigc::signal<void>
 TimelineWidget::view_changed_signal() const
 {
@@ -299,16 +274,11 @@
   return mouseHoverSignal;
 }
 
->>>>>>> b594ffb3
 void
 TimelineWidget::on_scroll()
 {
   timeOffset = horizontalAdjustment.get_value();
-<<<<<<< HEAD
-  ruler->update_view();
-=======
   viewChangedSignal.emit();
->>>>>>> b594ffb3
 }
   
 void
@@ -398,10 +368,7 @@
 {
   REQUIRE(event != NULL);
   ruler->set_mouse_chevron_offset(event->x);
-<<<<<<< HEAD
-=======
   mouseHoverSignal.emit(x_to_time(event->x));
->>>>>>> b594ffb3
   return true;
 }
 
