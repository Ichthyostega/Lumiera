/*
<<<<<<< HEAD
  gtk-lumiera.cpp  -  The entry point for the GTK GUI application

  Copyright (C)         Lumiera.org
    2008,               Joel Holdsworth <joel@airwebreathe.org.uk>

  This program is free software; you can redistribute it and/or
  modify it under the terms of the GNU General Public License as
  published by the Free Software Foundation; either version 2 of
  the License, or (at your option) any later version.

  This program is distributed in the hope that it will be useful,
  but WITHOUT ANY WARRANTY; without even the implied warranty of
  MERCHANTABILITY or FITNESS FOR A PARTICULAR PURPOSE.  See the
  GNU General Public License for more details.

  You should have received a copy of the GNU General Public License
  along with this program; if not, write to the Free Software
  Foundation, Inc., 675 Mass Ave, Cambridge, MA 02139, USA.

=======
  gtk-lumiera.cpp  -  simple placeholder to make the compile work
 
>>>>>>> 0ac01491
* *****************************************************/

#include <gtkmm.h>
#include <nobug.h>

#include <gtkmm/stock.h>

using namespace Gtk;


#ifdef ENABLE_NLS
#  include <libintl.h>
#endif

#include <libgdl-1.0/gdl/gdl-tools.h>
#include <libgdl-1.0/gdl/gdl-dock.h>
#include <libgdl-1.0/gdl/gdl-dock-item.h>
#include <libgdl-1.0/gdl/gdl-dock-placeholder.h>
#include <libgdl-1.0/gdl/gdl-dock-bar.h>

#include "gtk-lumiera.hpp"

NOBUG_CPP_DEFINE_FLAG(gui);

using namespace Gtk;
using namespace Glib;
using namespace gui;


GtkLumiera the_application;


extern "C"
void
start_dummy_gui ()
{
  NOTICE(gui, "Dummy Lumiera GTK-GUI starting....");
  
  int argc =0;
  char *argv[] = {}; // faked command line for GTK
  gui::application().main(argc, argv);
}






namespace gui {

void
GtkLumiera::main(int argc, char *argv[])
{
  Glib::thread_init();

  Main kit(argc, argv);
  
  Glib::set_application_name(AppTitle);

  workspace::WorkspaceWindow main_window;

  kit.run(main_window);
  
}


GtkLumiera&
application()
{
  return the_application;  
}


namespace workspace {
	
WorkspaceWindow::WorkspaceWindow()
: actions(*this)
{
    
  layout = NULL;
  create_ui();
}

WorkspaceWindow::~WorkspaceWindow()
{
  REQUIRE(layout != NULL);
  g_object_unref(layout);
}


void
WorkspaceWindow::create_ui()
{    
  //----- Configure the Window -----//
  set_title(GtkLumiera::AppTitle);
  set_default_size(1024, 768);

  //----- Set up the UI Manager -----//
  // The UI will be nested within a VBox
  add(baseContainer);

  uiManager = Gtk::UIManager::create();
  uiManager->insert_action_group(actions.actionGroup);

  //Layout the actions in a menubar and toolbar:
  Glib::ustring ui_info = 
      "<ui>"
      "  <menubar name='MenuBar'>"
      "    <menu action='FileMenu'>"
      "      <menuitem action='FileQuit'/>"
      "    </menu>"
      "    <menu action='HelpMenu'>"
      "      <menuitem action='HelpAbout'/>"
      "    </menu>"
      "  </menubar>"
      "  <toolbar  name='ToolBar'>"
      "  </toolbar>"
      "</ui>";

  try
    {
      uiManager->add_ui_from_string(ui_info);
    }
  catch(const Glib::Error& ex)
    {
      ERROR(gui, "Building menus failed: %s", ex.what().data());
      return;
    }

  //----- Set up the Menu Bar -----//
  Gtk::Widget* menu_bar = uiManager->get_widget("/MenuBar");
  ASSERT(menu_bar != NULL);
  baseContainer.pack_start(*menu_bar, Gtk::PACK_SHRINK);
  
  //----- Set up the Tool Bar -----//
  Gtk::Toolbar* toolbar = dynamic_cast<Gtk::Toolbar*>(
    uiManager->get_widget("/ToolBar"));
  ASSERT(toolbar != NULL);
  toolbar->set_toolbar_style(TOOLBAR_ICONS);
  baseContainer.pack_start(*toolbar, Gtk::PACK_SHRINK);
  

  //----- Create the Dock -----//
  dock = Glib::wrap(gdl_dock_new());
  layout = gdl_dock_layout_new((GdlDock*)dock->gobj());
  
  dockbar = Glib::wrap(gdl_dock_bar_new ((GdlDock*)dock->gobj()));

  dockContainer.pack_start(*dockbar, PACK_SHRINK);
  dockContainer.pack_end(*dock, PACK_EXPAND_WIDGET);
  baseContainer.pack_start(dockContainer, PACK_EXPAND_WIDGET);
    
  //----- Create the status bar -----//
  statusBar.set_has_resize_grip();
  baseContainer.pack_start(statusBar, PACK_SHRINK);
 
  show_all_children();
  

}


  /* -- Actions -- */ 


Actions::Actions(WorkspaceWindow &workspace_window) :
  workspaceWindow(workspace_window),
  is_updating_action_state(false)
{
  workspace_window.signal_show ().connect_notify(sigc::mem_fun(this, &Actions::update_action_state));

  //----- Create the Action Group -----//
  actionGroup = ActionGroup::create();
  
  // File menu
  actionGroup->add(Action::create("FileMenu", _("_File")));
  actionGroup->add(Action::create("FileQuit", Stock::QUIT),
    sigc::mem_fun(*this, &Actions::on_menu_file_quit));

  // Help Menu
  actionGroup->add(Action::create("HelpMenu", _("_Help")) );
  actionGroup->add(Action::create("HelpAbout", _("say hello...")),
  sigc::mem_fun(*this, &Actions::on_menu_help_about) );
}

void
Actions::update_action_state()
{
<<<<<<< HEAD
  return "http://www.lumiera.org";
=======
  is_updating_action_state = true;
  is_updating_action_state = false;
>>>>>>> 0ac01491
}

/* ===== File Menu Event Handlers ===== */

void
Actions::on_menu_file_quit()
{
<<<<<<< HEAD
  const gchar* app_authors[] = {
    "Joel Holdsworth",
    "Christian Thaeter",
    "Hermann Vosseler",
    "[Other Authors Here]"};
  
  const int count = sizeof(app_authors) / sizeof(gchar*);
  std::vector<Glib::ustring> list(count);
  for(int i = 0; i < count; i++)
    list[i] = app_authors[i];
  return list;
=======
  workspaceWindow.hide(); // Closes the main window to stop the Gtk::Main::run().
>>>>>>> 0ac01491
}

/* ===== Help Menu Event Handlers ===== */

void
Actions::on_menu_help_about()
{
  g_message("Hello Lumi World");
}



}   // namespace workspace


/* ===== Constants ===== */

const gchar* GtkLumiera::AppTitle = "Lumiera";

}   // namespace gui



/**
 * Run the Lumiera GTK GUI as standalone application without backend.
 */
int
main (int argc, char *argv[])
{
  NOBUG_INIT;
  gui::application().main(argc, argv);
  return 0;
}<|MERGE_RESOLUTION|>--- conflicted
+++ resolved
@@ -1,5 +1,4 @@
 /*
-<<<<<<< HEAD
   gtk-lumiera.cpp  -  The entry point for the GTK GUI application
 
   Copyright (C)         Lumiera.org
@@ -19,54 +18,36 @@
   along with this program; if not, write to the Free Software
   Foundation, Inc., 675 Mass Ave, Cambridge, MA 02139, USA.
 
-=======
-  gtk-lumiera.cpp  -  simple placeholder to make the compile work
- 
->>>>>>> 0ac01491
 * *****************************************************/
 
 #include <gtkmm.h>
 #include <nobug.h>
 
-#include <gtkmm/stock.h>
-
-using namespace Gtk;
-
-
 #ifdef ENABLE_NLS
 #  include <libintl.h>
 #endif
 
-#include <libgdl-1.0/gdl/gdl-tools.h>
-#include <libgdl-1.0/gdl/gdl-dock.h>
-#include <libgdl-1.0/gdl/gdl-dock-item.h>
-#include <libgdl-1.0/gdl/gdl-dock-placeholder.h>
-#include <libgdl-1.0/gdl/gdl-dock-bar.h>
+#include "gtk-lumiera.hpp"
+#include "window-manager.hpp"
+#include "workspace/workspace-window.hpp"
+#include "model/project.hpp"
+#include "controller/controller.hpp"
 
-#include "gtk-lumiera.hpp"
+extern "C" {
+#include "common/interface.h"
+}
 
 NOBUG_CPP_DEFINE_FLAG(gui);
 
 using namespace Gtk;
 using namespace Glib;
 using namespace gui;
-
+using namespace gui::workspace;
+using namespace gui::model;
+using namespace gui::controller;
+using namespace std;
 
 GtkLumiera the_application;
-
-
-extern "C"
-void
-start_dummy_gui ()
-{
-  NOTICE(gui, "Dummy Lumiera GTK-GUI starting....");
-  
-  int argc =0;
-  char *argv[] = {}; // faked command line for GTK
-  gui::application().main(argc, argv);
-}
-
-
 
 
 
@@ -80,151 +61,57 @@
 
   Main kit(argc, argv);
   
-  Glib::set_application_name(AppTitle);
+  Glib::set_application_name(get_app_title());
 
-  workspace::WorkspaceWindow main_window;
+  Project project;
+  Controller controller(project);
 
-  kit.run(main_window);
-  
+  windowManager.init();
+  windowManager.set_theme("lumiera_ui.rc");
+  windowManager.new_window(project, controller);
+
+  kit.run();
 }
 
-
-GtkLumiera&
-application()
+WindowManager&
+GtkLumiera::get_window_manager()
 {
-  return the_application;  
+  return windowManager;
 }
 
-
-namespace workspace {
-	
-WorkspaceWindow::WorkspaceWindow()
-: actions(*this)
+Glib::ustring
+GtkLumiera::get_home_data_path()
 {
-    
-  layout = NULL;
-  create_ui();
+  const ustring app_name("lumiera");
+  const ustring path(Glib::get_home_dir());
+  return ustring::compose("%1/.%2", path, app_name);
 }
 
-WorkspaceWindow::~WorkspaceWindow()
+const Glib::ustring
+GtkLumiera::get_app_title()
 {
-  REQUIRE(layout != NULL);
-  g_object_unref(layout);
+  return "Lumiera";
 }
 
-
-void
-WorkspaceWindow::create_ui()
-{    
-  //----- Configure the Window -----//
-  set_title(GtkLumiera::AppTitle);
-  set_default_size(1024, 768);
-
-  //----- Set up the UI Manager -----//
-  // The UI will be nested within a VBox
-  add(baseContainer);
-
-  uiManager = Gtk::UIManager::create();
-  uiManager->insert_action_group(actions.actionGroup);
-
-  //Layout the actions in a menubar and toolbar:
-  Glib::ustring ui_info = 
-      "<ui>"
-      "  <menubar name='MenuBar'>"
-      "    <menu action='FileMenu'>"
-      "      <menuitem action='FileQuit'/>"
-      "    </menu>"
-      "    <menu action='HelpMenu'>"
-      "      <menuitem action='HelpAbout'/>"
-      "    </menu>"
-      "  </menubar>"
-      "  <toolbar  name='ToolBar'>"
-      "  </toolbar>"
-      "</ui>";
-
-  try
-    {
-      uiManager->add_ui_from_string(ui_info);
-    }
-  catch(const Glib::Error& ex)
-    {
-      ERROR(gui, "Building menus failed: %s", ex.what().data());
-      return;
-    }
-
-  //----- Set up the Menu Bar -----//
-  Gtk::Widget* menu_bar = uiManager->get_widget("/MenuBar");
-  ASSERT(menu_bar != NULL);
-  baseContainer.pack_start(*menu_bar, Gtk::PACK_SHRINK);
-  
-  //----- Set up the Tool Bar -----//
-  Gtk::Toolbar* toolbar = dynamic_cast<Gtk::Toolbar*>(
-    uiManager->get_widget("/ToolBar"));
-  ASSERT(toolbar != NULL);
-  toolbar->set_toolbar_style(TOOLBAR_ICONS);
-  baseContainer.pack_start(*toolbar, Gtk::PACK_SHRINK);
-  
-
-  //----- Create the Dock -----//
-  dock = Glib::wrap(gdl_dock_new());
-  layout = gdl_dock_layout_new((GdlDock*)dock->gobj());
-  
-  dockbar = Glib::wrap(gdl_dock_bar_new ((GdlDock*)dock->gobj()));
-
-  dockContainer.pack_start(*dockbar, PACK_SHRINK);
-  dockContainer.pack_end(*dock, PACK_EXPAND_WIDGET);
-  baseContainer.pack_start(dockContainer, PACK_EXPAND_WIDGET);
-    
-  //----- Create the status bar -----//
-  statusBar.set_has_resize_grip();
-  baseContainer.pack_start(statusBar, PACK_SHRINK);
- 
-  show_all_children();
-  
-
+const Glib::ustring
+GtkLumiera::get_app_version()
+{
+  return "0.pre.01";
 }
 
-
-  /* -- Actions -- */ 
-
-
-Actions::Actions(WorkspaceWindow &workspace_window) :
-  workspaceWindow(workspace_window),
-  is_updating_action_state(false)
+const Glib::ustring GtkLumiera::get_app_copyright()
 {
-  workspace_window.signal_show ().connect_notify(sigc::mem_fun(this, &Actions::update_action_state));
-
-  //----- Create the Action Group -----//
-  actionGroup = ActionGroup::create();
-  
-  // File menu
-  actionGroup->add(Action::create("FileMenu", _("_File")));
-  actionGroup->add(Action::create("FileQuit", Stock::QUIT),
-    sigc::mem_fun(*this, &Actions::on_menu_file_quit));
-
-  // Help Menu
-  actionGroup->add(Action::create("HelpMenu", _("_Help")) );
-  actionGroup->add(Action::create("HelpAbout", _("say hello...")),
-  sigc::mem_fun(*this, &Actions::on_menu_help_about) );
+  return _("© 2008 The Lumiera Team");
 }
 
-void
-Actions::update_action_state()
+const Glib::ustring GtkLumiera::get_app_website()
 {
-<<<<<<< HEAD
   return "http://www.lumiera.org";
-=======
-  is_updating_action_state = true;
-  is_updating_action_state = false;
->>>>>>> 0ac01491
 }
 
-/* ===== File Menu Event Handlers ===== */
-
-void
-Actions::on_menu_file_quit()
+const std::vector<Glib::ustring>
+GtkLumiera::get_app_authors()
 {
-<<<<<<< HEAD
   const gchar* app_authors[] = {
     "Joel Holdsworth",
     "Christian Thaeter",
@@ -236,39 +123,12 @@
   for(int i = 0; i < count; i++)
     list[i] = app_authors[i];
   return list;
-=======
-  workspaceWindow.hide(); // Closes the main window to stop the Gtk::Main::run().
->>>>>>> 0ac01491
 }
 
-/* ===== Help Menu Event Handlers ===== */
-
-void
-Actions::on_menu_help_about()
+GtkLumiera&
+application()
 {
-  g_message("Hello Lumi World");
+  return the_application;  
 }
 
-
-
-}   // namespace workspace
-
-
-/* ===== Constants ===== */
-
-const gchar* GtkLumiera::AppTitle = "Lumiera";
-
-}   // namespace gui
-
-
-
-/**
- * Run the Lumiera GTK GUI as standalone application without backend.
- */
-int
-main (int argc, char *argv[])
-{
-  NOBUG_INIT;
-  gui::application().main(argc, argv);
-  return 0;
-}+}   // namespace gui