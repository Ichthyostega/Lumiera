/*
  timeline-panel.cpp  -  Implementation of the timeline panel
 
  Copyright (C)         Lumiera.org
    2008,               Joel Holdsworth <joel@airwebreathe.org.uk>
 
  This program is free software; you can redistribute it and/or
  modify it under the terms of the GNU General Public License as
  published by the Free Software Foundation; either version 2 of the
  License, or (at your option) any later version.
 
  This program is distributed in the hope that it will be useful,
  but WITHOUT ANY WARRANTY; without even the implied warranty of
  MERCHANTABILITY or FITNESS FOR A PARTICULAR PURPOSE.  See the
  GNU General Public License for more details.
 
  You should have received a copy of the GNU General Public License
  along with this program; if not, write to the Free Software
  Foundation, Inc., 675 Mass Ave, Cambridge, MA 02139, USA.
 
* *****************************************************/

#include "../gtk-lumiera.hpp"
#include "timeline-panel.hpp"

extern "C" {
#include "../../lib/time.h"
}

using namespace Gtk;
using namespace sigc;
using namespace lumiera::gui::widgets;

namespace lumiera {
namespace gui {
namespace panels {
  
const int TimelinePanel::ZoomToolSteps = 2; // 2 seems comfortable

TimelinePanel::TimelinePanel() :
  Panel("timeline", _("Timeline"), "panel_timeline"),
  arrowTool(Gtk::StockID("tool_arrow")),
  iBeamTool(Gtk::StockID("tool_i_beam")),
  zoomIn(Stock::ZOOM_IN),
  zoomOut(Stock::ZOOM_OUT),
  timeIndicator(),
  updatingToolbar(false)
{
  // Setup the widget
  timelineWidget.mouse_hover_signal().connect(
    mem_fun(this, &TimelinePanel::on_mouse_hover));
  
  // Setup the toolbar
  timeIndicatorButton.set_label_widget(timeIndicator);
  toolbar.append(timeIndicatorButton);
  
  toolbar.append(seperator1);
  
  toolbar.append(arrowTool, mem_fun(this,
    &TimelinePanel::on_arrow_tool));
  toolbar.append(iBeamTool, mem_fun(this,
    &TimelinePanel::on_ibeam_tool));
  toolbar.append(seperator2);
  toolbar.append(zoomIn, mem_fun(this, &TimelinePanel::on_zoom_in));
  toolbar.append(zoomOut, mem_fun(this, &TimelinePanel::on_zoom_out));
<<<<<<< HEAD

  toolbar.set_icon_size(IconSize(ICON_SIZE_LARGE_TOOLBAR));
=======
  
// doesn't compile on Etch
//  toolbar.set_icon_size(IconSize(ICON_SIZE_LARGE_TOOLBAR));
>>>>>>> fc6cbcf8
  toolbar.set_toolbar_style(TOOLBAR_ICONS);
  
  // Add the toolbar
  pack_start(toolbar, PACK_SHRINK);
  pack_start(timelineWidget, PACK_EXPAND_WIDGET);
  
  // Set the initial UI state
  update_tool_buttons();
  update_zoom_buttons();
  show_time(0);
}

void
TimelinePanel::on_arrow_tool()
{
  if(updatingToolbar) return;
  timelineWidget.set_tool(timeline::Arrow);
  update_tool_buttons();
}

void
TimelinePanel::on_ibeam_tool()
{
  if(updatingToolbar) return;
  timelineWidget.set_tool(timeline::IBeam);
  update_tool_buttons();
}

void
TimelinePanel::on_zoom_in()
{

  timelineWidget.zoom_view(ZoomToolSteps);
  update_zoom_buttons();
}

void
TimelinePanel::on_zoom_out()
{
  timelineWidget.zoom_view(-ZoomToolSteps);
  update_zoom_buttons();
}

void
TimelinePanel::on_mouse_hover(gavl_time_t time)
{
  show_time(time);
}

void
TimelinePanel::update_tool_buttons()
{    
  if(!updatingToolbar)
  {
    updatingToolbar = true;
    const timeline::ToolType tool = timelineWidget.get_tool();
    arrowTool.set_active(tool == timeline::Arrow);
    iBeamTool.set_active(tool == timeline::IBeam);
    updatingToolbar = false;
  }
}

void
TimelinePanel::update_zoom_buttons()
{
  zoomIn.set_sensitive(timelineWidget.get_time_scale() != 1);
  zoomOut.set_sensitive(timelineWidget.get_time_scale() !=
    TimelineWidget::MaxScale);
}

void
TimelinePanel::show_time(gavl_time_t time)
{
  timeIndicator.set_text(lumiera_tmpbuf_print_time(time));
}

}   // namespace panels
}   // namespace gui
}   // namespace lumiera<|MERGE_RESOLUTION|>--- conflicted
+++ resolved
@@ -63,14 +63,9 @@
   toolbar.append(seperator2);
   toolbar.append(zoomIn, mem_fun(this, &TimelinePanel::on_zoom_in));
   toolbar.append(zoomOut, mem_fun(this, &TimelinePanel::on_zoom_out));
-<<<<<<< HEAD
-
-  toolbar.set_icon_size(IconSize(ICON_SIZE_LARGE_TOOLBAR));
-=======
   
 // doesn't compile on Etch
 //  toolbar.set_icon_size(IconSize(ICON_SIZE_LARGE_TOOLBAR));
->>>>>>> fc6cbcf8
   toolbar.set_toolbar_style(TOOLBAR_ICONS);
   
   // Add the toolbar
