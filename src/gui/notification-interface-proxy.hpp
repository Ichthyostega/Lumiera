/*
  Notification(Proxy)  -  public service to push information into the GUI

  Copyright (C)         Lumiera.org
    2008,               Hermann Vosseler <Ichthyostega@web.de>

  This program is free software; you can redistribute it and/or
  modify it under the terms of the GNU General Public License as
  published by the Free Software Foundation; either version 2 of
  the License, or (at your option) any later version.

  This program is distributed in the hope that it will be useful,
  but WITHOUT ANY WARRANTY; without even the implied warranty of
  MERCHANTABILITY or FITNESS FOR A PARTICULAR PURPOSE.  See the
  GNU General Public License for more details.

  You should have received a copy of the GNU General Public License
  along with this program; if not, write to the Free Software
  Foundation, Inc., 675 Mass Ave, Cambridge, MA 02139, USA.

* *****************************************************/



/** @file notification-interface-proxy.hpp
 ** This is an implementation fragment, intended to be included into common/interfaceproxy.cpp
 ** 
 ** The purpose is to define a proxy implementation of gui::GuiNotification, in order to
 ** redirect any calls through the associated C Language Interface "lumieraorg_GuiNotification"
 ** 
 ** @see gui-notification-facade.hpp
 ** @see notification-service.hpp actual implementation within the GUI
 */





/* ==================== GuiNotification =================================== */
<<<<<<< HEAD

#include "include/gui-notification-facade.h"
=======
    
#include "include/guinotification-facade.h"
#include "include/interfaceproxy.hpp"
>>>>>>> b4e0f6bf

namespace gui {
  
  /** storage for the facade proxy factory
   *  used by client code to invoke through the interface */
  lumiera::facade::Accessor<GuiNotification> GuiNotification::facade;

} // namespace gui



namespace lumiera {
namespace facade {
  using gui::ID;
  using lib::diff::DiffMessage;
  
  typedef InstanceHandle< LUMIERA_INTERFACE_INAME(lumieraorg_GuiNotification, 0)
                        , gui::GuiNotification
                        > IHandle_GuiNotification;
  
  
  template<>
  class Proxy<IHandle_GuiNotification>
    : public Holder<IHandle_GuiNotification>
    {
      
      //----Proxy-Implementation-of-GuiNotification--------
      
      void displayInfo (string const& text)             override  { _i_.displayInfo (cStr(text));                         }
      void markError (ID uiElement, string const& text) override  { _i_.markError(uiElement.getHash().get(), cStr(text)); }
      void markNote  (ID uiElement, string const& text) override  { _i_.markNote (uiElement.getHash().get(), cStr(text)); }
      void mutate (ID uiElement, DiffMessage& diff)     override  { _i_.mutate   (uiElement.getHash().get(), &diff);      }
      void triggerGuiShutdown (string const& cause)     override  { _i_.triggerGuiShutdown (cStr(cause));                 }
      
      
    public:
      Proxy (IHandle const& iha) : THolder(iha) {}
    };
  
  
  template  void openProxy<IHandle_GuiNotification>  (IHandle_GuiNotification const&);
  template  void closeProxy<IHandle_GuiNotification> (void);
  
  
}} // namespace lumiera::facade<|MERGE_RESOLUTION|>--- conflicted
+++ resolved
@@ -37,14 +37,9 @@
 
 
 /* ==================== GuiNotification =================================== */
-<<<<<<< HEAD
-
+    
 #include "include/gui-notification-facade.h"
-=======
-    
-#include "include/guinotification-facade.h"
 #include "include/interfaceproxy.hpp"
->>>>>>> b4e0f6bf
 
 namespace gui {
   
