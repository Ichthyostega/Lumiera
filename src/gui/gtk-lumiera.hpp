/*
  gtk-lumiera.cpp  -  simple placeholder to make the compile work
 
* *****************************************************/


#ifndef GTK_LUMIERA_HPP
#define GTK_LUMIERA_HPP

#include <gtkmm.h>
#include <nobug.h>               // need to include this after gtkmm.h, because types.h from GTK tries to shaddow the ERROR macro from windows, which kills NoBug's ERROR macro
#include <vector>
#include <boost/utility.hpp>
#include <boost/optional.hpp>
#include <boost/shared_ptr.hpp>
<<<<<<< HEAD

#include <libgdl-1.0/gdl/gdl-dock-layout.h>
=======
#include <boost/weak_ptr.hpp>
#include <boost/scoped_ptr.hpp>
#include "lib/util.hpp"
>>>>>>> f93d2249

extern "C" {
#include <gavl/gavltime.h>


/** Dummy function just to demonstrate loading the GUI as 
 *  shared module from the SCons build.  */
void start_dummy_gui ();

}


NOBUG_DECLARE_FLAG(gui);

#ifdef ENABLE_NLS
#  include <libintl.h>
#  define _(String) gettext (String)
#  define gettext_noop(String) String
#  define N_(String) gettext_noop (String)
#else
#  define _(String) (String)
#  define N_(String) String
#  define textdomain(Domain)
#  define bindtextdomain(Package, Directory)
#endif

/**
 * The namespace of all GUI code.
 */
namespace gui {
  
<<<<<<< HEAD
/* ===== Global Constants ===== */

/**
 *  The name of the application 
 */
static const gchar* AppTitle = "Lumiera";


  
=======
>>>>>>> f93d2249
/* ===== The Application Class ===== */

/**
 *  The main application class.
 */
class GtkLumiera : private boost::noncopyable
{
public:
  void main(int argc, char *argv[]);
  


public:
  /* ----- Constants ----- */
  /**
   *  The name of the application 
   */
  static const gchar* AppTitle;

  /**
   *  The version number of the application 
   */
  static const gchar* AppVersion;

  /**
   *  The copyright of the application
   */
  static const gchar* AppCopyright;

  /**
   *  The website of the application
   */
  static const gchar* AppWebsite;

  /**
   *  An alphabetical list of the application's authors
   */
  static const gchar* AppAuthors[];
  
  /**
   *  The number of authors in AppAuthors
   **/
  static const int AppAuthorCount;
};

/**
 *  Returns a reference to the global application object
 */
GtkLumiera& application();



namespace workspace {

class WorkspaceWindow;

/**
* A helper class which registers and handles
* user action events.
*/
class Actions
{
private:	
  Actions(WorkspaceWindow &workspace_window);

  /* ===== Internals ===== */
private:
  /**
   * Updates the state of the menu/toolbar actions
   * to reflect the current state of the workspace */
  void update_action_state();

  /** A reference to the MainWindow */
  WorkspaceWindow &workspaceWindow;

  /* ===== Event Handlers ===== */
private:
  void on_menu_file_quit();
  void on_menu_help_about();
  
  // Temporary Junk
  void on_menu_others();


  /* ===== Actions ===== */
private:
  Glib::RefPtr<Gtk::ActionGroup> actionGroup;

  /* ===== Internals ===== */
private:
  bool is_updating_action_state;
  
  friend class WorkspaceWindow;
};



/** 
* A Mock main window
*/
class WorkspaceWindow : public Gtk::Window
{
public:
  WorkspaceWindow();
  
  ~WorkspaceWindow();

private:
  void create_ui();


  /* ===== UI ===== */
private:
  Glib::RefPtr<Gtk::UIManager> uiManager;
  Gtk::VBox baseContainer;
  Gtk::HBox dockContainer;
  
  //----- Dock Frame -----//
  Gtk::Widget *dock;
  Gtk::Widget *dockbar;
  GdlDockLayout *layout;
  
  //----- Status Bar -----//
  Gtk::Statusbar statusBar;

  /** instance of the actions helper class, which
   * registers and handles user action events */
  Actions actions;

  friend class Actions;
  
};





}   // namespace workspace


}   // namespace gui

#endif // GTK_LUMIERA_HPP

<|MERGE_RESOLUTION|>--- conflicted
+++ resolved
@@ -13,14 +13,8 @@
 #include <boost/utility.hpp>
 #include <boost/optional.hpp>
 #include <boost/shared_ptr.hpp>
-<<<<<<< HEAD
-
-#include <libgdl-1.0/gdl/gdl-dock-layout.h>
-=======
 #include <boost/weak_ptr.hpp>
 #include <boost/scoped_ptr.hpp>
-#include "lib/util.hpp"
->>>>>>> f93d2249
 
 extern "C" {
 #include <gavl/gavltime.h>
@@ -52,18 +46,9 @@
  */
 namespace gui {
   
-<<<<<<< HEAD
-/* ===== Global Constants ===== */
-
-/**
- *  The name of the application 
- */
-static const gchar* AppTitle = "Lumiera";
 
 
   
-=======
->>>>>>> f93d2249
 /* ===== The Application Class ===== */
 
 /**
@@ -75,38 +60,12 @@
   void main(int argc, char *argv[]);
   
 
-
+/* ===== Global Constants ===== */
 public:
-  /* ----- Constants ----- */
-  /**
-   *  The name of the application 
-   */
-  static const gchar* AppTitle;
-
-  /**
-   *  The version number of the application 
-   */
-  static const gchar* AppVersion;
-
-  /**
-   *  The copyright of the application
-   */
-  static const gchar* AppCopyright;
-
-  /**
-   *  The website of the application
-   */
-  static const gchar* AppWebsite;
-
-  /**
-   *  An alphabetical list of the application's authors
-   */
-  static const gchar* AppAuthors[];
-  
-  /**
-   *  The number of authors in AppAuthors
-   **/
-  static const int AppAuthorCount;
+/**
+ *  The name of the application 
+ */
+static const gchar* AppTitle;
 };
 
 /**
